// Copyright (c) 2015-present Mattermost, Inc. All Rights Reserved.
// See LICENSE.txt for license information.

package api4

import (
	"bytes"
	"encoding/base64"
	"encoding/json"
	"fmt"
	"io/ioutil"
	"net/http"
	"net/http/httptest"
	"os"
	"path/filepath"
	"sort"
	"strings"
	"testing"
	"time"

<<<<<<< HEAD
	"github.com/cjdelisle/matterfoss-server/v5/model"
	"github.com/cjdelisle/matterfoss-server/v5/plugin"
	"github.com/cjdelisle/matterfoss-server/v5/testlib"
	"github.com/cjdelisle/matterfoss-server/v5/utils"
	"github.com/cjdelisle/matterfoss-server/v5/utils/fileutils"

	svg "github.com/h2non/go-is-svg"
	"github.com/stretchr/testify/assert"
	"github.com/stretchr/testify/require"
=======
	svg "github.com/h2non/go-is-svg"
	"github.com/stretchr/testify/assert"
	"github.com/stretchr/testify/require"

	"github.com/mattermost/mattermost-server/v5/model"
	"github.com/mattermost/mattermost-server/v5/plugin"
	"github.com/mattermost/mattermost-server/v5/testlib"
	"github.com/mattermost/mattermost-server/v5/utils/fileutils"
>>>>>>> 5c18142f
)

func TestPlugin(t *testing.T) {
	th := Setup(t)
	defer th.TearDown()

	th.TestForSystemAdminAndLocal(t, func(t *testing.T, client *model.Client4) {
		statesJson, err := json.Marshal(th.App.Config().PluginSettings.PluginStates)
		require.NoError(t, err)
		states := map[string]*model.PluginState{}
		json.Unmarshal(statesJson, &states)
		th.App.UpdateConfig(func(cfg *model.Config) {
			*cfg.PluginSettings.Enable = true
			*cfg.PluginSettings.EnableUploads = true
			*cfg.PluginSettings.AllowInsecureDownloadUrl = true
		})

		path, _ := fileutils.FindDir("tests")
		tarData, err := ioutil.ReadFile(filepath.Join(path, "testplugin.tar.gz"))
		require.NoError(t, err)

		// Install from URL
		testServer := httptest.NewServer(http.HandlerFunc(func(res http.ResponseWriter, req *http.Request) {
			res.WriteHeader(http.StatusOK)
			res.Write(tarData)
		}))
		defer func() { testServer.Close() }()

		url := testServer.URL

		manifest, resp := client.InstallPluginFromUrl(url, false)
		CheckNoError(t, resp)
		assert.Equal(t, "testplugin", manifest.Id)

		_, resp = client.InstallPluginFromUrl(url, false)
		CheckBadRequestStatus(t, resp)

		manifest, resp = client.InstallPluginFromUrl(url, true)
		CheckNoError(t, resp)
		assert.Equal(t, "testplugin", manifest.Id)

		// Stored in File Store: Install Plugin from URL case
		pluginStored, appErr := th.App.FileExists("./plugins/" + manifest.Id + ".tar.gz")
		assert.Nil(t, appErr)
		assert.True(t, pluginStored)

		ok, resp := client.RemovePlugin(manifest.Id)
		CheckNoError(t, resp)
		require.True(t, ok)

		t.Run("install plugin from URL with slow response time", func(t *testing.T) {
			if testing.Short() {
				t.Skip("skipping test to install plugin from a slow response server")
			}

			// Install from URL - slow server to simulate longer bundle download times
			slowTestServer := httptest.NewServer(http.HandlerFunc(func(res http.ResponseWriter, req *http.Request) {
				time.Sleep(60 * time.Second) // Wait longer than the previous default 30 seconds timeout
				res.WriteHeader(http.StatusOK)
				res.Write(tarData)
			}))
			defer func() { slowTestServer.Close() }()

			manifest, resp = client.InstallPluginFromUrl(slowTestServer.URL, true)
			CheckNoError(t, resp)
			assert.Equal(t, "testplugin", manifest.Id)
		})

		th.App.RemovePlugin(manifest.Id)

		th.App.UpdateConfig(func(cfg *model.Config) { *cfg.PluginSettings.Enable = false })

		_, resp = client.InstallPluginFromUrl(url, false)
		CheckNotImplementedStatus(t, resp)

		th.App.UpdateConfig(func(cfg *model.Config) { *cfg.PluginSettings.Enable = true })

		_, resp = th.Client.InstallPluginFromUrl(url, false)
		CheckForbiddenStatus(t, resp)

		_, resp = client.InstallPluginFromUrl("http://nodata", false)
		CheckBadRequestStatus(t, resp)

		th.App.UpdateConfig(func(cfg *model.Config) { *cfg.PluginSettings.AllowInsecureDownloadUrl = false })

		_, resp = client.InstallPluginFromUrl(url, false)
		CheckBadRequestStatus(t, resp)

		// Successful upload
		manifest, resp = client.UploadPlugin(bytes.NewReader(tarData))
		CheckNoError(t, resp)

		th.App.UpdateConfig(func(cfg *model.Config) { *cfg.PluginSettings.EnableUploads = true })

		manifest, resp = client.UploadPluginForced(bytes.NewReader(tarData))
		defer os.RemoveAll("plugins/testplugin")
		CheckNoError(t, resp)

		assert.Equal(t, "testplugin", manifest.Id)

		// Stored in File Store: Upload Plugin case
		pluginStored, appErr = th.App.FileExists("./plugins/" + manifest.Id + ".tar.gz")
		assert.Nil(t, appErr)
		assert.True(t, pluginStored)

		// Upload error cases
		_, resp = client.UploadPlugin(bytes.NewReader([]byte("badfile")))
		CheckBadRequestStatus(t, resp)

		th.App.UpdateConfig(func(cfg *model.Config) { *cfg.PluginSettings.Enable = false })
		_, resp = client.UploadPlugin(bytes.NewReader(tarData))
		CheckNotImplementedStatus(t, resp)

		th.App.UpdateConfig(func(cfg *model.Config) {
			*cfg.PluginSettings.Enable = true
			*cfg.PluginSettings.EnableUploads = false
		})
		_, resp = client.UploadPlugin(bytes.NewReader(tarData))
		CheckNotImplementedStatus(t, resp)

		_, resp = client.InstallPluginFromUrl(url, false)
		CheckNotImplementedStatus(t, resp)

		th.App.UpdateConfig(func(cfg *model.Config) { *cfg.PluginSettings.EnableUploads = true })
		_, resp = th.Client.UploadPlugin(bytes.NewReader(tarData))
		CheckForbiddenStatus(t, resp)

		// Successful gets
		pluginsResp, resp := client.GetPlugins()
		CheckNoError(t, resp)

		found := false
		for _, m := range pluginsResp.Inactive {
			if m.Id == manifest.Id {
				found = true
			}
		}

		assert.True(t, found)

		found = false
		for _, m := range pluginsResp.Active {
			if m.Id == manifest.Id {
				found = true
			}
		}

		assert.False(t, found)

		// Successful activate
		ok, resp = client.EnablePlugin(manifest.Id)
		CheckNoError(t, resp)
		assert.True(t, ok)

		pluginsResp, resp = client.GetPlugins()
		CheckNoError(t, resp)

		found = false
		for _, m := range pluginsResp.Active {
			if m.Id == manifest.Id {
				found = true
			}
		}

		assert.True(t, found)

		// Activate error case
		ok, resp = client.EnablePlugin("junk")
		CheckNotFoundStatus(t, resp)
		assert.False(t, ok)

		ok, resp = client.EnablePlugin("JUNK")
		CheckNotFoundStatus(t, resp)
		assert.False(t, ok)

		// Successful deactivate
		ok, resp = client.DisablePlugin(manifest.Id)
		CheckNoError(t, resp)
		assert.True(t, ok)

		pluginsResp, resp = client.GetPlugins()
		CheckNoError(t, resp)

		found = false
		for _, m := range pluginsResp.Inactive {
			if m.Id == manifest.Id {
				found = true
			}
		}

		assert.True(t, found)

		// Deactivate error case
		ok, resp = client.DisablePlugin("junk")
		CheckNotFoundStatus(t, resp)
		assert.False(t, ok)

		// Get error cases
		th.App.UpdateConfig(func(cfg *model.Config) { *cfg.PluginSettings.Enable = false })
		_, resp = client.GetPlugins()
		CheckNotImplementedStatus(t, resp)

		th.App.UpdateConfig(func(cfg *model.Config) { *cfg.PluginSettings.Enable = true })
		_, resp = th.Client.GetPlugins()
		CheckForbiddenStatus(t, resp)

		// Successful webapp get
		_, resp = client.EnablePlugin(manifest.Id)
		CheckNoError(t, resp)

		manifests, resp := th.Client.GetWebappPlugins()
		CheckNoError(t, resp)

		found = false
		for _, m := range manifests {
			if m.Id == manifest.Id {
				found = true
			}
		}

		assert.True(t, found)

		// Successful remove
		ok, resp = client.RemovePlugin(manifest.Id)
		CheckNoError(t, resp)
		assert.True(t, ok)

		// Remove error cases
		ok, resp = client.RemovePlugin(manifest.Id)
		CheckNotFoundStatus(t, resp)
		assert.False(t, ok)

		th.App.UpdateConfig(func(cfg *model.Config) { *cfg.PluginSettings.Enable = false })
		_, resp = client.RemovePlugin(manifest.Id)
		CheckNotImplementedStatus(t, resp)

		th.App.UpdateConfig(func(cfg *model.Config) { *cfg.PluginSettings.Enable = true })
		_, resp = th.Client.RemovePlugin(manifest.Id)
		CheckForbiddenStatus(t, resp)

		_, resp = client.RemovePlugin("bad.id")
		CheckNotFoundStatus(t, resp)
	})
}

func TestNotifyClusterPluginEvent(t *testing.T) {
	th := Setup(t)
	defer th.TearDown()

	testCluster := &testlib.FakeClusterInterface{}
	th.Server.Cluster = testCluster

	th.App.UpdateConfig(func(cfg *model.Config) {
		*cfg.PluginSettings.Enable = true
		*cfg.PluginSettings.EnableUploads = true
	})

	path, _ := fileutils.FindDir("tests")
	tarData, err := ioutil.ReadFile(filepath.Join(path, "testplugin.tar.gz"))
	require.NoError(t, err)

	testCluster.ClearMessages()

	// Successful upload
	manifest, resp := th.SystemAdminClient.UploadPlugin(bytes.NewReader(tarData))
	CheckNoError(t, resp)
	require.Equal(t, "testplugin", manifest.Id)

	// Stored in File Store: Upload Plugin case
	expectedPath := filepath.Join("./plugins", manifest.Id) + ".tar.gz"
	pluginStored, appErr := th.App.FileExists(expectedPath)
	require.Nil(t, appErr)
	require.True(t, pluginStored)

	messages := testCluster.GetMessages()
	expectedPluginData := model.PluginEventData{
		Id: manifest.Id,
	}
	expectedInstallMessage := &model.ClusterMessage{
		Event:            model.CLUSTER_EVENT_INSTALL_PLUGIN,
		SendType:         model.CLUSTER_SEND_RELIABLE,
		WaitForAllToSend: true,
		Data:             expectedPluginData.ToJson(),
	}
	actualMessages := findClusterMessages(model.CLUSTER_EVENT_INSTALL_PLUGIN, messages)
	require.Equal(t, []*model.ClusterMessage{expectedInstallMessage}, actualMessages)

	// Upgrade
	testCluster.ClearMessages()
	manifest, resp = th.SystemAdminClient.UploadPluginForced(bytes.NewReader(tarData))
	CheckNoError(t, resp)
	require.Equal(t, "testplugin", manifest.Id)

	// Successful remove
	webSocketClient, appErr := th.CreateWebSocketSystemAdminClient()
	require.Nil(t, appErr)
	webSocketClient.Listen()
	defer webSocketClient.Close()
	done := make(chan bool)
	go func() {
		for {
			select {
			case resp := <-webSocketClient.EventChannel:
				if resp.EventType() == model.WEBSOCKET_EVENT_PLUGIN_STATUSES_CHANGED && len(resp.GetData()["plugin_statuses"].([]interface{})) == 0 {
					done <- true
					return
				}
			case <-time.After(5 * time.Second):
				done <- false
				return
			}
		}
	}()

	testCluster.ClearMessages()
	ok, resp := th.SystemAdminClient.RemovePlugin(manifest.Id)
	CheckNoError(t, resp)
	require.True(t, ok)

	result := <-done
	require.True(t, result, "plugin_statuses_changed websocket event was not received")

	messages = testCluster.GetMessages()

	expectedRemoveMessage := &model.ClusterMessage{
		Event:            model.CLUSTER_EVENT_REMOVE_PLUGIN,
		SendType:         model.CLUSTER_SEND_RELIABLE,
		WaitForAllToSend: true,
		Data:             expectedPluginData.ToJson(),
	}
	actualMessages = findClusterMessages(model.CLUSTER_EVENT_REMOVE_PLUGIN, messages)
	require.Equal(t, []*model.ClusterMessage{expectedRemoveMessage}, actualMessages)

	pluginStored, appErr = th.App.FileExists(expectedPath)
	require.Nil(t, appErr)
	require.False(t, pluginStored)
}

func TestDisableOnRemove(t *testing.T) {
	path, _ := fileutils.FindDir("tests")
	tarData, err := ioutil.ReadFile(filepath.Join(path, "testplugin.tar.gz"))
	require.NoError(t, err)

	testCases := []struct {
		Description string
		Upgrade     bool
	}{
		{
			"Remove without upgrading",
			false,
		},
		{
			"Remove after upgrading",
			true,
		},
	}

	th := Setup(t).InitBasic()
	defer th.TearDown()

	for _, tc := range testCases {
		t.Run(tc.Description, func(t *testing.T) {
			th.TestForSystemAdminAndLocal(t, func(t *testing.T, client *model.Client4) {
				th.App.UpdateConfig(func(cfg *model.Config) {
					*cfg.PluginSettings.Enable = true
					*cfg.PluginSettings.EnableUploads = true
				})

				// Upload
				manifest, resp := client.UploadPlugin(bytes.NewReader(tarData))
				CheckNoError(t, resp)
				require.Equal(t, "testplugin", manifest.Id)

				// Check initial status
				pluginsResp, resp := client.GetPlugins()
				CheckNoError(t, resp)
				require.Empty(t, pluginsResp.Active)
				require.Equal(t, pluginsResp.Inactive, []*model.PluginInfo{{
					Manifest: *manifest,
				}})

				// Enable plugin
				ok, resp := client.EnablePlugin(manifest.Id)
				CheckNoError(t, resp)
				require.True(t, ok)

				// Confirm enabled status
				pluginsResp, resp = client.GetPlugins()
				CheckNoError(t, resp)
				require.Empty(t, pluginsResp.Inactive)
				require.Equal(t, pluginsResp.Active, []*model.PluginInfo{{
					Manifest: *manifest,
				}})

				if tc.Upgrade {
					// Upgrade
					manifest, resp = client.UploadPluginForced(bytes.NewReader(tarData))
					CheckNoError(t, resp)
					require.Equal(t, "testplugin", manifest.Id)

					// Plugin should remain active
					pluginsResp, resp = client.GetPlugins()
					CheckNoError(t, resp)
					require.Empty(t, pluginsResp.Inactive)
					require.Equal(t, pluginsResp.Active, []*model.PluginInfo{{
						Manifest: *manifest,
					}})
				}

				// Remove plugin
				ok, resp = client.RemovePlugin(manifest.Id)
				CheckNoError(t, resp)
				require.True(t, ok)

				// Plugin should have no status
				pluginsResp, resp = client.GetPlugins()
				CheckNoError(t, resp)
				require.Empty(t, pluginsResp.Inactive)
				require.Empty(t, pluginsResp.Active)

				// Upload same plugin
				manifest, resp = client.UploadPlugin(bytes.NewReader(tarData))
				CheckNoError(t, resp)
				require.Equal(t, "testplugin", manifest.Id)

				// Plugin should be inactive
				pluginsResp, resp = client.GetPlugins()
				CheckNoError(t, resp)
				require.Empty(t, pluginsResp.Active)
				require.Equal(t, pluginsResp.Inactive, []*model.PluginInfo{{
					Manifest: *manifest,
				}})

				// Clean up
				ok, resp = client.RemovePlugin(manifest.Id)
				CheckNoError(t, resp)
				require.True(t, ok)
			})
		})
	}
}

func TestGetMarketplacePlugins(t *testing.T) {
	th := Setup(t)
	defer th.TearDown()

	th.App.UpdateConfig(func(cfg *model.Config) {
		*cfg.PluginSettings.Enable = true
		*cfg.PluginSettings.EnableUploads = true
		*cfg.PluginSettings.EnableMarketplace = false
	})

	th.TestForSystemAdminAndLocal(t, func(t *testing.T, client *model.Client4) {
		th.App.UpdateConfig(func(cfg *model.Config) {
			*cfg.PluginSettings.EnableMarketplace = false
			*cfg.PluginSettings.MarketplaceUrl = "invalid.com"
		})

		plugins, resp := client.GetMarketplacePlugins(&model.MarketplacePluginFilter{})
		CheckNotImplementedStatus(t, resp)
		require.Nil(t, plugins)
	}, "marketplace disabled")

	th.TestForSystemAdminAndLocal(t, func(t *testing.T, client *model.Client4) {
		th.App.UpdateConfig(func(cfg *model.Config) {
			*cfg.PluginSettings.EnableMarketplace = true
			*cfg.PluginSettings.MarketplaceUrl = "invalid.com"
		})

		plugins, resp := client.GetMarketplacePlugins(&model.MarketplacePluginFilter{})
		CheckInternalErrorStatus(t, resp)
		require.Nil(t, plugins)
	}, "no server")

	t.Run("no permission", func(t *testing.T) {
		th.App.UpdateConfig(func(cfg *model.Config) {
			*cfg.PluginSettings.EnableMarketplace = true
			*cfg.PluginSettings.MarketplaceUrl = "invalid.com"
		})

		plugins, resp := th.Client.GetMarketplacePlugins(&model.MarketplacePluginFilter{})
		CheckForbiddenStatus(t, resp)
		require.Nil(t, plugins)
	})

	th.TestForSystemAdminAndLocal(t, func(t *testing.T, client *model.Client4) {
		testServer := httptest.NewServer(http.HandlerFunc(func(res http.ResponseWriter, req *http.Request) {
			res.WriteHeader(http.StatusOK)
			json, err := json.Marshal([]*model.MarketplacePlugin{})
			require.NoError(t, err)
			res.Write(json)
		}))
		defer func() { testServer.Close() }()

		th.App.UpdateConfig(func(cfg *model.Config) {
			*cfg.PluginSettings.EnableMarketplace = true
			*cfg.PluginSettings.MarketplaceUrl = testServer.URL
		})

		plugins, resp := client.GetMarketplacePlugins(&model.MarketplacePluginFilter{})
		CheckNoError(t, resp)
		require.Empty(t, plugins)
	}, "empty response from server")

	th.TestForSystemAdminAndLocal(t, func(t *testing.T, client *model.Client4) {
		testServer := httptest.NewServer(http.HandlerFunc(func(res http.ResponseWriter, req *http.Request) {
			serverVersion, ok := req.URL.Query()["server_version"]
			require.True(t, ok)
			require.Len(t, serverVersion, 1)
			require.Equal(t, model.CurrentVersion, serverVersion[0])
			require.NotEqual(t, 0, len(serverVersion[0]))

			res.WriteHeader(http.StatusOK)
			json, err := json.Marshal([]*model.MarketplacePlugin{})
			require.NoError(t, err)
			res.Write(json)
		}))
		defer func() { testServer.Close() }()

		th.App.UpdateConfig(func(cfg *model.Config) {
			*cfg.PluginSettings.EnableMarketplace = true
			*cfg.PluginSettings.MarketplaceUrl = testServer.URL
		})

		plugins, resp := client.GetMarketplacePlugins(&model.MarketplacePluginFilter{})
		CheckNoError(t, resp)
		require.Empty(t, plugins)
	}, "verify server version is passed through")

	th.TestForSystemAdminAndLocal(t, func(t *testing.T, client *model.Client4) {
		testServer := httptest.NewServer(http.HandlerFunc(func(res http.ResponseWriter, req *http.Request) {
			licenseType, ok := req.URL.Query()["enterprise_plugins"]
			require.True(t, ok)
			require.Len(t, licenseType, 1)
			require.Equal(t, "false", licenseType[0])

			res.WriteHeader(http.StatusOK)
			json, err := json.Marshal([]*model.MarketplacePlugin{})
			require.NoError(t, err)
			res.Write(json)
		}))
		defer func() { testServer.Close() }()

		th.App.UpdateConfig(func(cfg *model.Config) {
			*cfg.PluginSettings.EnableMarketplace = true
			*cfg.PluginSettings.MarketplaceUrl = testServer.URL
		})

		plugins, resp := client.GetMarketplacePlugins(&model.MarketplacePluginFilter{})
		CheckNoError(t, resp)
		require.Empty(t, plugins)
	}, "verify EnterprisePlugins is false for TE")

	th.TestForSystemAdminAndLocal(t, func(t *testing.T, client *model.Client4) {
		testServer := httptest.NewServer(http.HandlerFunc(func(res http.ResponseWriter, req *http.Request) {
			licenseType, ok := req.URL.Query()["enterprise_plugins"]
			require.True(t, ok)
			require.Len(t, licenseType, 1)
			require.Equal(t, "false", licenseType[0])

			res.WriteHeader(http.StatusOK)
			json, err := json.Marshal([]*model.MarketplacePlugin{})
			require.NoError(t, err)
			res.Write(json)
		}))
		defer func() { testServer.Close() }()

		th.App.UpdateConfig(func(cfg *model.Config) {
			*cfg.PluginSettings.EnableMarketplace = true
			*cfg.PluginSettings.MarketplaceUrl = testServer.URL
		})

		l := model.NewTestLicense()
		// model.NewTestLicense generates a E20 license
		*l.Features.EnterprisePlugins = false
		th.App.Srv().SetLicense(l)

		plugins, resp := client.GetMarketplacePlugins(&model.MarketplacePluginFilter{})
		CheckNoError(t, resp)
		require.Empty(t, plugins)
	}, "verify EnterprisePlugins is false for E10")

	th.TestForSystemAdminAndLocal(t, func(t *testing.T, client *model.Client4) {
		testServer := httptest.NewServer(http.HandlerFunc(func(res http.ResponseWriter, req *http.Request) {
			licenseType, ok := req.URL.Query()["enterprise_plugins"]
			require.True(t, ok)
			require.Len(t, licenseType, 1)
			require.Equal(t, "true", licenseType[0])

			res.WriteHeader(http.StatusOK)
			json, err := json.Marshal([]*model.MarketplacePlugin{})
			require.NoError(t, err)
			res.Write(json)
		}))
		defer func() { testServer.Close() }()

		th.App.UpdateConfig(func(cfg *model.Config) {
			*cfg.PluginSettings.EnableMarketplace = true
			*cfg.PluginSettings.MarketplaceUrl = testServer.URL
		})

		th.App.Srv().SetLicense(model.NewTestLicense("enterprise_plugins"))

		plugins, resp := client.GetMarketplacePlugins(&model.MarketplacePluginFilter{})
		CheckNoError(t, resp)
		require.Empty(t, plugins)
	}, "verify EnterprisePlugins is true for E20")

	th.TestForSystemAdminAndLocal(t, func(t *testing.T, client *model.Client4) {
		testServer := httptest.NewServer(http.HandlerFunc(func(res http.ResponseWriter, req *http.Request) {
			cloud, ok := req.URL.Query()["cloud"]
			require.True(t, ok)
			require.Len(t, cloud, 1)
			require.Equal(t, "false", cloud[0])

			res.WriteHeader(http.StatusOK)
			json, err := json.Marshal([]*model.MarketplacePlugin{})
			require.NoError(t, err)
			res.Write(json)
		}))
		defer func() { testServer.Close() }()

		th.App.UpdateConfig(func(cfg *model.Config) {
			*cfg.PluginSettings.EnableMarketplace = true
			*cfg.PluginSettings.MarketplaceUrl = testServer.URL
		})

		plugins, resp := client.GetMarketplacePlugins(&model.MarketplacePluginFilter{})
		CheckNoError(t, resp)
		require.Empty(t, plugins)
	}, "verify EnterprisePlugins is false if there is no license")

	th.TestForSystemAdminAndLocal(t, func(t *testing.T, client *model.Client4) {
		testServer := httptest.NewServer(http.HandlerFunc(func(res http.ResponseWriter, req *http.Request) {
			cloud, ok := req.URL.Query()["cloud"]
			require.True(t, ok)
			require.Len(t, cloud, 1)
			require.Equal(t, "true", cloud[0])

			res.WriteHeader(http.StatusOK)
			json, err := json.Marshal([]*model.MarketplacePlugin{})
			require.NoError(t, err)
			res.Write(json)
		}))
		defer func() { testServer.Close() }()

		th.App.UpdateConfig(func(cfg *model.Config) {
			*cfg.PluginSettings.EnableMarketplace = true
			*cfg.PluginSettings.MarketplaceUrl = testServer.URL
		})

		th.App.Srv().SetLicense(model.NewTestLicense("cloud"))

		plugins, resp := client.GetMarketplacePlugins(&model.MarketplacePluginFilter{})
		CheckNoError(t, resp)
		require.Empty(t, plugins)
	}, "verify Cloud is true for cloud license")
}

func TestGetInstalledMarketplacePlugins(t *testing.T) {
	samplePlugins := []*model.MarketplacePlugin{
		{
			BaseMarketplacePlugin: &model.BaseMarketplacePlugin{
				HomepageURL: "https://example.com/matterfoss/matterfoss-plugin-nps",
				IconData:    "https://example.com/icon.svg",
				DownloadURL: "https://example.com/matterfoss/matterfoss-plugin-nps/releases/download/v1.0.4/com.matterfoss.nps-1.0.4.tar.gz",
				Labels: []model.MarketplaceLabel{
					{
						Name:        "someName",
						Description: "some Description",
					},
				},
				Manifest: &model.Manifest{
					Id:               "com.matterfoss.nps",
					Name:             "User Satisfaction Surveys",
					Description:      "This plugin sends quarterly user satisfaction surveys to gather feedback and help improve Matterfoss.",
					Version:          "1.0.4",
					MinServerVersion: "5.14.0",
				},
			},
			InstalledVersion: "",
		},
	}

	path, _ := fileutils.FindDir("tests")
	tarData, err := ioutil.ReadFile(filepath.Join(path, "testplugin.tar.gz"))
	require.NoError(t, err)

	t.Run("marketplace client returns not-installed plugin", func(t *testing.T) {
		th := Setup(t)
		defer th.TearDown()

		testServer := httptest.NewServer(http.HandlerFunc(func(res http.ResponseWriter, req *http.Request) {
			res.WriteHeader(http.StatusOK)
			json, err := json.Marshal(samplePlugins)
			require.NoError(t, err)
			res.Write(json)
		}))
		defer func() { testServer.Close() }()

		th.App.UpdateConfig(func(cfg *model.Config) {
			*cfg.PluginSettings.Enable = true
			*cfg.PluginSettings.EnableUploads = true
			*cfg.PluginSettings.EnableMarketplace = true
			*cfg.PluginSettings.MarketplaceUrl = testServer.URL
		})

		plugins, resp := th.SystemAdminClient.GetMarketplacePlugins(&model.MarketplacePluginFilter{})
		CheckNoError(t, resp)
		require.Equal(t, samplePlugins, plugins)

		manifest, resp := th.SystemAdminClient.UploadPlugin(bytes.NewReader(tarData))
		CheckNoError(t, resp)

		testIcon, err := ioutil.ReadFile(filepath.Join(path, "test.svg"))
		require.NoError(t, err)
		require.True(t, svg.Is(testIcon))
		testIconData := fmt.Sprintf("data:image/svg+xml;base64,%s", base64.StdEncoding.EncodeToString(testIcon))

		expectedPlugins := append(samplePlugins, &model.MarketplacePlugin{
			BaseMarketplacePlugin: &model.BaseMarketplacePlugin{
				HomepageURL:     "https://example.com/homepage",
				IconData:        testIconData,
				DownloadURL:     "",
				ReleaseNotesURL: "https://example.com/releases/v0.0.1",
				Labels: []model.MarketplaceLabel{{
					Name:        "Local",
					Description: "This plugin is not listed in the marketplace",
				}},
				Manifest: manifest,
			},
			InstalledVersion: manifest.Version,
		})
		sort.SliceStable(expectedPlugins, func(i, j int) bool {
			return strings.ToLower(expectedPlugins[i].Manifest.Name) < strings.ToLower(expectedPlugins[j].Manifest.Name)
		})

		plugins, resp = th.SystemAdminClient.GetMarketplacePlugins(&model.MarketplacePluginFilter{})
		CheckNoError(t, resp)
		require.Equal(t, expectedPlugins, plugins)

		ok, resp := th.SystemAdminClient.RemovePlugin(manifest.Id)
		CheckNoError(t, resp)
		assert.True(t, ok)

		plugins, resp = th.SystemAdminClient.GetMarketplacePlugins(&model.MarketplacePluginFilter{})
		CheckNoError(t, resp)
		require.Equal(t, samplePlugins, plugins)
	})

	t.Run("marketplace client returns installed plugin", func(t *testing.T) {
		th := Setup(t)
		defer th.TearDown()

		th.App.UpdateConfig(func(cfg *model.Config) {
			*cfg.PluginSettings.Enable = true
			*cfg.PluginSettings.EnableUploads = true
			*cfg.PluginSettings.EnableMarketplace = true
		})

		manifest, resp := th.SystemAdminClient.UploadPlugin(bytes.NewReader(tarData))
		CheckNoError(t, resp)

		newPlugin := &model.MarketplacePlugin{
			BaseMarketplacePlugin: &model.BaseMarketplacePlugin{
				HomepageURL: "HomepageURL",
				IconData:    "IconData",
				DownloadURL: "DownloadURL",
				Manifest:    manifest,
			},
			InstalledVersion: manifest.Version,
		}
		expectedPlugins := append(samplePlugins, newPlugin)
		sort.SliceStable(expectedPlugins, func(i, j int) bool {
			return strings.ToLower(expectedPlugins[i].Manifest.Name) < strings.ToLower(expectedPlugins[j].Manifest.Name)
		})

		testServer := httptest.NewServer(http.HandlerFunc(func(res http.ResponseWriter, req *http.Request) {
			res.WriteHeader(http.StatusOK)
			json, err := json.Marshal([]*model.MarketplacePlugin{samplePlugins[0], newPlugin})
			require.NoError(t, err)
			res.Write(json)
		}))
		defer func() { testServer.Close() }()
		th.App.UpdateConfig(func(cfg *model.Config) {
			*cfg.PluginSettings.MarketplaceUrl = testServer.URL
		})

		plugins, resp := th.SystemAdminClient.GetMarketplacePlugins(&model.MarketplacePluginFilter{})
		CheckNoError(t, resp)
		require.Equal(t, expectedPlugins, plugins)

		ok, resp := th.SystemAdminClient.RemovePlugin(manifest.Id)
		CheckNoError(t, resp)
		assert.True(t, ok)

		plugins, resp = th.SystemAdminClient.GetMarketplacePlugins(&model.MarketplacePluginFilter{})
		CheckNoError(t, resp)
		newPlugin.InstalledVersion = ""
		require.Equal(t, expectedPlugins, plugins)
	})
}

func TestSearchGetMarketplacePlugins(t *testing.T) {
	samplePlugins := []*model.MarketplacePlugin{
		{
			BaseMarketplacePlugin: &model.BaseMarketplacePlugin{
				HomepageURL: "example.com/matterfoss/matterfoss-plugin-nps",
				IconData:    "Cjxzdmcgdmlld0JveD0nMCAwIDEwNSA5MycgeG1sbnM9J2h0dHA6Ly93d3cudzMub3JnLzIwMDAvc3ZnJz4KPHBhdGggZD0nTTY2LDBoMzl2OTN6TTM4LDBoLTM4djkzek01MiwzNWwyNSw1OGgtMTZsLTgtMThoLTE4eicgZmlsbD0nI0VEMUMyNCcvPgo8L3N2Zz4K",
				DownloadURL: "example.com/matterfoss/matterfoss-plugin-nps/releases/download/v1.0.4/com.matterfoss.nps-1.0.4.tar.gz",
				Manifest: &model.Manifest{
					Id:               "com.matterfoss.nps",
					Name:             "User Satisfaction Surveys",
					Description:      "This plugin sends quarterly user satisfaction surveys to gather feedback and help improve Matterfoss.",
					Version:          "1.0.4",
					MinServerVersion: "5.14.0",
				},
			},
			InstalledVersion: "",
		},
	}

	path, _ := fileutils.FindDir("tests")
	tarData, err := ioutil.ReadFile(filepath.Join(path, "testplugin.tar.gz"))
	require.NoError(t, err)

	tarDataV2, err := ioutil.ReadFile(filepath.Join(path, "testplugin2.tar.gz"))
	require.NoError(t, err)

	testIcon, err := ioutil.ReadFile(filepath.Join(path, "test.svg"))
	require.NoError(t, err)
	require.True(t, svg.Is(testIcon))
	testIconData := fmt.Sprintf("data:image/svg+xml;base64,%s", base64.StdEncoding.EncodeToString(testIcon))

	t.Run("search installed plugin", func(t *testing.T) {
		th := Setup(t).InitBasic()
		defer th.TearDown()

		testServer := httptest.NewServer(http.HandlerFunc(func(res http.ResponseWriter, req *http.Request) {
			res.WriteHeader(http.StatusOK)
			json, err := json.Marshal(samplePlugins)
			require.NoError(t, err)
			res.Write(json)
		}))
		defer func() { testServer.Close() }()

		th.App.UpdateConfig(func(cfg *model.Config) {
			*cfg.PluginSettings.Enable = true
			*cfg.PluginSettings.EnableUploads = true
			*cfg.PluginSettings.EnableMarketplace = true
			*cfg.PluginSettings.MarketplaceUrl = testServer.URL
		})

		plugins, resp := th.SystemAdminClient.GetMarketplacePlugins(&model.MarketplacePluginFilter{})
		CheckNoError(t, resp)
		require.Equal(t, samplePlugins, plugins)

		manifest, resp := th.SystemAdminClient.UploadPlugin(bytes.NewReader(tarData))
		CheckNoError(t, resp)

		plugin1 := &model.MarketplacePlugin{
			BaseMarketplacePlugin: &model.BaseMarketplacePlugin{
				HomepageURL:     "https://example.com/homepage",
				IconData:        testIconData,
				DownloadURL:     "",
				ReleaseNotesURL: "https://example.com/releases/v0.0.1",
				Labels: []model.MarketplaceLabel{{
					Name:        "Local",
					Description: "This plugin is not listed in the marketplace",
				}},
				Manifest: manifest,
			},
			InstalledVersion: manifest.Version,
		}
		expectedPlugins := append(samplePlugins, plugin1)

		manifest, resp = th.SystemAdminClient.UploadPlugin(bytes.NewReader(tarDataV2))
		CheckNoError(t, resp)

		plugin2 := &model.MarketplacePlugin{
			BaseMarketplacePlugin: &model.BaseMarketplacePlugin{
				IconData:        testIconData,
				HomepageURL:     "https://example.com/homepage",
				DownloadURL:     "",
				ReleaseNotesURL: "https://example.com/releases/v1.2.3",
				Labels: []model.MarketplaceLabel{{
					Name:        "Local",
					Description: "This plugin is not listed in the marketplace",
				}},
				Manifest: manifest,
			},
			InstalledVersion: manifest.Version,
		}
		expectedPlugins = append(expectedPlugins, plugin2)
		sort.SliceStable(expectedPlugins, func(i, j int) bool {
			return strings.ToLower(expectedPlugins[i].Manifest.Name) < strings.ToLower(expectedPlugins[j].Manifest.Name)
		})

		plugins, resp = th.SystemAdminClient.GetMarketplacePlugins(&model.MarketplacePluginFilter{})
		CheckNoError(t, resp)
		require.Equal(t, expectedPlugins, plugins)

		// Search for plugins from the server
		plugins, resp = th.SystemAdminClient.GetMarketplacePlugins(&model.MarketplacePluginFilter{Filter: "testplugin2"})
		CheckNoError(t, resp)
		require.Equal(t, []*model.MarketplacePlugin{plugin2}, plugins)

		plugins, resp = th.SystemAdminClient.GetMarketplacePlugins(&model.MarketplacePluginFilter{Filter: "a second plugin"})
		CheckNoError(t, resp)
		require.Equal(t, []*model.MarketplacePlugin{plugin2}, plugins)

		plugins, resp = th.SystemAdminClient.GetMarketplacePlugins(&model.MarketplacePluginFilter{Filter: "User Satisfaction Surveys"})
		CheckNoError(t, resp)
		require.Equal(t, samplePlugins, plugins)

		plugins, resp = th.SystemAdminClient.GetMarketplacePlugins(&model.MarketplacePluginFilter{Filter: "NOFILTER"})
		CheckNoError(t, resp)
		require.Nil(t, plugins)

		// cleanup
		ok, resp := th.SystemAdminClient.RemovePlugin(plugin1.Manifest.Id)
		CheckNoError(t, resp)
		assert.True(t, ok)

		ok, resp = th.SystemAdminClient.RemovePlugin(plugin2.Manifest.Id)
		CheckNoError(t, resp)
		assert.True(t, ok)
	})
}

func TestGetLocalPluginInMarketplace(t *testing.T) {
	th := Setup(t)
	defer th.TearDown()

	samplePlugins := []*model.MarketplacePlugin{
		{
			BaseMarketplacePlugin: &model.BaseMarketplacePlugin{
				HomepageURL: "https://example.com/matterfoss/matterfoss-plugin-nps",
				IconData:    "https://example.com/icon.svg",
				DownloadURL: "www.github.com/example",
				Manifest: &model.Manifest{
					Id:               "testplugin2",
					Name:             "testplugin2",
					Description:      "a second plugin",
					Version:          "1.2.2",
					MinServerVersion: "",
				},
			},
			InstalledVersion: "",
		},
	}

	testServer := httptest.NewServer(http.HandlerFunc(func(res http.ResponseWriter, req *http.Request) {
		res.WriteHeader(http.StatusOK)
		json, err := json.Marshal([]*model.MarketplacePlugin{samplePlugins[0]})
		require.NoError(t, err)
		res.Write(json)
	}))
	defer testServer.Close()

	th.App.UpdateConfig(func(cfg *model.Config) {
		*cfg.PluginSettings.Enable = true
		*cfg.PluginSettings.EnableMarketplace = true
		*cfg.PluginSettings.MarketplaceUrl = testServer.URL
	})

	t.Run("Get plugins with EnableRemoteMarketplace enabled", func(t *testing.T) {
		th.App.UpdateConfig(func(cfg *model.Config) {
			*cfg.PluginSettings.EnableRemoteMarketplace = true
		})

		plugins, resp := th.SystemAdminClient.GetMarketplacePlugins(&model.MarketplacePluginFilter{})
		CheckNoError(t, resp)

		require.Len(t, plugins, len(samplePlugins))
		require.Equal(t, samplePlugins, plugins)
	})

	t.Run("get remote and local plugins", func(t *testing.T) {
		th.App.UpdateConfig(func(cfg *model.Config) {
			*cfg.PluginSettings.EnableRemoteMarketplace = true
			*cfg.PluginSettings.EnableUploads = true
		})

		// Upload one local plugin
		path, _ := fileutils.FindDir("tests")
		tarData, err := ioutil.ReadFile(filepath.Join(path, "testplugin.tar.gz"))
		require.NoError(t, err)

		manifest, resp := th.SystemAdminClient.UploadPlugin(bytes.NewReader(tarData))
		CheckNoError(t, resp)

		plugins, resp := th.SystemAdminClient.GetMarketplacePlugins(&model.MarketplacePluginFilter{})
		CheckNoError(t, resp)

		require.Len(t, plugins, 2)

		ok, resp := th.SystemAdminClient.RemovePlugin(manifest.Id)
		CheckNoError(t, resp)
		assert.True(t, ok)
	})

	t.Run("EnableRemoteMarketplace disabled", func(t *testing.T) {
		th.App.UpdateConfig(func(cfg *model.Config) {
			*cfg.PluginSettings.EnableRemoteMarketplace = false
			*cfg.PluginSettings.EnableUploads = true
		})

		// No marketplace plugins returned
		plugins, resp := th.SystemAdminClient.GetMarketplacePlugins(&model.MarketplacePluginFilter{})
		CheckNoError(t, resp)

		require.Len(t, plugins, 0)

		// Upload one local plugin
		path, _ := fileutils.FindDir("tests")
		tarData, err := ioutil.ReadFile(filepath.Join(path, "testplugin.tar.gz"))
		require.NoError(t, err)

		manifest, resp := th.SystemAdminClient.UploadPlugin(bytes.NewReader(tarData))
		CheckNoError(t, resp)

		testIcon, err := ioutil.ReadFile(filepath.Join(path, "test.svg"))
		require.NoError(t, err)
		require.True(t, svg.Is(testIcon))
		testIconData := fmt.Sprintf("data:image/svg+xml;base64,%s", base64.StdEncoding.EncodeToString(testIcon))

		newPlugin := &model.MarketplacePlugin{
			BaseMarketplacePlugin: &model.BaseMarketplacePlugin{
				IconData:        testIconData,
				HomepageURL:     "https://example.com/homepage",
				ReleaseNotesURL: "https://example.com/releases/v0.0.1",
				Manifest:        manifest,
			},
			InstalledVersion: manifest.Version,
		}

		plugins, resp = th.SystemAdminClient.GetMarketplacePlugins(&model.MarketplacePluginFilter{})
		CheckNoError(t, resp)

		// Only get the local plugins
		require.Len(t, plugins, 1)
		require.Equal(t, newPlugin, plugins[0])

		ok, resp := th.SystemAdminClient.RemovePlugin(manifest.Id)
		CheckNoError(t, resp)
		assert.True(t, ok)
	})

	t.Run("local_only true", func(t *testing.T) {
		th.App.UpdateConfig(func(cfg *model.Config) {
			*cfg.PluginSettings.EnableRemoteMarketplace = true
			*cfg.PluginSettings.EnableUploads = true
		})

		// Upload one local plugin
		path, _ := fileutils.FindDir("tests")
		tarData, err := ioutil.ReadFile(filepath.Join(path, "testplugin.tar.gz"))
		require.NoError(t, err)

		manifest, resp := th.SystemAdminClient.UploadPlugin(bytes.NewReader(tarData))
		CheckNoError(t, resp)

		testIcon, err := ioutil.ReadFile(filepath.Join(path, "test.svg"))
		require.NoError(t, err)
		require.True(t, svg.Is(testIcon))
		testIconData := fmt.Sprintf("data:image/svg+xml;base64,%s", base64.StdEncoding.EncodeToString(testIcon))

		newPlugin := &model.MarketplacePlugin{
			BaseMarketplacePlugin: &model.BaseMarketplacePlugin{
				Manifest:        manifest,
				IconData:        testIconData,
				HomepageURL:     "https://example.com/homepage",
				ReleaseNotesURL: "https://example.com/releases/v0.0.1",
				Labels: []model.MarketplaceLabel{{
					Name:        "Local",
					Description: "This plugin is not listed in the marketplace",
				}},
			},
			InstalledVersion: manifest.Version,
		}

		plugins, resp := th.SystemAdminClient.GetMarketplacePlugins(&model.MarketplacePluginFilter{LocalOnly: true})
		CheckNoError(t, resp)

		require.Len(t, plugins, 1)
		require.Equal(t, newPlugin, plugins[0])

		ok, resp := th.SystemAdminClient.RemovePlugin(manifest.Id)
		CheckNoError(t, resp)
		assert.True(t, ok)
	})
}

func TestGetPrepackagedPluginInMarketplace(t *testing.T) {
	th := Setup(t)
	defer th.TearDown()

	marketplacePlugins := []*model.MarketplacePlugin{
		{
			BaseMarketplacePlugin: &model.BaseMarketplacePlugin{
				HomepageURL: "https://example.com/matterfoss/matterfoss-plugin-nps",
				IconData:    "https://example.com/icon.svg",
				DownloadURL: "www.github.com/example",
				Manifest: &model.Manifest{
					Id:               "marketplace.test",
					Name:             "marketplacetest",
					Description:      "a marketplace plugin",
					Version:          "0.1.2",
					MinServerVersion: "",
				},
			},
			InstalledVersion: "",
		},
	}

	testServer := httptest.NewServer(http.HandlerFunc(func(res http.ResponseWriter, req *http.Request) {
		res.WriteHeader(http.StatusOK)
		json, err := json.Marshal([]*model.MarketplacePlugin{marketplacePlugins[0]})
		require.NoError(t, err)
		res.Write(json)
	}))
	defer testServer.Close()

	th.App.UpdateConfig(func(cfg *model.Config) {
		*cfg.PluginSettings.Enable = true
		*cfg.PluginSettings.EnableMarketplace = true
		*cfg.PluginSettings.MarketplaceUrl = testServer.URL
	})

	prepackagePlugin := &plugin.PrepackagedPlugin{
		Manifest: &model.Manifest{
			Version: "0.0.1",
			Id:      "prepackaged.test",
		},
	}

	env := th.App.GetPluginsEnvironment()
	env.SetPrepackagedPlugins([]*plugin.PrepackagedPlugin{prepackagePlugin})

	t.Run("get remote and prepackaged plugins", func(t *testing.T) {
		th.App.UpdateConfig(func(cfg *model.Config) {
			*cfg.PluginSettings.EnableRemoteMarketplace = true
			*cfg.PluginSettings.EnableUploads = true
		})

		plugins, resp := th.SystemAdminClient.GetMarketplacePlugins(&model.MarketplacePluginFilter{})
		CheckNoError(t, resp)

		expectedPlugins := marketplacePlugins
		expectedPlugins = append(expectedPlugins, &model.MarketplacePlugin{
			BaseMarketplacePlugin: &model.BaseMarketplacePlugin{
				Manifest: prepackagePlugin.Manifest,
			},
		})

		require.ElementsMatch(t, expectedPlugins, plugins)
		require.Len(t, plugins, 2)
	})

	t.Run("EnableRemoteMarketplace disabled", func(t *testing.T) {
		th.App.UpdateConfig(func(cfg *model.Config) {
			*cfg.PluginSettings.EnableRemoteMarketplace = false
			*cfg.PluginSettings.EnableUploads = true
		})

		// No marketplace plugins returned
		plugins, resp := th.SystemAdminClient.GetMarketplacePlugins(&model.MarketplacePluginFilter{})
		CheckNoError(t, resp)

		// Only returns the prepackaged plugins
		require.Len(t, plugins, 1)
		require.Equal(t, prepackagePlugin.Manifest, plugins[0].Manifest)
	})

	t.Run("get prepackaged plugin if newer", func(t *testing.T) {
		th.App.UpdateConfig(func(cfg *model.Config) {
			*cfg.PluginSettings.EnableRemoteMarketplace = true
			*cfg.PluginSettings.EnableUploads = true
		})

		manifest := &model.Manifest{
			Version: "1.2.3",
			Id:      "marketplace.test",
		}

		newerPrepackagePlugin := &plugin.PrepackagedPlugin{
			Manifest: manifest,
		}

		env := th.App.GetPluginsEnvironment()
		env.SetPrepackagedPlugins([]*plugin.PrepackagedPlugin{newerPrepackagePlugin})

		plugins, resp := th.SystemAdminClient.GetMarketplacePlugins(&model.MarketplacePluginFilter{})
		CheckNoError(t, resp)

		require.Len(t, plugins, 1)
		require.Equal(t, newerPrepackagePlugin.Manifest, plugins[0].Manifest)
	})

	t.Run("prepackaged plugins are not shown in Cloud", func(t *testing.T) {
		th.App.UpdateConfig(func(cfg *model.Config) {
			*cfg.PluginSettings.EnableRemoteMarketplace = true
			*cfg.PluginSettings.EnableUploads = true
		})

		th.App.Srv().SetLicense(model.NewTestLicense("cloud"))

		plugins, resp := th.SystemAdminClient.GetMarketplacePlugins(&model.MarketplacePluginFilter{})
		CheckNoError(t, resp)

		require.ElementsMatch(t, marketplacePlugins, plugins)
		require.Len(t, plugins, 1)
	})
}

func TestInstallMarketplacePlugin(t *testing.T) {
	th := Setup(t).InitBasic()
	defer th.TearDown()

	th.App.UpdateConfig(func(cfg *model.Config) {
		*cfg.PluginSettings.Enable = true
		*cfg.PluginSettings.EnableUploads = true
		*cfg.PluginSettings.EnableMarketplace = false
	})

	path, _ := fileutils.FindDir("tests")
	signatureFilename := "testplugin2.tar.gz.sig"
	signatureFileReader, err := os.Open(filepath.Join(path, signatureFilename))
	require.NoError(t, err)
	sigFile, err := ioutil.ReadAll(signatureFileReader)
	require.NoError(t, err)
	pluginSignature := base64.StdEncoding.EncodeToString(sigFile)

	tarData, err := ioutil.ReadFile(filepath.Join(path, "testplugin2.tar.gz"))
	require.NoError(t, err)
	pluginServer := httptest.NewServer(http.HandlerFunc(func(res http.ResponseWriter, req *http.Request) {
		res.WriteHeader(http.StatusOK)
		res.Write(tarData)
	}))
	defer pluginServer.Close()

	samplePlugins := []*model.MarketplacePlugin{
		{
			BaseMarketplacePlugin: &model.BaseMarketplacePlugin{
				HomepageURL: "https://example.com/matterfoss/matterfoss-plugin-nps",
				IconData:    "https://example.com/icon.svg",
				DownloadURL: pluginServer.URL,
				Manifest: &model.Manifest{
					Id:               "testplugin2",
					Name:             "testplugin2",
					Description:      "a second plugin",
					Version:          "1.2.2",
					MinServerVersion: "",
				},
			},
			InstalledVersion: "",
		},
		{
			BaseMarketplacePlugin: &model.BaseMarketplacePlugin{
				HomepageURL: "https://example.com/matterfoss/matterfoss-plugin-nps",
				IconData:    "https://example.com/icon.svg",
				DownloadURL: pluginServer.URL,
				Manifest: &model.Manifest{
					Id:               "testplugin2",
					Name:             "testplugin2",
					Description:      "a second plugin",
					Version:          "1.2.3",
					MinServerVersion: "",
				},
				Signature: pluginSignature,
			},
			InstalledVersion: "",
		},
	}

	request := &model.InstallMarketplacePluginRequest{Id: "", Version: ""}

	th.TestForSystemAdminAndLocal(t, func(t *testing.T, client *model.Client4) {
		th.App.UpdateConfig(func(cfg *model.Config) {
			*cfg.PluginSettings.EnableMarketplace = false
			*cfg.PluginSettings.MarketplaceUrl = "invalid.com"
		})
		plugin, resp := client.InstallMarketplacePlugin(request)
		CheckNotImplementedStatus(t, resp)
		require.Nil(t, plugin)
	}, "marketplace disabled")

	th.TestForSystemAdminAndLocal(t, func(t *testing.T, client *model.Client4) {
		th.App.UpdateConfig(func(cfg *model.Config) {
			*cfg.PluginSettings.Enable = true
			*cfg.PluginSettings.RequirePluginSignature = true
		})
		manifest, resp := client.UploadPlugin(bytes.NewReader(tarData))
		CheckNotImplementedStatus(t, resp)
		require.Nil(t, manifest)

		manifest, resp = client.InstallPluginFromUrl("some_url", true)
		CheckNotImplementedStatus(t, resp)
		require.Nil(t, manifest)
	}, "RequirePluginSignature enabled")

	th.TestForSystemAdminAndLocal(t, func(t *testing.T, client *model.Client4) {
		th.App.UpdateConfig(func(cfg *model.Config) {
			*cfg.PluginSettings.EnableMarketplace = true
			*cfg.PluginSettings.MarketplaceUrl = "invalid.com"
		})

		plugin, resp := client.InstallMarketplacePlugin(request)
		CheckInternalErrorStatus(t, resp)
		require.Nil(t, plugin)
	}, "no server")

	t.Run("no permission", func(t *testing.T) {
		th.App.UpdateConfig(func(cfg *model.Config) {
			*cfg.PluginSettings.EnableMarketplace = true
			*cfg.PluginSettings.MarketplaceUrl = "invalid.com"
		})

		plugin, resp := th.Client.InstallMarketplacePlugin(request)
		CheckForbiddenStatus(t, resp)
		require.Nil(t, plugin)
	})

	th.TestForSystemAdminAndLocal(t, func(t *testing.T, client *model.Client4) {
		testServer := httptest.NewServer(http.HandlerFunc(func(res http.ResponseWriter, req *http.Request) {
			res.WriteHeader(http.StatusOK)
			json, err := json.Marshal([]*model.MarketplacePlugin{})
			require.NoError(t, err)
			res.Write(json)
		}))
		defer testServer.Close()

		th.App.UpdateConfig(func(cfg *model.Config) {
			*cfg.PluginSettings.EnableMarketplace = true
			*cfg.PluginSettings.MarketplaceUrl = testServer.URL
		})
		pRequest := &model.InstallMarketplacePluginRequest{Id: "some_plugin_id", Version: "0.0.1"}
		plugin, resp := client.InstallMarketplacePlugin(pRequest)
		CheckInternalErrorStatus(t, resp)
		require.Nil(t, plugin)
	}, "plugin not found on the server")

	th.TestForSystemAdminAndLocal(t, func(t *testing.T, client *model.Client4) {
		testServer := httptest.NewServer(http.HandlerFunc(func(res http.ResponseWriter, req *http.Request) {
			res.WriteHeader(http.StatusOK)
			json, err := json.Marshal([]*model.MarketplacePlugin{samplePlugins[0]})
			require.NoError(t, err)
			res.Write(json)
		}))
		defer testServer.Close()

		th.App.UpdateConfig(func(cfg *model.Config) {
			*cfg.PluginSettings.EnableMarketplace = true
			*cfg.PluginSettings.MarketplaceUrl = testServer.URL
			*cfg.PluginSettings.AllowInsecureDownloadUrl = true
		})
		pRequest := &model.InstallMarketplacePluginRequest{Id: "testplugin2", Version: "1.2.2"}
		plugin, resp := client.InstallMarketplacePlugin(pRequest)
		CheckInternalErrorStatus(t, resp)
		require.Nil(t, plugin)
	}, "plugin not verified")

	th.TestForSystemAdminAndLocal(t, func(t *testing.T, client *model.Client4) {
		testServer := httptest.NewServer(http.HandlerFunc(func(res http.ResponseWriter, req *http.Request) {
			serverVersion := req.URL.Query().Get("server_version")
			require.NotEmpty(t, serverVersion)
			require.Equal(t, model.CurrentVersion, serverVersion)
			res.WriteHeader(http.StatusOK)
			json, err := json.Marshal([]*model.MarketplacePlugin{samplePlugins[1]})
			require.NoError(t, err)
			res.Write(json)
		}))
		defer testServer.Close()

		th.App.UpdateConfig(func(cfg *model.Config) {
			*cfg.PluginSettings.EnableMarketplace = true
			*cfg.PluginSettings.EnableRemoteMarketplace = true
			*cfg.PluginSettings.MarketplaceUrl = testServer.URL
		})

		key, err := os.Open(filepath.Join(path, "development-private-key.asc"))
		require.NoError(t, err)
		appErr := th.App.AddPublicKey("pub_key", key)
		require.Nil(t, appErr)

		pRequest := &model.InstallMarketplacePluginRequest{Id: "testplugin2", Version: "1.2.3"}
		manifest, resp := client.InstallMarketplacePlugin(pRequest)
		CheckNoError(t, resp)
		require.NotNil(t, manifest)
		require.Equal(t, "testplugin2", manifest.Id)
		require.Equal(t, "1.2.3", manifest.Version)

		filePath := filepath.Join("plugins", "testplugin2.tar.gz.sig")
		savedSigFile, appErr := th.App.ReadFile(filePath)
		require.Nil(t, appErr)
		require.EqualValues(t, sigFile, savedSigFile)

		ok, resp := client.RemovePlugin(manifest.Id)
		CheckNoError(t, resp)
		assert.True(t, ok)
		exists, appErr := th.App.FileExists(filePath)
		require.Nil(t, appErr)
		require.False(t, exists)

		appErr = th.App.DeletePublicKey("pub_key")
		require.Nil(t, appErr)
	}, "verify, install and remove plugin")

	th.TestForSystemAdminAndLocal(t, func(t *testing.T, client *model.Client4) {
		requestHandled := false

		testServer := httptest.NewServer(http.HandlerFunc(func(res http.ResponseWriter, req *http.Request) {
			licenseType, ok := req.URL.Query()["enterprise_plugins"]
			require.True(t, ok)
			require.Len(t, licenseType, 1)
			require.Equal(t, "false", licenseType[0])

			res.WriteHeader(http.StatusOK)
			json, err := json.Marshal([]*model.MarketplacePlugin{samplePlugins[0]})
			require.NoError(t, err)
			_, err = res.Write(json)
			require.NoError(t, err)

			requestHandled = true
		}))
		defer func() { testServer.Close() }()

		th.App.UpdateConfig(func(cfg *model.Config) {
			*cfg.PluginSettings.EnableMarketplace = true
			*cfg.PluginSettings.EnableRemoteMarketplace = true
			*cfg.PluginSettings.MarketplaceUrl = testServer.URL
		})

		// The content of the request is irrelevant. This test only cares about enterprise_plugins.
		pRequest := &model.InstallMarketplacePluginRequest{}
		manifest, resp := client.InstallMarketplacePlugin(pRequest)
		CheckInternalErrorStatus(t, resp)
		require.Nil(t, manifest)
		assert.True(t, requestHandled)
	}, "verify EnterprisePlugins is false for TE")

	th.TestForSystemAdminAndLocal(t, func(t *testing.T, client *model.Client4) {
		requestHandled := false

		testServer := httptest.NewServer(http.HandlerFunc(func(res http.ResponseWriter, req *http.Request) {
			licenseType, ok := req.URL.Query()["enterprise_plugins"]
			require.True(t, ok)
			require.Len(t, licenseType, 1)
			require.Equal(t, "false", licenseType[0])

			res.WriteHeader(http.StatusOK)
			json, err := json.Marshal([]*model.MarketplacePlugin{})
			require.NoError(t, err)
			_, err = res.Write(json)
			require.NoError(t, err)

			requestHandled = true
		}))
		defer func() { testServer.Close() }()

		th.App.UpdateConfig(func(cfg *model.Config) {
			*cfg.PluginSettings.EnableMarketplace = true
			*cfg.PluginSettings.EnableRemoteMarketplace = true
			*cfg.PluginSettings.MarketplaceUrl = testServer.URL
		})

		l := model.NewTestLicense()
		// model.NewTestLicense generates a E20 license
		*l.Features.EnterprisePlugins = false
		th.App.Srv().SetLicense(l)

		// The content of the request is irrelevant. This test only cares about enterprise_plugins.
		pRequest := &model.InstallMarketplacePluginRequest{}
		manifest, resp := client.InstallMarketplacePlugin(pRequest)
		CheckInternalErrorStatus(t, resp)
		require.Nil(t, manifest)
		assert.True(t, requestHandled)
	}, "verify EnterprisePlugins is false for E10")

	th.TestForSystemAdminAndLocal(t, func(t *testing.T, client *model.Client4) {
		requestHandled := false

		testServer := httptest.NewServer(http.HandlerFunc(func(res http.ResponseWriter, req *http.Request) {
			licenseType, ok := req.URL.Query()["enterprise_plugins"]
			require.True(t, ok)
			require.Len(t, licenseType, 1)
			require.Equal(t, "true", licenseType[0])

			res.WriteHeader(http.StatusOK)
			json, err := json.Marshal([]*model.MarketplacePlugin{})
			require.NoError(t, err)
			_, err = res.Write(json)
			require.NoError(t, err)

			requestHandled = true
		}))
		defer func() { testServer.Close() }()

		th.App.UpdateConfig(func(cfg *model.Config) {
			*cfg.PluginSettings.EnableMarketplace = true
			*cfg.PluginSettings.MarketplaceUrl = testServer.URL
		})

		th.App.Srv().SetLicense(model.NewTestLicense("enterprise_plugins"))

		// The content of the request is irrelevant. This test only cares about enterprise_plugins.
		pRequest := &model.InstallMarketplacePluginRequest{}
		manifest, resp := client.InstallMarketplacePlugin(pRequest)
		CheckInternalErrorStatus(t, resp)
		require.Nil(t, manifest)
		assert.True(t, requestHandled)
	}, "verify EnterprisePlugins is true for E20")

	t.Run("install prepackaged and remote plugins through marketplace", func(t *testing.T) {
		prepackagedPluginsDir := "prepackaged_plugins"

		os.RemoveAll(prepackagedPluginsDir)
		err := os.Mkdir(prepackagedPluginsDir, os.ModePerm)
		require.NoError(t, err)
		defer os.RemoveAll(prepackagedPluginsDir)

		prepackagedPluginsDir, found := fileutils.FindDir(prepackagedPluginsDir)
		require.True(t, found, "failed to find prepackaged plugins directory")

		err = testlib.CopyFile(filepath.Join(path, "testplugin.tar.gz"), filepath.Join(prepackagedPluginsDir, "testplugin.tar.gz"))
		require.NoError(t, err)
		err = testlib.CopyFile(filepath.Join(path, "testplugin.tar.gz.asc"), filepath.Join(prepackagedPluginsDir, "testplugin.tar.gz.sig"))
		require.NoError(t, err)

		th2 := SetupConfig(t, func(cfg *model.Config) {
			// Disable auto-installing prepackaged plugins
			*cfg.PluginSettings.AutomaticPrepackagedPlugins = false
		}).InitBasic()
		defer th2.TearDown()

		th2.TestForSystemAdminAndLocal(t, func(t *testing.T, client *model.Client4) {
			pluginSignatureFile, err := os.Open(filepath.Join(path, "testplugin.tar.gz.asc"))
			require.NoError(t, err)
			pluginSignatureData, err := ioutil.ReadAll(pluginSignatureFile)
			require.NoError(t, err)

			key, err := os.Open(filepath.Join(path, "development-private-key.asc"))
			require.NoError(t, err)
			appErr := th2.App.AddPublicKey("pub_key", key)
			require.Nil(t, appErr)

			testServer := httptest.NewServer(http.HandlerFunc(func(res http.ResponseWriter, req *http.Request) {
				serverVersion := req.URL.Query().Get("server_version")
				require.NotEmpty(t, serverVersion)
				require.Equal(t, model.CurrentVersion, serverVersion)
				res.WriteHeader(http.StatusOK)
				json, err := json.Marshal([]*model.MarketplacePlugin{samplePlugins[1]})
				require.NoError(t, err)
				res.Write(json)
			}))
			defer testServer.Close()

			th2.App.UpdateConfig(func(cfg *model.Config) {
				*cfg.PluginSettings.EnableMarketplace = true
				*cfg.PluginSettings.EnableRemoteMarketplace = false
				*cfg.PluginSettings.MarketplaceUrl = testServer.URL
				*cfg.PluginSettings.AllowInsecureDownloadUrl = false
			})

			env := th2.App.GetPluginsEnvironment()

			pluginsResp, resp := client.GetPlugins()
			CheckNoError(t, resp)
			require.Len(t, pluginsResp.Active, 0)
			require.Len(t, pluginsResp.Inactive, 0)

			// Should fail to install unknown prepackaged plugin
			pRequest := &model.InstallMarketplacePluginRequest{Id: "testplugin", Version: "0.0.2"}
			manifest, resp := client.InstallMarketplacePlugin(pRequest)
			CheckInternalErrorStatus(t, resp)
			require.Nil(t, manifest)

			plugins := env.PrepackagedPlugins()
			require.Len(t, plugins, 1)
			require.Equal(t, "testplugin", plugins[0].Manifest.Id)
			require.Equal(t, pluginSignatureData, plugins[0].Signature)

			pluginsResp, resp = client.GetPlugins()
			CheckNoError(t, resp)
			require.Len(t, pluginsResp.Active, 0)
			require.Len(t, pluginsResp.Inactive, 0)

			pRequest = &model.InstallMarketplacePluginRequest{Id: "testplugin", Version: "0.0.1"}
			manifest1, resp := client.InstallMarketplacePlugin(pRequest)
			CheckNoError(t, resp)
			require.NotNil(t, manifest1)
			require.Equal(t, "testplugin", manifest1.Id)
			require.Equal(t, "0.0.1", manifest1.Version)

			pluginsResp, resp = client.GetPlugins()
			CheckNoError(t, resp)
			require.Len(t, pluginsResp.Active, 0)
			require.Equal(t, pluginsResp.Inactive, []*model.PluginInfo{{
				Manifest: *manifest1,
			}})

			// Try to install remote marketplace plugin
			pRequest = &model.InstallMarketplacePluginRequest{Id: "testplugin2", Version: "1.2.3"}
			manifest, resp = client.InstallMarketplacePlugin(pRequest)
			CheckInternalErrorStatus(t, resp)
			require.Nil(t, manifest)

			// Enable remote marketplace
			th2.App.UpdateConfig(func(cfg *model.Config) {
				*cfg.PluginSettings.EnableMarketplace = true
				*cfg.PluginSettings.EnableRemoteMarketplace = true
				*cfg.PluginSettings.MarketplaceUrl = testServer.URL
				*cfg.PluginSettings.AllowInsecureDownloadUrl = true
			})

			pRequest = &model.InstallMarketplacePluginRequest{Id: "testplugin2", Version: "1.2.3"}
			manifest2, resp := client.InstallMarketplacePlugin(pRequest)
			CheckNoError(t, resp)
			require.NotNil(t, manifest2)
			require.Equal(t, "testplugin2", manifest2.Id)
			require.Equal(t, "1.2.3", manifest2.Version)

			pluginsResp, resp = client.GetPlugins()
			CheckNoError(t, resp)
			require.Len(t, pluginsResp.Active, 0)
			require.ElementsMatch(t, pluginsResp.Inactive, []*model.PluginInfo{
				{
					Manifest: *manifest1,
				},
				{
					Manifest: *manifest2,
				},
			})

			// Clean up
			ok, resp := client.RemovePlugin(manifest1.Id)
			CheckNoError(t, resp)
			assert.True(t, ok)

			ok, resp = client.RemovePlugin(manifest2.Id)
			CheckNoError(t, resp)
			assert.True(t, ok)

			appErr = th2.App.DeletePublicKey("pub_key")
			require.Nil(t, appErr)
		})
	})

	th.TestForSystemAdminAndLocal(t, func(t *testing.T, client *model.Client4) {
		prepackagedPluginsDir := "prepackaged_plugins"

		os.RemoveAll(prepackagedPluginsDir)
		err := os.Mkdir(prepackagedPluginsDir, os.ModePerm)
		require.NoError(t, err)
		defer os.RemoveAll(prepackagedPluginsDir)

		prepackagedPluginsDir, found := fileutils.FindDir(prepackagedPluginsDir)
		require.True(t, found, "failed to find prepackaged plugins directory")

		err = testlib.CopyFile(filepath.Join(path, "testplugin.tar.gz"), filepath.Join(prepackagedPluginsDir, "testplugin.tar.gz"))
		require.NoError(t, err)

		th := SetupConfig(t, func(cfg *model.Config) {
			// Disable auto-installing prepackged plugins
			*cfg.PluginSettings.AutomaticPrepackagedPlugins = false
		}).InitBasic()
		defer th.TearDown()

		key, err := os.Open(filepath.Join(path, "development-private-key.asc"))
		require.NoError(t, err)
		appErr := th.App.AddPublicKey("pub_key", key)
		require.Nil(t, appErr)

		testServer := httptest.NewServer(http.HandlerFunc(func(res http.ResponseWriter, req *http.Request) {
			serverVersion := req.URL.Query().Get("server_version")
			require.NotEmpty(t, serverVersion)
			require.Equal(t, model.CurrentVersion, serverVersion)

			mPlugins := []*model.MarketplacePlugin{samplePlugins[0]}
			require.Empty(t, mPlugins[0].Signature)
			res.WriteHeader(http.StatusOK)
			json, err := json.Marshal(mPlugins)
			require.NoError(t, err)
			res.Write(json)
		}))
		defer testServer.Close()

		th.App.UpdateConfig(func(cfg *model.Config) {
			*cfg.PluginSettings.EnableMarketplace = true
			*cfg.PluginSettings.EnableRemoteMarketplace = true
			*cfg.PluginSettings.MarketplaceUrl = testServer.URL
			*cfg.PluginSettings.AllowInsecureDownloadUrl = true
		})

		env := th.App.GetPluginsEnvironment()
		plugins := env.PrepackagedPlugins()
		require.Len(t, plugins, 1)
		require.Equal(t, "testplugin", plugins[0].Manifest.Id)
		require.Empty(t, plugins[0].Signature)

		pluginsResp, resp := client.GetPlugins()
		CheckNoError(t, resp)
		require.Len(t, pluginsResp.Active, 0)
		require.Len(t, pluginsResp.Inactive, 0)

		pRequest := &model.InstallMarketplacePluginRequest{Id: "testplugin", Version: "0.0.1"}
		manifest, resp := client.InstallMarketplacePlugin(pRequest)
		CheckInternalErrorStatus(t, resp)
		require.Nil(t, manifest)

		pluginsResp, resp = client.GetPlugins()
		CheckNoError(t, resp)
		require.Len(t, pluginsResp.Active, 0)
		require.Len(t, pluginsResp.Inactive, 0)

		pRequest = &model.InstallMarketplacePluginRequest{Id: "testplugin2", Version: "1.2.3"}
		manifest, resp = client.InstallMarketplacePlugin(pRequest)
		CheckInternalErrorStatus(t, resp)
		require.Nil(t, manifest)

		pluginsResp, resp = client.GetPlugins()
		CheckNoError(t, resp)
		require.Len(t, pluginsResp.Active, 0)
		require.Len(t, pluginsResp.Inactive, 0)

		// Clean up
		appErr = th.App.DeletePublicKey("pub_key")
		require.Nil(t, appErr)
	}, "missing prepackaged and remote plugin signatures")
}

func findClusterMessages(event string, msgs []*model.ClusterMessage) []*model.ClusterMessage {
	var result []*model.ClusterMessage
	for _, msg := range msgs {
		if msg.Event == event {
			result = append(result, msg)
		}
	}
	return result
}<|MERGE_RESOLUTION|>--- conflicted
+++ resolved
@@ -18,26 +18,14 @@
 	"testing"
 	"time"
 
-<<<<<<< HEAD
+	svg "github.com/h2non/go-is-svg"
+	"github.com/stretchr/testify/assert"
+	"github.com/stretchr/testify/require"
+
 	"github.com/cjdelisle/matterfoss-server/v5/model"
 	"github.com/cjdelisle/matterfoss-server/v5/plugin"
 	"github.com/cjdelisle/matterfoss-server/v5/testlib"
-	"github.com/cjdelisle/matterfoss-server/v5/utils"
 	"github.com/cjdelisle/matterfoss-server/v5/utils/fileutils"
-
-	svg "github.com/h2non/go-is-svg"
-	"github.com/stretchr/testify/assert"
-	"github.com/stretchr/testify/require"
-=======
-	svg "github.com/h2non/go-is-svg"
-	"github.com/stretchr/testify/assert"
-	"github.com/stretchr/testify/require"
-
-	"github.com/mattermost/mattermost-server/v5/model"
-	"github.com/mattermost/mattermost-server/v5/plugin"
-	"github.com/mattermost/mattermost-server/v5/testlib"
-	"github.com/mattermost/mattermost-server/v5/utils/fileutils"
->>>>>>> 5c18142f
 )
 
 func TestPlugin(t *testing.T) {
@@ -701,9 +689,9 @@
 	samplePlugins := []*model.MarketplacePlugin{
 		{
 			BaseMarketplacePlugin: &model.BaseMarketplacePlugin{
-				HomepageURL: "https://example.com/matterfoss/matterfoss-plugin-nps",
+				HomepageURL: "https://example.com/mattermost/mattermost-plugin-nps",
 				IconData:    "https://example.com/icon.svg",
-				DownloadURL: "https://example.com/matterfoss/matterfoss-plugin-nps/releases/download/v1.0.4/com.matterfoss.nps-1.0.4.tar.gz",
+				DownloadURL: "https://example.com/mattermost/mattermost-plugin-nps/releases/download/v1.0.4/com.matterfoss.nps-1.0.4.tar.gz",
 				Labels: []model.MarketplaceLabel{
 					{
 						Name:        "someName",
@@ -713,7 +701,7 @@
 				Manifest: &model.Manifest{
 					Id:               "com.matterfoss.nps",
 					Name:             "User Satisfaction Surveys",
-					Description:      "This plugin sends quarterly user satisfaction surveys to gather feedback and help improve Matterfoss.",
+					Description:      "This plugin sends quarterly user satisfaction surveys to gather feedback and help improve Mattermost.",
 					Version:          "1.0.4",
 					MinServerVersion: "5.14.0",
 				},
@@ -845,13 +833,13 @@
 	samplePlugins := []*model.MarketplacePlugin{
 		{
 			BaseMarketplacePlugin: &model.BaseMarketplacePlugin{
-				HomepageURL: "example.com/matterfoss/matterfoss-plugin-nps",
+				HomepageURL: "example.com/mattermost/mattermost-plugin-nps",
 				IconData:    "Cjxzdmcgdmlld0JveD0nMCAwIDEwNSA5MycgeG1sbnM9J2h0dHA6Ly93d3cudzMub3JnLzIwMDAvc3ZnJz4KPHBhdGggZD0nTTY2LDBoMzl2OTN6TTM4LDBoLTM4djkzek01MiwzNWwyNSw1OGgtMTZsLTgtMThoLTE4eicgZmlsbD0nI0VEMUMyNCcvPgo8L3N2Zz4K",
-				DownloadURL: "example.com/matterfoss/matterfoss-plugin-nps/releases/download/v1.0.4/com.matterfoss.nps-1.0.4.tar.gz",
+				DownloadURL: "example.com/mattermost/mattermost-plugin-nps/releases/download/v1.0.4/com.matterfoss.nps-1.0.4.tar.gz",
 				Manifest: &model.Manifest{
 					Id:               "com.matterfoss.nps",
 					Name:             "User Satisfaction Surveys",
-					Description:      "This plugin sends quarterly user satisfaction surveys to gather feedback and help improve Matterfoss.",
+					Description:      "This plugin sends quarterly user satisfaction surveys to gather feedback and help improve Mattermost.",
 					Version:          "1.0.4",
 					MinServerVersion: "5.14.0",
 				},
@@ -975,7 +963,7 @@
 	samplePlugins := []*model.MarketplacePlugin{
 		{
 			BaseMarketplacePlugin: &model.BaseMarketplacePlugin{
-				HomepageURL: "https://example.com/matterfoss/matterfoss-plugin-nps",
+				HomepageURL: "https://example.com/mattermost/mattermost-plugin-nps",
 				IconData:    "https://example.com/icon.svg",
 				DownloadURL: "www.github.com/example",
 				Manifest: &model.Manifest{
@@ -1139,7 +1127,7 @@
 	marketplacePlugins := []*model.MarketplacePlugin{
 		{
 			BaseMarketplacePlugin: &model.BaseMarketplacePlugin{
-				HomepageURL: "https://example.com/matterfoss/matterfoss-plugin-nps",
+				HomepageURL: "https://example.com/mattermost/mattermost-plugin-nps",
 				IconData:    "https://example.com/icon.svg",
 				DownloadURL: "www.github.com/example",
 				Manifest: &model.Manifest{
@@ -1283,7 +1271,7 @@
 	samplePlugins := []*model.MarketplacePlugin{
 		{
 			BaseMarketplacePlugin: &model.BaseMarketplacePlugin{
-				HomepageURL: "https://example.com/matterfoss/matterfoss-plugin-nps",
+				HomepageURL: "https://example.com/mattermost/mattermost-plugin-nps",
 				IconData:    "https://example.com/icon.svg",
 				DownloadURL: pluginServer.URL,
 				Manifest: &model.Manifest{
@@ -1298,7 +1286,7 @@
 		},
 		{
 			BaseMarketplacePlugin: &model.BaseMarketplacePlugin{
-				HomepageURL: "https://example.com/matterfoss/matterfoss-plugin-nps",
+				HomepageURL: "https://example.com/mattermost/mattermost-plugin-nps",
 				IconData:    "https://example.com/icon.svg",
 				DownloadURL: pluginServer.URL,
 				Manifest: &model.Manifest{
