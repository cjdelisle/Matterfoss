--- conflicted
+++ resolved
@@ -8,16 +8,11 @@
 	"net/http"
 	"testing"
 
-<<<<<<< HEAD
-	"github.com/cjdelisle/matterfoss-server/v5/model"
-	"github.com/cjdelisle/matterfoss-server/v5/store/storetest/mocks"
-=======
->>>>>>> 5c18142f
 	"github.com/stretchr/testify/assert"
 	"github.com/stretchr/testify/require"
 
-	"github.com/mattermost/mattermost-server/v5/model"
-	"github.com/mattermost/mattermost-server/v5/store/storetest/mocks"
+	"github.com/cjdelisle/matterfoss-server/v5/model"
+	"github.com/cjdelisle/matterfoss-server/v5/store/storetest/mocks"
 )
 
 const (
@@ -64,7 +59,7 @@
 			"",
 			false,
 			func(req *http.Request) {
-				req.Header.Set("Origin", "http://pre-release.matterfoss.org")
+				req.Header.Set("Origin", "http://pre-release.mattermost.com")
 			},
 			"*",
 			"",
@@ -81,46 +76,46 @@
 			"",
 		},
 		"CORSEnabledMatching": {
-			"http://matterfoss.org",
+			"http://mattermost.com",
 			"",
 			false,
 			func(req *http.Request) {
-				req.Header.Set("Origin", "http://matterfoss.org")
+				req.Header.Set("Origin", "http://mattermost.com")
 			},
-			"http://matterfoss.org",
+			"http://mattermost.com",
 			"",
 			"",
 		},
 		"CORSEnabledMultiple": {
-			"http://spinmint.com http://matterfoss.org",
+			"http://spinmint.com http://mattermost.com",
 			"",
 			false,
 			func(req *http.Request) {
-				req.Header.Set("Origin", "http://matterfoss.org")
+				req.Header.Set("Origin", "http://mattermost.com")
 			},
-			"http://matterfoss.org",
+			"http://mattermost.com",
 			"",
 			"",
 		},
 		"CORSEnabledWithCredentials": {
-			"http://matterfoss.org",
+			"http://mattermost.com",
 			"",
 			true,
 			func(req *http.Request) {
-				req.Header.Set("Origin", "http://matterfoss.org")
+				req.Header.Set("Origin", "http://mattermost.com")
 			},
-			"http://matterfoss.org",
+			"http://mattermost.com",
 			"",
 			"true",
 		},
 		"CORSEnabledWithHeaders": {
-			"http://matterfoss.org",
+			"http://mattermost.com",
 			"x-my-special-header x-blueberry",
 			true,
 			func(req *http.Request) {
-				req.Header.Set("Origin", "http://matterfoss.org")
+				req.Header.Set("Origin", "http://mattermost.com")
 			},
-			"http://matterfoss.org",
+			"http://mattermost.com",
 			"X-My-Special-Header, X-Blueberry",
 			"true",
 		},
