// Copyright (c) 2015-present Mattermost, Inc. All Rights Reserved.
// See LICENSE.txt for license information.

package api4

import (
	"bytes"
	"encoding/json"
	"fmt"
	"io"
	"io/ioutil"
	"net/http"

	"github.com/cjdelisle/matterfoss-server/v5/audit"
	"github.com/cjdelisle/matterfoss-server/v5/model"
)

func (api *API) InitLicense() {
	api.BaseRoutes.ApiRoot.Handle("/trial-license", api.ApiSessionRequired(requestTrialLicense)).Methods("POST")
	api.BaseRoutes.ApiRoot.Handle("/license", api.ApiSessionRequired(addLicense)).Methods("POST")
	api.BaseRoutes.ApiRoot.Handle("/license", api.ApiSessionRequired(removeLicense)).Methods("DELETE")
	api.BaseRoutes.ApiRoot.Handle("/license/renewal", api.ApiSessionRequired(requestRenewalLink)).Methods("GET")
	api.BaseRoutes.ApiRoot.Handle("/license/client", api.ApiHandler(getClientLicense)).Methods("GET")
}

func getClientLicense(c *Context, w http.ResponseWriter, r *http.Request) {
	format := r.URL.Query().Get("format")

	if format == "" {
		c.Err = model.NewAppError("getClientLicense", "api.license.client.old_format.app_error", nil, "", http.StatusNotImplemented)
		return
	}

	if format != "old" {
		c.SetInvalidParam("format")
		return
	}

	var clientLicense map[string]string

	if c.App.SessionHasPermissionTo(*c.AppContext.Session(), model.PERMISSION_READ_LICENSE_INFORMATION) {
		clientLicense = c.App.Srv().ClientLicense()
	} else {
		clientLicense = c.App.Srv().GetSanitizedClientLicense()
	}

	w.Write([]byte(model.MapToJson(clientLicense)))
}

func addLicense(c *Context, w http.ResponseWriter, r *http.Request) {
	auditRec := c.MakeAuditRecord("addLicense", audit.Fail)
	defer c.LogAuditRec(auditRec)
	c.LogAudit("attempt")

	if !c.App.SessionHasPermissionTo(*c.AppContext.Session(), model.PERMISSION_MANAGE_LICENSE_INFORMATION) {
		c.SetPermissionError(model.PERMISSION_MANAGE_LICENSE_INFORMATION)
		return
	}

	if *c.App.Config().ExperimentalSettings.RestrictSystemAdmin {
		c.Err = model.NewAppError("addLicense", "api.restricted_system_admin", nil, "", http.StatusForbidden)
		return
	}

	err := r.ParseMultipartForm(*c.App.Config().FileSettings.MaxFileSize)
	if err != nil {
		http.Error(w, err.Error(), http.StatusBadRequest)
		return
	}

	m := r.MultipartForm

	fileArray, ok := m.File["license"]
	if !ok {
		c.Err = model.NewAppError("addLicense", "api.license.add_license.no_file.app_error", nil, "", http.StatusBadRequest)
		return
	}

	if len(fileArray) <= 0 {
		c.Err = model.NewAppError("addLicense", "api.license.add_license.array.app_error", nil, "", http.StatusBadRequest)
		return
	}

	fileData := fileArray[0]
	auditRec.AddMeta("filename", fileData.Filename)

	file, err := fileData.Open()
	if err != nil {
		c.Err = model.NewAppError("addLicense", "api.license.add_license.open.app_error", nil, err.Error(), http.StatusBadRequest)
		return
	}
	defer file.Close()

	buf := bytes.NewBuffer(nil)
	io.Copy(buf, file)

	license, appErr := c.App.Srv().SaveLicense(buf.Bytes())
	if appErr != nil {
		if appErr.Id == model.EXPIRED_LICENSE_ERROR {
			c.LogAudit("failed - expired or non-started license")
		} else if appErr.Id == model.INVALID_LICENSE_ERROR {
			c.LogAudit("failed - invalid license")
		} else {
			c.LogAudit("failed - unable to save license")
		}
		c.Err = appErr
		return
	}

	auditRec.Success()
	c.LogAudit("success")

	w.Write([]byte(license.ToJson()))
}

func removeLicense(c *Context, w http.ResponseWriter, r *http.Request) {
	auditRec := c.MakeAuditRecord("removeLicense", audit.Fail)
	defer c.LogAuditRec(auditRec)
	c.LogAudit("attempt")

	if !c.App.SessionHasPermissionTo(*c.AppContext.Session(), model.PERMISSION_MANAGE_LICENSE_INFORMATION) {
		c.SetPermissionError(model.PERMISSION_MANAGE_LICENSE_INFORMATION)
		return
	}

	if *c.App.Config().ExperimentalSettings.RestrictSystemAdmin {
		c.Err = model.NewAppError("removeLicense", "api.restricted_system_admin", nil, "", http.StatusForbidden)
		return
	}

	if err := c.App.Srv().RemoveLicense(); err != nil {
		c.Err = err
		return
	}

	auditRec.Success()
	c.LogAudit("success")

	ReturnStatusOK(w)
}

func requestTrialLicense(c *Context, w http.ResponseWriter, r *http.Request) {
	auditRec := c.MakeAuditRecord("requestTrialLicense", audit.Fail)
	defer c.LogAuditRec(auditRec)
	c.LogAudit("attempt")

	if !c.App.SessionHasPermissionTo(*c.AppContext.Session(), model.PERMISSION_MANAGE_LICENSE_INFORMATION) {
		c.SetPermissionError(model.PERMISSION_MANAGE_LICENSE_INFORMATION)
		return
	}

	if *c.App.Config().ExperimentalSettings.RestrictSystemAdmin {
		c.Err = model.NewAppError("requestTrialLicense", "api.restricted_system_admin", nil, "", http.StatusForbidden)
		return
	}

	var trialRequest struct {
		Users                 int  `json:"users"`
		TermsAccepted         bool `json:"terms_accepted"`
		ReceiveEmailsAccepted bool `json:"receive_emails_accepted"`
	}

	b, readErr := ioutil.ReadAll(r.Body)
	if readErr != nil {
		c.Err = model.NewAppError("requestTrialLicense", "api.license.request-trial.bad-request", nil, "", http.StatusBadRequest)
		return
	}
	json.Unmarshal(b, &trialRequest)
	if !trialRequest.TermsAccepted {
		c.Err = model.NewAppError("requestTrialLicense", "api.license.request-trial.bad-request.terms-not-accepted", nil, "", http.StatusBadRequest)
		return
	}
	if trialRequest.Users == 0 {
		c.Err = model.NewAppError("requestTrialLicense", "api.license.request-trial.bad-request", nil, "", http.StatusBadRequest)
		return
	}

	currentUser, err := c.App.GetUser(c.AppContext.Session().UserId)
	if err != nil {
		c.Err = err
		return
	}

	trialLicenseRequest := &model.TrialLicenseRequest{
<<<<<<< HEAD
		ServerID:              "matterfoss",
=======
		ServerID:              c.App.TelemetryId(),
>>>>>>> 5c18142f
		Name:                  currentUser.GetDisplayName(model.SHOW_FULLNAME),
		Email:                 currentUser.Email,
		SiteName:              *c.App.Config().TeamSettings.SiteName,
		SiteURL:               *c.App.Config().ServiceSettings.SiteURL,
		Users:                 trialRequest.Users,
		TermsAccepted:         trialRequest.TermsAccepted,
		ReceiveEmailsAccepted: trialRequest.ReceiveEmailsAccepted,
	}

	if trialLicenseRequest.SiteURL == "" {
		c.Err = model.NewAppError("RequestTrialLicense", "api.license.request_trial_license.no-site-url.app_error", nil, "", http.StatusBadRequest)
		return
	}

	if err := c.App.Srv().RequestTrialLicense(trialLicenseRequest); err != nil {
		c.Err = err
		return
	}

	auditRec.Success()
	c.LogAudit("success")

	ReturnStatusOK(w)
}

func requestRenewalLink(c *Context, w http.ResponseWriter, r *http.Request) {
	auditRec := c.MakeAuditRecord("requestRenewalLink", audit.Fail)
	defer c.LogAuditRec(auditRec)
	c.LogAudit("attempt")

	if !c.App.SessionHasPermissionTo(*c.AppContext.Session(), model.PERMISSION_MANAGE_LICENSE_INFORMATION) {
		c.SetPermissionError(model.PERMISSION_MANAGE_LICENSE_INFORMATION)
		return
	}

	if *c.App.Config().ExperimentalSettings.RestrictSystemAdmin {
		c.Err = model.NewAppError("requestRenewalLink", "api.restricted_system_admin", nil, "", http.StatusForbidden)
		return
	}

	renewalLink, err := c.App.Srv().GenerateLicenseRenewalLink()
	if err != nil {
		c.Err = err
		return
	}

	auditRec.Success()
	c.LogAudit("success")

	_, werr := w.Write([]byte(fmt.Sprintf(`{"renewal_link": "%s"}`, renewalLink)))
	if werr != nil {
		c.Err = model.NewAppError("requestRenewalLink", "api.license.request_renewal_link.app_error", nil, werr.Error(), http.StatusForbidden)
		return
	}
}<|MERGE_RESOLUTION|>--- conflicted
+++ resolved
@@ -182,11 +182,7 @@
 	}
 
 	trialLicenseRequest := &model.TrialLicenseRequest{
-<<<<<<< HEAD
-		ServerID:              "matterfoss",
-=======
 		ServerID:              c.App.TelemetryId(),
->>>>>>> 5c18142f
 		Name:                  currentUser.GetDisplayName(model.SHOW_FULLNAME),
 		Email:                 currentUser.Email,
 		SiteName:              *c.App.Config().TeamSettings.SiteName,
