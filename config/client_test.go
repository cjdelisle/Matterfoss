--- conflicted
+++ resolved
@@ -9,12 +9,7 @@
 
 	"github.com/stretchr/testify/assert"
 
-<<<<<<< HEAD
-	"github.com/cjdelisle/matterfoss-server/v5/config"
 	"github.com/cjdelisle/matterfoss-server/v5/model"
-=======
-	"github.com/mattermost/mattermost-server/v5/model"
->>>>>>> 5c18142f
 )
 
 func TestGetClientConfig(t *testing.T) {
@@ -37,15 +32,9 @@
 					AllowCustomThemes: model.NewBool(false),
 				},
 				ServiceSettings: model.ServiceSettings{
-<<<<<<< HEAD
-					WebsocketURL:        sToP("ws://matterfoss.example.com:8065"),
-					WebsocketPort:       iToP(80),
-					WebsocketSecurePort: iToP(443),
-=======
 					WebsocketURL:        model.NewString("ws://mattermost.example.com:8065"),
 					WebsocketPort:       model.NewInt(80),
 					WebsocketSecurePort: model.NewInt(443),
->>>>>>> 5c18142f
 				},
 			},
 			"",
@@ -55,7 +44,7 @@
 				"EmailNotificationContentsType":    "full",
 				"AllowCustomThemes":                "true",
 				"EnforceMultifactorAuthentication": "false",
-				"WebsocketURL":                     "ws://matterfoss.example.com:8065",
+				"WebsocketURL":                     "ws://mattermost.example.com:8065",
 				"WebsocketPort":                    "80",
 				"WebsocketSecurePort":              "443",
 			},
@@ -231,15 +220,9 @@
 					AllowCustomThemes: model.NewBool(false),
 				},
 				ServiceSettings: model.ServiceSettings{
-<<<<<<< HEAD
-					WebsocketURL:        sToP("ws://matterfoss.example.com:8065"),
-					WebsocketPort:       iToP(80),
-					WebsocketSecurePort: iToP(443),
-=======
 					WebsocketURL:        model.NewString("ws://mattermost.example.com:8065"),
 					WebsocketPort:       model.NewInt(80),
 					WebsocketSecurePort: model.NewInt(443),
->>>>>>> 5c18142f
 				},
 			},
 			"",
@@ -247,7 +230,7 @@
 			map[string]string{
 				"DiagnosticId":                     "",
 				"EnforceMultifactorAuthentication": "false",
-				"WebsocketURL":                     "ws://matterfoss.example.com:8065",
+				"WebsocketURL":                     "ws://mattermost.example.com:8065",
 				"WebsocketPort":                    "80",
 				"WebsocketSecurePort":              "443",
 			},
