--- conflicted
+++ resolved
@@ -6,17 +6,11 @@
 import (
 	"testing"
 
-<<<<<<< HEAD
+	"github.com/stretchr/testify/assert"
+	"github.com/stretchr/testify/require"
+
 	"github.com/cjdelisle/matterfoss-server/v5/model"
 	"github.com/cjdelisle/matterfoss-server/v5/utils"
-	"github.com/stretchr/testify/assert"
-=======
-	"github.com/stretchr/testify/assert"
-	"github.com/stretchr/testify/require"
-
-	"github.com/mattermost/mattermost-server/v5/model"
-	"github.com/mattermost/mattermost-server/v5/utils"
->>>>>>> 5c18142f
 )
 
 func TestDesanitize(t *testing.T) {
@@ -205,29 +199,29 @@
 		ExpectedOut string
 	}{
 		"mysql": {
-			DSN:         "mysql://mmuser:password@tcp(localhost:3306)/matterfoss?charset=utf8mb4,utf8&readTimeout=30s",
-			Schema:      "mysql",
-			ExpectedOut: "mysql://mmuser:@tcp(localhost:3306)/matterfoss?charset=utf8mb4,utf8&readTimeout=30s",
+			DSN:         "mysql://mmuser:password@tcp(localhost:3306)/mattermost?charset=utf8mb4,utf8&readTimeout=30s",
+			Schema:      "mysql",
+			ExpectedOut: "mysql://mmuser:@tcp(localhost:3306)/mattermost?charset=utf8mb4,utf8&readTimeout=30s",
 		},
 		"mysql idempotent": {
-			DSN:         "mysql://mmuser:@tcp(localhost:3306)/matterfoss?charset=utf8mb4,utf8&readTimeout=30s",
-			Schema:      "mysql",
-			ExpectedOut: "mysql://mmuser:@tcp(localhost:3306)/matterfoss?charset=utf8mb4,utf8&readTimeout=30s",
+			DSN:         "mysql://mmuser:@tcp(localhost:3306)/mattermost?charset=utf8mb4,utf8&readTimeout=30s",
+			Schema:      "mysql",
+			ExpectedOut: "mysql://mmuser:@tcp(localhost:3306)/mattermost?charset=utf8mb4,utf8&readTimeout=30s",
 		},
 		"mysql: password with : and @": {
-			DSN:         "mysql://mmuser:p:assw@ord@tcp(localhost:3306)/matterfoss?charset=utf8mb4,utf8&readTimeout=30s",
-			Schema:      "mysql",
-			ExpectedOut: "mysql://mmuser:@tcp(localhost:3306)/matterfoss?charset=utf8mb4,utf8&readTimeout=30s",
+			DSN:         "mysql://mmuser:p:assw@ord@tcp(localhost:3306)/mattermost?charset=utf8mb4,utf8&readTimeout=30s",
+			Schema:      "mysql",
+			ExpectedOut: "mysql://mmuser:@tcp(localhost:3306)/mattermost?charset=utf8mb4,utf8&readTimeout=30s",
 		},
 		"mysql: password with @ and :": {
-			DSN:         "mysql://mmuser:pa@sswo:rd@tcp(localhost:3306)/matterfoss?charset=utf8mb4,utf8&readTimeout=30s",
-			Schema:      "mysql",
-			ExpectedOut: "mysql://mmuser:@tcp(localhost:3306)/matterfoss?charset=utf8mb4,utf8&readTimeout=30s",
+			DSN:         "mysql://mmuser:pa@sswo:rd@tcp(localhost:3306)/mattermost?charset=utf8mb4,utf8&readTimeout=30s",
+			Schema:      "mysql",
+			ExpectedOut: "mysql://mmuser:@tcp(localhost:3306)/mattermost?charset=utf8mb4,utf8&readTimeout=30s",
 		},
 		"postgres": {
-			DSN:         "postgres://mmuser:password@localhost:5432/matterfoss?sslmode=disable&connect_timeout=10",
+			DSN:         "postgres://mmuser:password@localhost:5432/mattermost?sslmode=disable&connect_timeout=10",
 			Schema:      "postgres",
-			ExpectedOut: "postgres://mmuser:@localhost:5432/matterfoss?sslmode=disable&connect_timeout=10",
+			ExpectedOut: "postgres://mmuser:@localhost:5432/mattermost?sslmode=disable&connect_timeout=10",
 		},
 		"pipe": {
 			DSN:         "mysql://user@unix(/path/to/socket)/dbname",
@@ -235,12 +229,12 @@
 			ExpectedOut: "mysql://user@unix(/path/to/socket)/dbname",
 		},
 		"malformed without :": {
-			DSN:         "postgres://mmuserpassword@localhost:5432/matterfoss?sslmode=disable&connect_timeout=10",
+			DSN:         "postgres://mmuserpassword@localhost:5432/mattermost?sslmode=disable&connect_timeout=10",
 			Schema:      "postgres",
-			ExpectedOut: "postgres://mmuserpassword@localhost:5432/matterfoss?sslmode=disable&connect_timeout=10",
+			ExpectedOut: "postgres://mmuserpassword@localhost:5432/mattermost?sslmode=disable&connect_timeout=10",
 		},
 		"malformed without @": {
-			DSN:         "postgres://mmuser:passwordlocalhost:5432/matterfoss?sslmode=disable&connect_timeout=10",
+			DSN:         "postgres://mmuser:passwordlocalhost:5432/mattermost?sslmode=disable&connect_timeout=10",
 			Schema:      "postgres",
 			ExpectedOut: "(omitted due to error parsing the DSN)",
 		},
@@ -272,8 +266,8 @@
 		{name: "array json", data: `["test1", "test2"]`, want: false},
 		{name: "bad json", data: `{huh?}`, want: false},
 		{name: "filename", data: "/tmp/logger.conf", want: false},
-		{name: "mysql dsn", data: "mysql://mmuser:@tcp(localhost:3306)/matterfoss?charset=utf8mb4,utf8&readTimeout=30s", want: false},
-		{name: "postgres dsn", data: "postgres://mmuser:passwordlocalhost:5432/matterfoss?sslmode=disable&connect_timeout=10", want: false},
+		{name: "mysql dsn", data: "mysql://mmuser:@tcp(localhost:3306)/mattermost?charset=utf8mb4,utf8&readTimeout=30s", want: false},
+		{name: "postgres dsn", data: "postgres://mmuser:passwordlocalhost:5432/mattermost?sslmode=disable&connect_timeout=10", want: false},
 	}
 	for _, tt := range tests {
 		t.Run(tt.name, func(t *testing.T) {
