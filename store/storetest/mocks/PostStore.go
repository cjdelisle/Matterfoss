--- conflicted
+++ resolved
@@ -5,13 +5,9 @@
 package mocks
 
 import (
-<<<<<<< HEAD
+	context "context"
+
 	model "github.com/cjdelisle/matterfoss-server/v5/model"
-=======
-	context "context"
-
-	model "github.com/mattermost/mattermost-server/v5/model"
->>>>>>> 5c18142f
 	mock "github.com/stretchr/testify/mock"
 )
 
