--- conflicted
+++ resolved
@@ -13,15 +13,9 @@
 	"github.com/blang/semver"
 	"github.com/pkg/errors"
 
-<<<<<<< HEAD
-	"github.com/cjdelisle/matterfoss-server/v5/mlog"
 	"github.com/cjdelisle/matterfoss-server/v5/model"
 	"github.com/cjdelisle/matterfoss-server/v5/services/timezones"
-=======
-	"github.com/mattermost/mattermost-server/v5/model"
-	"github.com/mattermost/mattermost-server/v5/services/timezones"
-	"github.com/mattermost/mattermost-server/v5/shared/mlog"
->>>>>>> 5c18142f
+	"github.com/cjdelisle/matterfoss-server/v5/shared/mlog"
 )
 
 const (
@@ -139,12 +133,12 @@
 
 	// Upgrades prior to the oldest supported version are not supported.
 	if currentSchemaVersion.LT(oldestSupportedVersion) {
-		return errors.Errorf("Database schema version %s is no longer supported. This Matterfoss server supports automatic upgrades from schema version %s through schema version %s. Please manually upgrade to at least version %s before continuing.", *currentSchemaVersion, oldestSupportedVersion, currentModelVersion, oldestSupportedVersion)
+		return errors.Errorf("Database schema version %s is no longer supported. This Mattermost server supports automatic upgrades from schema version %s through schema version %s. Please manually upgrade to at least version %s before continuing.", *currentSchemaVersion, oldestSupportedVersion, currentModelVersion, oldestSupportedVersion)
 	}
 
 	// Allow forwards compatibility only within the same major version.
 	if currentSchemaVersion.GTE(nextUnsupportedMajorVersion) {
-		return errors.Errorf("Database schema version %s is not supported. This Matterfoss server supports only >=%s, <%s. Please upgrade to at least version %s before continuing.", *currentSchemaVersion, currentModelVersion, nextUnsupportedMajorVersion, nextUnsupportedMajorVersion)
+		return errors.Errorf("Database schema version %s is not supported. This Mattermost server supports only >=%s, <%s. Please upgrade to at least version %s before continuing.", *currentSchemaVersion, currentModelVersion, nextUnsupportedMajorVersion, nextUnsupportedMajorVersion)
 	} else if currentSchemaVersion.GT(currentModelVersion) {
 		mlog.Warn("The database schema version and model versions do not match", mlog.String("schema_version", currentSchemaVersion.String()), mlog.String("model_version", currentModelVersion.String()))
 	}
@@ -527,13 +521,8 @@
 	}
 }
 
-<<<<<<< HEAD
-func upgradeDatabaseToVersion49(sqlStore SqlStore) {
-	// This version of Matterfoss includes an App-Layer migration which migrates from hard-coded roles configured by
-=======
 func upgradeDatabaseToVersion49(sqlStore *SqlStore) {
 	// This version of Mattermost includes an App-Layer migration which migrates from hard-coded roles configured by
->>>>>>> 5c18142f
 	// a number of parameters in `config.json` to a `Roles` table in the database. The migration code can be seen
 	// in the file `app/app.go` in the function `DoAdvancedPermissionsMigration()`.
 
@@ -561,19 +550,14 @@
 	}
 }
 
-<<<<<<< HEAD
-func upgradeDatabaseToVersion50(sqlStore SqlStore) {
-	// This version of Matterfoss includes an App-Layer migration which migrates from hard-coded emojis configured
-=======
 func upgradeDatabaseToVersion50(sqlStore *SqlStore) {
 	// This version of Mattermost includes an App-Layer migration which migrates from hard-coded emojis configured
->>>>>>> 5c18142f
 	// in `config.json` to a `Permission` in the database. The migration code can be seen
 	// in the file `app/app.go` in the function `DoEmojisPermissionsMigration()`.
 
-	// This version of Matterfoss also includes a online-migration which migrates some roles from the `Roles` columns of
+	// This version of Mattermost also includes a online-migration which migrates some roles from the `Roles` columns of
 	// TeamMember and ChannelMember rows to the new SchemeAdmin and SchemeUser columns. If you need to downgrade to a
-	// version of Matterfoss prior to 5.0, you should take your server offline and run the following SQL statements
+	// version of Mattermost prior to 5.0, you should take your server offline and run the following SQL statements
 	// prior to launching the downgraded version:
 	//
 	//    UPDATE Teams SET SchemeId = NULL;
