--- conflicted
+++ resolved
@@ -14,21 +14,13 @@
 )
 
 type SqlComplianceStore struct {
-<<<<<<< HEAD
-	*SqlSupplier
-}
-
-func newSqlComplianceStore(sqlSupplier *SqlSupplier) store.ComplianceStore {
-	s := &SqlComplianceStore{sqlSupplier}
-=======
 	*SqlStore
 }
 
 func newSqlComplianceStore(sqlStore *SqlStore) store.ComplianceStore {
 	s := &SqlComplianceStore{sqlStore}
->>>>>>> 837b818b
-
-	for _, db := range sqlSupplier.GetAllConns() {
+
+	for _, db := range sqlStore.GetAllConns() {
 		table := db.AddTableWithName(model.Compliance{}, "Compliances").SetKeys(false, "Id")
 		table.ColMap("Id").SetMaxSize(26)
 		table.ColMap("UserId").SetMaxSize(26)
