// Copyright (c) 2015-present Mattermost, Inc. All Rights Reserved.
// See LICENSE.txt for license information.

package sqlstore

import (
	"testing"

<<<<<<< HEAD
	"github.com/cjdelisle/matterfoss-server/v5/store"
=======
	"github.com/mattermost/mattermost-server/v5/model"
	"github.com/stretchr/testify/assert"

>>>>>>> 5c18142f
	"github.com/stretchr/testify/require"

	"github.com/mattermost/mattermost-server/v5/store"
)

func TestStoreUpgradeDotRelease(t *testing.T) {
	StoreTest(t, func(t *testing.T, ss store.Store) {
		sqlStore := ss.(*SqlStore)
		saveSchemaVersion(sqlStore, "5.33.1")
		err := upgradeDatabase(sqlStore, CurrentSchemaVersion)
		require.NoError(t, err)
		require.Equal(t, CurrentSchemaVersion, sqlStore.GetCurrentSchemaVersion())
	})
}

func TestStoreUpgrade(t *testing.T) {
	StoreTest(t, func(t *testing.T, ss store.Store) {
		sqlStore := ss.(*SqlStore)

		t.Run("invalid currentModelVersion", func(t *testing.T) {
			err := upgradeDatabase(sqlStore, "notaversion")
			require.EqualError(t, err, "failed to parse current model version notaversion: No Major.Minor.Patch elements found")
		})

		t.Run("upgrade from invalid version", func(t *testing.T) {
			saveSchemaVersion(sqlStore, "invalid")
			err := upgradeDatabase(sqlStore, "5.8.0")
			require.EqualError(t, err, "failed to parse database schema version invalid: No Major.Minor.Patch elements found")
			require.Equal(t, "invalid", sqlStore.GetCurrentSchemaVersion())
		})

		t.Run("upgrade from unsupported version", func(t *testing.T) {
			saveSchemaVersion(sqlStore, "2.0.0")
			err := upgradeDatabase(sqlStore, "5.8.0")
			require.EqualError(t, err, "Database schema version 2.0.0 is no longer supported. This Matterfoss server supports automatic upgrades from schema version 3.0.0 through schema version 5.8.0. Please manually upgrade to at least version 3.0.0 before continuing.")
			require.Equal(t, "2.0.0", sqlStore.GetCurrentSchemaVersion())
		})

		t.Run("upgrade from earliest supported version", func(t *testing.T) {
			saveSchemaVersion(sqlStore, Version300)
			err := upgradeDatabase(sqlStore, CurrentSchemaVersion)
			require.NoError(t, err)
			require.Equal(t, CurrentSchemaVersion, sqlStore.GetCurrentSchemaVersion())
		})

		t.Run("upgrade from no existing version", func(t *testing.T) {
			saveSchemaVersion(sqlStore, "")
			err := upgradeDatabase(sqlStore, CurrentSchemaVersion)
			require.NoError(t, err)
			require.Equal(t, CurrentSchemaVersion, sqlStore.GetCurrentSchemaVersion())
		})

		t.Run("upgrade schema running earlier minor version", func(t *testing.T) {
			saveSchemaVersion(sqlStore, "5.1.0")
			err := upgradeDatabase(sqlStore, "5.8.0")
			require.NoError(t, err)
			// Assert CurrentSchemaVersion, not 5.8.0, since the migrations will move
			// past 5.8.0 regardless of the input parameter.
			require.Equal(t, CurrentSchemaVersion, sqlStore.GetCurrentSchemaVersion())
		})

		t.Run("upgrade schema running later minor version", func(t *testing.T) {
			saveSchemaVersion(sqlStore, "5.99.0")
			err := upgradeDatabase(sqlStore, "5.8.0")
			require.NoError(t, err)
			require.Equal(t, "5.99.0", sqlStore.GetCurrentSchemaVersion())
		})

		t.Run("upgrade schema running earlier major version", func(t *testing.T) {
			saveSchemaVersion(sqlStore, "4.1.0")
			err := upgradeDatabase(sqlStore, CurrentSchemaVersion)
			require.NoError(t, err)
			require.Equal(t, CurrentSchemaVersion, sqlStore.GetCurrentSchemaVersion())
		})

		t.Run("upgrade schema running later major version", func(t *testing.T) {
			saveSchemaVersion(sqlStore, "6.0.0")
			err := upgradeDatabase(sqlStore, "5.8.0")
			require.EqualError(t, err, "Database schema version 6.0.0 is not supported. This Matterfoss server supports only >=5.8.0, <6.0.0. Please upgrade to at least version 6.0.0 before continuing.")
			require.Equal(t, "6.0.0", sqlStore.GetCurrentSchemaVersion())
		})
	})
}

func TestSaveSchemaVersion(t *testing.T) {
	StoreTest(t, func(t *testing.T, ss store.Store) {
		sqlStore := ss.(*SqlStore)

		t.Run("set earliest version", func(t *testing.T) {
			saveSchemaVersion(sqlStore, Version300)
			props, err := ss.System().Get()
			require.NoError(t, err)

			require.Equal(t, Version300, props["Version"])
			require.Equal(t, Version300, sqlStore.GetCurrentSchemaVersion())
		})

		t.Run("set current version", func(t *testing.T) {
			saveSchemaVersion(sqlStore, CurrentSchemaVersion)
			props, err := ss.System().Get()
			require.NoError(t, err)

			require.Equal(t, CurrentSchemaVersion, props["Version"])
			require.Equal(t, CurrentSchemaVersion, sqlStore.GetCurrentSchemaVersion())
		})
	})
}

func createChannelMemberWithLastViewAt(ss store.Store, channelId, userId string, lastViewAt int64) *model.ChannelMember {
	m := model.ChannelMember{}
	m.ChannelId = channelId
	m.UserId = userId
	m.LastViewedAt = lastViewAt
	m.NotifyProps = model.GetDefaultChannelNotifyProps()
	cm, _ := ss.Channel().SaveMember(&m)
	return cm
}
func createPostWithTimestamp(ss store.Store, channelId, userId, rootId, parentId string, timestamp int64) *model.Post {
	m := model.Post{}
	m.CreateAt = timestamp
	m.ChannelId = channelId
	m.UserId = userId
	m.RootId = rootId
	m.ParentId = parentId
	m.Message = "zz" + model.NewId() + "b"
	p, _ := ss.Post().Save(&m)
	return p
}

func createChannelWithLastPostAt(ss store.Store, teamId, creatorId string, lastPostAt, msgCount, rootCount int64) (*model.Channel, error) {
	m := model.Channel{}
	m.TeamId = teamId
	m.TotalMsgCount = msgCount
	m.TotalMsgCountRoot = rootCount
	m.LastPostAt = lastPostAt
	m.CreatorId = creatorId
	m.DisplayName = "Name"
	m.Name = "zz" + model.NewId() + "b"
	m.Type = model.CHANNEL_OPEN
	return ss.Channel().Save(&m, -1)
}

func TestMsgCountRootMigration(t *testing.T) {
	type TestCaseChannel struct {
		Name                           string
		PostTimes                      []int64
		ReplyTimes                     []int64
		MembershipsLastViewAt          []int64
		ExpectedMembershipMsgCountRoot []int64
	}
	type TestTableEntry struct {
		name string
		data []TestCaseChannel
	}
	testTable := []TestTableEntry{
		{
			name: "test1",
			data: []TestCaseChannel{
				{
					Name:                           "channel with one post",
					PostTimes:                      []int64{1000},
					ReplyTimes:                     []int64{0},
					MembershipsLastViewAt:          []int64{1},
					ExpectedMembershipMsgCountRoot: []int64{0},
				},
				{
					Name:                           "channel with one post, read",
					PostTimes:                      []int64{1000},
					ReplyTimes:                     []int64{0},
					MembershipsLastViewAt:          []int64{1000},
					ExpectedMembershipMsgCountRoot: []int64{1},
				},
				{
					Name:                           "with one reply, viewed after 2nd root",
					PostTimes:                      []int64{1000, 2000, 3000, 4000},
					ReplyTimes:                     []int64{1001, 0, 0, 0},
					MembershipsLastViewAt:          []int64{2001},
					ExpectedMembershipMsgCountRoot: []int64{0},
				},
				{
					Name:                           "two replies, 3 memberships",
					PostTimes:                      []int64{1000, 2000, 3000},
					ReplyTimes:                     []int64{1001, 2001, 0},
					MembershipsLastViewAt:          []int64{2000, 5000, 0},
					ExpectedMembershipMsgCountRoot: []int64{0, 3, 0},
				},
			},
		},
	}
	for _, testCase := range testTable {
		t.Run(testCase.name, func(t *testing.T) {
			StoreTest(t, func(t *testing.T, ss store.Store) {
				sqlStore := ss.(*SqlStore)
				team := createTeam(ss)
				for _, testChannel := range testCase.data {
					t.Run(testChannel.Name, func(t *testing.T) {
						lastPostAt := int64(0)
						for i := range testChannel.PostTimes {
							if testChannel.PostTimes[i] > lastPostAt {
								lastPostAt = testChannel.PostTimes[i]
							}
							if testChannel.ReplyTimes[i] > lastPostAt {
								lastPostAt = testChannel.ReplyTimes[i]
							}
						}
						channel, err := createChannelWithLastPostAt(ss, team.Id, model.NewId(), lastPostAt, int64(len(testChannel.PostTimes)+len(testChannel.ReplyTimes)), int64(len(testChannel.PostTimes)))
						require.NoError(t, err)
						var userIds []string
						for _, md := range testChannel.MembershipsLastViewAt {
							user := createUser(ss)
							userIds = append(userIds, user.Id)
							require.NotNil(t, user)
							cm := createChannelMemberWithLastViewAt(ss, channel.Id, user.Id, md)
							require.NotNil(t, cm)
						}
						for i, pt := range testChannel.PostTimes {
							rt := testChannel.ReplyTimes[i]
							post := createPostWithTimestamp(ss, channel.Id, model.NewId(), "", "", pt)
							require.NotNil(t, post)
							if rt > 0 {
								reply := createPostWithTimestamp(ss, channel.Id, model.NewId(), post.Id, post.Id, rt)
								require.NotNil(t, reply)
							}
						}

						_, err = sqlStore.GetMaster().Exec(`ALTER TABLE Channels DROP COLUMN TotalMsgCountRoot`)
						require.NoError(t, err)
						_, err = sqlStore.GetMaster().Exec(`ALTER TABLE ChannelMembers DROP COLUMN MsgCountRoot`)
						require.NoError(t, err)
						rootCountMigration(sqlStore)

						members, err := ss.Channel().GetMembersByIds(channel.Id, userIds)
						require.NoError(t, err)

						for _, m := range *members {
							for i, uid := range userIds {
								if m.UserId == uid {
									assert.Equal(t, testChannel.ExpectedMembershipMsgCountRoot[i], m.MsgCountRoot)
									break
								}
							}
						}

					})
				}
			})
		})
	}
}<|MERGE_RESOLUTION|>--- conflicted
+++ resolved
@@ -6,16 +6,12 @@
 import (
 	"testing"
 
-<<<<<<< HEAD
+	"github.com/cjdelisle/matterfoss-server/v5/model"
+	"github.com/stretchr/testify/assert"
+
+	"github.com/stretchr/testify/require"
+
 	"github.com/cjdelisle/matterfoss-server/v5/store"
-=======
-	"github.com/mattermost/mattermost-server/v5/model"
-	"github.com/stretchr/testify/assert"
-
->>>>>>> 5c18142f
-	"github.com/stretchr/testify/require"
-
-	"github.com/mattermost/mattermost-server/v5/store"
 )
 
 func TestStoreUpgradeDotRelease(t *testing.T) {
@@ -47,7 +43,7 @@
 		t.Run("upgrade from unsupported version", func(t *testing.T) {
 			saveSchemaVersion(sqlStore, "2.0.0")
 			err := upgradeDatabase(sqlStore, "5.8.0")
-			require.EqualError(t, err, "Database schema version 2.0.0 is no longer supported. This Matterfoss server supports automatic upgrades from schema version 3.0.0 through schema version 5.8.0. Please manually upgrade to at least version 3.0.0 before continuing.")
+			require.EqualError(t, err, "Database schema version 2.0.0 is no longer supported. This Mattermost server supports automatic upgrades from schema version 3.0.0 through schema version 5.8.0. Please manually upgrade to at least version 3.0.0 before continuing.")
 			require.Equal(t, "2.0.0", sqlStore.GetCurrentSchemaVersion())
 		})
 
@@ -91,7 +87,7 @@
 		t.Run("upgrade schema running later major version", func(t *testing.T) {
 			saveSchemaVersion(sqlStore, "6.0.0")
 			err := upgradeDatabase(sqlStore, "5.8.0")
-			require.EqualError(t, err, "Database schema version 6.0.0 is not supported. This Matterfoss server supports only >=5.8.0, <6.0.0. Please upgrade to at least version 6.0.0 before continuing.")
+			require.EqualError(t, err, "Database schema version 6.0.0 is not supported. This Mattermost server supports only >=5.8.0, <6.0.0. Please upgrade to at least version 6.0.0 before continuing.")
 			require.Equal(t, "6.0.0", sqlStore.GetCurrentSchemaVersion())
 		})
 	})
