--- conflicted
+++ resolved
@@ -4,10 +4,10 @@
 cp config/config.json $TMPDIR
 
 echo "Creating databases"
-docker exec matterfoss-mysql mysql -uroot -pmostest -e "CREATE DATABASE migrated; CREATE DATABASE latest; GRANT ALL PRIVILEGES ON migrated.* TO mmuser; GRANT ALL PRIVILEGES ON latest.* TO mmuser"
+docker exec mattermost-mysql mysql -uroot -pmostest -e "CREATE DATABASE migrated; CREATE DATABASE latest; GRANT ALL PRIVILEGES ON migrated.* TO mmuser; GRANT ALL PRIVILEGES ON latest.* TO mmuser"
 
 echo "Importing mysql dump from version 5.0"
-docker exec -i matterfoss-mysql mysql -D migrated -uroot -pmostest < $(pwd)/scripts/matterfoss-mysql-5.0.sql
+docker exec -i mattermost-mysql mysql -D migrated -uroot -pmostest < $(pwd)/scripts/mattermost-mysql-5.0.sql
 
 echo "Setting up config for db migration"
 make ARGS="config set SqlSettings.DataSource 'mmuser:mostest@tcp(localhost:3306)/migrated?charset=utf8mb4,utf8&readTimeout=30s&writeTimeout=30s' --config $TMPDIR/config.json" run-cli
@@ -22,25 +22,19 @@
 echo "Setting up fresh db"
 make ARGS="version --config $TMPDIR/config.json" run-cli
 
-<<<<<<< HEAD
-echo "Ignoring known MySQL mismatch: ChannelMembers.SchemeGuest"
-docker exec matterfoss-mysql mysql -D migrated -uroot -pmostest -e "ALTER TABLE ChannelMembers DROP COLUMN SchemeGuest;"
-docker exec matterfoss-mysql mysql -D latest -uroot -pmostest -e "ALTER TABLE ChannelMembers DROP COLUMN SchemeGuest;"
-=======
 for i in "ChannelMembers SchemeGuest" "ChannelMembers MsgCountRoot" "ChannelMembers MentionCountRoot" "Channels TotalMsgCountRoot"; do
     a=( $i );
     echo "Ignoring known MySQL mismatch: ${a[0]}.${a[1]}"
     docker exec mattermost-mysql mysql -D migrated -uroot -pmostest -e "ALTER TABLE ${a[0]} DROP COLUMN ${a[1]};"
     docker exec mattermost-mysql mysql -D latest -uroot -pmostest -e "ALTER TABLE ${a[0]} DROP COLUMN ${a[1]};"
 done
->>>>>>> 5c18142f
 
 echo "Generating dump"
-docker exec matterfoss-mysql mysqldump --skip-opt --no-data --compact -u root -pmostest migrated > $DUMPDIR/migrated.sql
-docker exec matterfoss-mysql mysqldump --skip-opt --no-data --compact -u root -pmostest latest > $DUMPDIR/latest.sql
+docker exec mattermost-mysql mysqldump --skip-opt --no-data --compact -u root -pmostest migrated > $DUMPDIR/migrated.sql
+docker exec mattermost-mysql mysqldump --skip-opt --no-data --compact -u root -pmostest latest > $DUMPDIR/latest.sql
 
 echo "Removing databases created for db comparison"
-docker exec matterfoss-mysql mysql -uroot -pmostest -e "DROP DATABASE migrated; DROP DATABASE latest"
+docker exec mattermost-mysql mysql -uroot -pmostest -e "DROP DATABASE migrated; DROP DATABASE latest"
 
 echo "Generating diff"
 git diff --word-diff=color $DUMPDIR/migrated.sql $DUMPDIR/latest.sql > $DUMPDIR/diff.txt
