// Copyright (c) 2015-present Mattermost, Inc. All Rights Reserved.
// See LICENSE.txt for license information.

package app

import (
	"testing"
	"time"

<<<<<<< HEAD
	"github.com/cjdelisle/matterfoss-server/v5/model"
	"github.com/cjdelisle/matterfoss-server/v5/utils"
=======
>>>>>>> 5c18142f
	"github.com/stretchr/testify/require"

	"github.com/mattermost/mattermost-server/v5/model"
	"github.com/mattermost/mattermost-server/v5/shared/i18n"
)

func TestPluginCommand(t *testing.T) {
	th := Setup(t).InitBasic()
	defer th.TearDown()

	args := &model.CommandArgs{}
	args.TeamId = th.BasicTeam.Id
	args.ChannelId = th.BasicChannel.Id
	args.UserId = th.BasicUser.Id
	args.Command = "/plugin"

	t.Run("error before plugin command registered", func(t *testing.T) {
		_, err := th.App.ExecuteCommand(th.Context, args)
		require.NotNil(t, err)
	})

	t.Run("command handled by plugin", func(t *testing.T) {
		th.App.UpdateConfig(func(cfg *model.Config) {
			cfg.PluginSettings.Plugins["testloadpluginconfig"] = map[string]interface{}{
				"TeamId": args.TeamId,
			}
		})

		tearDown, pluginIDs, activationErrors := SetAppEnvironmentWithPlugins(t, []string{`
			package main

			import (
				"github.com/cjdelisle/matterfoss-server/v5/plugin"
				"github.com/cjdelisle/matterfoss-server/v5/model"
			)

			type configuration struct {
				TeamId string
			}

			type MyPlugin struct {
				plugin.MatterfossPlugin

				configuration configuration
			}

			func (p *MyPlugin) OnConfigurationChange() error {
				if err := p.API.LoadPluginConfiguration(&p.configuration); err != nil {
					return err
				}

				return nil
			}

			func (p *MyPlugin) OnActivate() error {
				err := p.API.RegisterCommand(&model.Command{
					TeamId: p.configuration.TeamId,
					Trigger: "plugin",
					DisplayName: "Plugin Command",
					AutoComplete: true,
					AutoCompleteDesc: "autocomplete",
				})
				if err != nil {
					p.API.LogError("error", "err", err)
				}

				return err
			}

			func (p *MyPlugin) ExecuteCommand(c *plugin.Context, args *model.CommandArgs) (*model.CommandResponse, *model.AppError) {
				return &model.CommandResponse{
					ResponseType: model.COMMAND_RESPONSE_TYPE_EPHEMERAL,
					Text: "text",
				}, nil
			}

			func main() {
				plugin.ClientMain(&MyPlugin{})
			}
		`}, th.App, th.NewPluginAPI)
		defer tearDown()
		require.Len(t, activationErrors, 1)
		require.Nil(t, nil, activationErrors[0])

		resp, err := th.App.ExecuteCommand(th.Context, args)
		require.Nil(t, err)
		require.Equal(t, model.COMMAND_RESPONSE_TYPE_EPHEMERAL, resp.ResponseType)
		require.Equal(t, "text", resp.Text)

		err2 := th.App.DisablePlugin(pluginIDs[0])
		require.Nil(t, err2)

		commands, err3 := th.App.ListAutocompleteCommands(args.TeamId, i18n.T)
		require.Nil(t, err3)

		for _, commands := range commands {
			require.NotEqual(t, "plugin", commands.Trigger)
		}

		th.App.RemovePlugin(pluginIDs[0])
	})

	t.Run("re-entrant command registration on config change", func(t *testing.T) {
		th.App.UpdateConfig(func(cfg *model.Config) {
			cfg.PluginSettings.Plugins["testloadpluginconfig"] = map[string]interface{}{
				"TeamId": args.TeamId,
			}
		})

		tearDown, pluginIDs, activationErrors := SetAppEnvironmentWithPlugins(t, []string{`
			package main

			import (
				"github.com/cjdelisle/matterfoss-server/v5/plugin"
				"github.com/cjdelisle/matterfoss-server/v5/model"
			)

			type configuration struct {
				TeamId string
			}

			type MyPlugin struct {
				plugin.MatterfossPlugin

				configuration configuration
			}

			func (p *MyPlugin) OnConfigurationChange() error {
				p.API.LogInfo("OnConfigurationChange")
				err := p.API.LoadPluginConfiguration(&p.configuration);
				if err != nil {
					return err
				}

				p.API.LogInfo("About to register")
				err = p.API.RegisterCommand(&model.Command{
					TeamId: p.configuration.TeamId,
					Trigger: "plugin",
					DisplayName: "Plugin Command",
					AutoComplete: true,
					AutoCompleteDesc: "autocomplete",
				})
				if err != nil {
					p.API.LogInfo("Registered, with error", err, err.Error())
					return err
				}
				p.API.LogInfo("Registered, without error")
				return nil
			}

			func (p *MyPlugin) ExecuteCommand(c *plugin.Context, commandArgs *model.CommandArgs) (*model.CommandResponse, *model.AppError) {
				p.API.LogInfo("ExecuteCommand")
				// Saving the plugin config eventually results in a call to
				// OnConfigurationChange. This used to deadlock on account of
				// effectively acquiring a RWLock reentrantly.
				err := p.API.SavePluginConfig(map[string]interface{}{
					"TeamId": p.configuration.TeamId,
				})
				if err != nil {
					p.API.LogError("Failed to save plugin config", err, err.Error())
					return nil, err
				}
				p.API.LogInfo("ExecuteCommand, saved plugin config")

				return &model.CommandResponse{
					ResponseType: model.COMMAND_RESPONSE_TYPE_EPHEMERAL,
					Text: "text",
				}, nil
			}

			func main() {
				plugin.ClientMain(&MyPlugin{})
			}
		`}, th.App, th.NewPluginAPI)
		defer tearDown()

		require.Len(t, activationErrors, 1)
		require.Nil(t, nil, activationErrors[0])

		wait := make(chan bool)
		killed := false
		go func() {
			defer close(wait)

			resp, err := th.App.ExecuteCommand(th.Context, args)

			// Ignore if we kill below.
			if !killed {
				require.Nil(t, err)
				require.Equal(t, model.COMMAND_RESPONSE_TYPE_EPHEMERAL, resp.ResponseType)
				require.Equal(t, "text", resp.Text)
			}
		}()

		select {
		case <-wait:
		case <-time.After(10 * time.Second):
			killed = true
		}

		th.App.RemovePlugin(pluginIDs[0])
		require.False(t, killed, "execute command appears to have deadlocked")
	})

	t.Run("error after plugin command unregistered", func(t *testing.T) {
		_, err := th.App.ExecuteCommand(th.Context, args)
		require.NotNil(t, err)
	})

	t.Run("plugins can override built-in commands", func(t *testing.T) {
		th.App.UpdateConfig(func(cfg *model.Config) {
			cfg.PluginSettings.Plugins["testloadpluginconfig"] = map[string]interface{}{
				"TeamId": args.TeamId,
			}
		})

		tearDown, pluginIDs, activationErrors := SetAppEnvironmentWithPlugins(t, []string{`
			package main

			import (
				"github.com/cjdelisle/matterfoss-server/v5/plugin"
				"github.com/cjdelisle/matterfoss-server/v5/model"
			)

			type configuration struct {
				TeamId string
			}

			type MyPlugin struct {
				plugin.MatterfossPlugin

				configuration configuration
			}

			func (p *MyPlugin) OnConfigurationChange() error {
				if err := p.API.LoadPluginConfiguration(&p.configuration); err != nil {
					return err
				}

				return nil
			}

			func (p *MyPlugin) OnActivate() error {
				err := p.API.RegisterCommand(&model.Command{
					TeamId: p.configuration.TeamId,
					Trigger: "code",
					DisplayName: "Plugin Command",
					AutoComplete: true,
					AutoCompleteDesc: "autocomplete",
				})
				if err != nil {
					p.API.LogError("error", "err", err)
				}

				return err
			}

			func (p *MyPlugin) ExecuteCommand(c *plugin.Context, args *model.CommandArgs) (*model.CommandResponse, *model.AppError) {
				return &model.CommandResponse{
					ResponseType: model.COMMAND_RESPONSE_TYPE_EPHEMERAL,
					Text: "text",
				}, nil
			}

			func main() {
				plugin.ClientMain(&MyPlugin{})
			}
		`}, th.App, th.NewPluginAPI)
		defer tearDown()
		require.Len(t, activationErrors, 1)
		require.Nil(t, nil, activationErrors[0])

		args.Command = "/code"
		resp, err := th.App.ExecuteCommand(th.Context, args)
		require.Nil(t, err)
		require.Equal(t, model.COMMAND_RESPONSE_TYPE_EPHEMERAL, resp.ResponseType)
		require.Equal(t, "text", resp.Text)

		th.App.RemovePlugin(pluginIDs[0])
	})
	t.Run("plugin has crashed before execution of command", func(t *testing.T) {
		tearDown, pluginIDs, activationErrors := SetAppEnvironmentWithPlugins(t, []string{`
			package main

			import (
				"github.com/mattermost/mattermost-server/v5/plugin"
				"github.com/mattermost/mattermost-server/v5/model"
			)

			type MyPlugin struct {
				plugin.MattermostPlugin

			}

			func (p *MyPlugin) OnActivate() error {
				err := p.API.RegisterCommand(&model.Command{
					Trigger: "code",
				})
				if err != nil {
					p.API.LogError("error", "err", err)
				}
				panic("Uncaught Error")

				return err
			}

			func (p *MyPlugin) ExecuteCommand(c *plugin.Context, args *model.CommandArgs) (*model.CommandResponse, *model.AppError) {
				return &model.CommandResponse{}, nil
			}

			func main() {
				plugin.ClientMain(&MyPlugin{})
			}
		`}, th.App, th.NewPluginAPI)
		defer tearDown()
		require.Len(t, activationErrors, 1)
		require.Nil(t, nil, activationErrors[0])
		args.Command = "/code"
		resp, err := th.App.ExecuteCommand(th.Context, args)
		require.Nil(t, resp)
		require.NotNil(t, err)
		require.Equal(t, err.Id, "model.plugin_command_error.error.app_error")
		th.App.RemovePlugin(pluginIDs[0])
	})

	t.Run("plugin has crashed due to the execution of the command", func(t *testing.T) {
		tearDown, pluginIDs, activationErrors := SetAppEnvironmentWithPlugins(t, []string{`
			package main

			import (
				"github.com/mattermost/mattermost-server/v5/plugin"
				"github.com/mattermost/mattermost-server/v5/model"
			)

			type MyPlugin struct {
				plugin.MattermostPlugin

			}

			func (p *MyPlugin) OnActivate() error {
				err := p.API.RegisterCommand(&model.Command{
					Trigger: "code",
				})
				if err != nil {
					p.API.LogError("error", "err", err)
				}

				return err
			}

			func (p *MyPlugin) ExecuteCommand(c *plugin.Context, args *model.CommandArgs) (*model.CommandResponse, *model.AppError) {
				panic("Uncaught Error")
				return &model.CommandResponse{}, nil
			}

			func main() {
				plugin.ClientMain(&MyPlugin{})
			}
		`}, th.App, th.NewPluginAPI)
		defer tearDown()
		require.Len(t, activationErrors, 1)
		require.Nil(t, nil, activationErrors[0])
		args.Command = "/code"
		resp, err := th.App.ExecuteCommand(th.Context, args)
		require.Nil(t, resp)
		require.NotNil(t, err)
		require.Equal(t, err.Id, "model.plugin_command_crash.error.app_error")
		th.App.RemovePlugin(pluginIDs[0])
	})

}<|MERGE_RESOLUTION|>--- conflicted
+++ resolved
@@ -7,15 +7,10 @@
 	"testing"
 	"time"
 
-<<<<<<< HEAD
+	"github.com/stretchr/testify/require"
+
 	"github.com/cjdelisle/matterfoss-server/v5/model"
-	"github.com/cjdelisle/matterfoss-server/v5/utils"
-=======
->>>>>>> 5c18142f
-	"github.com/stretchr/testify/require"
-
-	"github.com/mattermost/mattermost-server/v5/model"
-	"github.com/mattermost/mattermost-server/v5/shared/i18n"
+	"github.com/cjdelisle/matterfoss-server/v5/shared/i18n"
 )
 
 func TestPluginCommand(t *testing.T) {
@@ -297,12 +292,12 @@
 			package main
 
 			import (
-				"github.com/mattermost/mattermost-server/v5/plugin"
-				"github.com/mattermost/mattermost-server/v5/model"
-			)
-
-			type MyPlugin struct {
-				plugin.MattermostPlugin
+				"github.com/cjdelisle/matterfoss-server/v5/plugin"
+				"github.com/cjdelisle/matterfoss-server/v5/model"
+			)
+
+			type MyPlugin struct {
+				plugin.MatterfossPlugin
 
 			}
 
@@ -342,12 +337,12 @@
 			package main
 
 			import (
-				"github.com/mattermost/mattermost-server/v5/plugin"
-				"github.com/mattermost/mattermost-server/v5/model"
-			)
-
-			type MyPlugin struct {
-				plugin.MattermostPlugin
+				"github.com/cjdelisle/matterfoss-server/v5/plugin"
+				"github.com/cjdelisle/matterfoss-server/v5/model"
+			)
+
+			type MyPlugin struct {
+				plugin.MatterfossPlugin
 
 			}
 
