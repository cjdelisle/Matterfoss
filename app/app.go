--- conflicted
+++ resolved
@@ -10,32 +10,18 @@
 	"strings"
 	"time"
 
-<<<<<<< HEAD
+	"github.com/cjdelisle/matterfoss-server/v5/app/request"
 	"github.com/cjdelisle/matterfoss-server/v5/einterfaces"
-	"github.com/cjdelisle/matterfoss-server/v5/mlog"
 	"github.com/cjdelisle/matterfoss-server/v5/model"
 	"github.com/cjdelisle/matterfoss-server/v5/services/httpservice"
 	"github.com/cjdelisle/matterfoss-server/v5/services/imageproxy"
-	"github.com/cjdelisle/matterfoss-server/v5/services/mailservice"
 	"github.com/cjdelisle/matterfoss-server/v5/services/searchengine"
 	"github.com/cjdelisle/matterfoss-server/v5/services/timezones"
+	"github.com/cjdelisle/matterfoss-server/v5/shared/i18n"
+	"github.com/cjdelisle/matterfoss-server/v5/shared/mail"
+	"github.com/cjdelisle/matterfoss-server/v5/shared/mlog"
+	"github.com/cjdelisle/matterfoss-server/v5/shared/templates"
 	"github.com/cjdelisle/matterfoss-server/v5/utils"
-	"github.com/mattermost/go-i18n/i18n"
-	goi18n "github.com/mattermost/go-i18n/i18n"
-=======
-	"github.com/mattermost/mattermost-server/v5/app/request"
-	"github.com/mattermost/mattermost-server/v5/einterfaces"
-	"github.com/mattermost/mattermost-server/v5/model"
-	"github.com/mattermost/mattermost-server/v5/services/httpservice"
-	"github.com/mattermost/mattermost-server/v5/services/imageproxy"
-	"github.com/mattermost/mattermost-server/v5/services/searchengine"
-	"github.com/mattermost/mattermost-server/v5/services/timezones"
-	"github.com/mattermost/mattermost-server/v5/shared/i18n"
-	"github.com/mattermost/mattermost-server/v5/shared/mail"
-	"github.com/mattermost/mattermost-server/v5/shared/mlog"
-	"github.com/mattermost/mattermost-server/v5/shared/templates"
-	"github.com/mattermost/mattermost-server/v5/utils"
->>>>>>> 5c18142f
 )
 
 type App struct {
@@ -57,84 +43,12 @@
 	return app
 }
 
-<<<<<<< HEAD
-func (a *App) InitServer() {
-	a.srv.AppInitializedOnce.Do(func() {
-		a.initEnterprise()
-
-		a.AddConfigListener(func(oldConfig *model.Config, newConfig *model.Config) {
-			if *oldConfig.GuestAccountsSettings.Enable && !*newConfig.GuestAccountsSettings.Enable {
-				if appErr := a.DeactivateGuests(); appErr != nil {
-					mlog.Error("Unable to deactivate guest accounts", mlog.Err(appErr))
-				}
-			}
-		})
-
-		// Disable active guest accounts on first run if guest accounts are disabled
-		if !*a.Config().GuestAccountsSettings.Enable {
-			if appErr := a.DeactivateGuests(); appErr != nil {
-				mlog.Error("Unable to deactivate guest accounts", mlog.Err(appErr))
-			}
-		}
-
-		// Scheduler must be started before cluster.
-		a.initJobs()
-
-		if a.srv.joinCluster && a.srv.Cluster != nil {
-			a.registerAllClusterMessageHandlers()
-		}
-
-		a.DoAppMigrations()
-
-		a.InitPostMetadata()
-
-		a.InitPlugins(*a.Config().PluginSettings.Directory, *a.Config().PluginSettings.ClientDirectory)
-		a.AddConfigListener(func(prevCfg, cfg *model.Config) {
-			if *cfg.PluginSettings.Enable {
-				a.InitPlugins(*cfg.PluginSettings.Directory, *a.Config().PluginSettings.ClientDirectory)
-			} else {
-				a.srv.ShutDownPlugins()
-			}
-		})
-		if a.Srv().runjobs {
-			a.Srv().Go(func() {
-				runLicenseExpirationCheckJob(a)
-				runCheckNumberOfActiveUsersWarnMetricStatusJob(a)
-			})
-		}
-		a.srv.RunJobs()
-	})
-}
-
-func (a *App) initJobs() {
-	if jobsLdapSyncInterface != nil {
-		a.srv.Jobs.LdapSync = jobsLdapSyncInterface(a)
-	}
-	if jobsPluginsInterface != nil {
-		a.srv.Jobs.Plugins = jobsPluginsInterface(a)
-	}
-	if jobsExpiryNotifyInterface != nil {
-		a.srv.Jobs.ExpiryNotify = jobsExpiryNotifyInterface(a)
-	}
-
-	a.srv.Jobs.Workers = a.srv.Jobs.InitWorkers()
-	a.srv.Jobs.Schedulers = a.srv.Jobs.InitSchedulers()
-}
-
-func (s *Server) HTMLTemplates() *template.Template {
-	if s.htmlTemplateWatcher != nil {
-		return s.htmlTemplateWatcher.Templates()
-	}
-
-	return nil
-=======
 func (a *App) TelemetryId() string {
 	return a.Srv().TelemetryId()
 }
 
 func (s *Server) TemplatesContainer() *templates.Container {
 	return s.htmlTemplateWatcher
->>>>>>> 5c18142f
 }
 
 func (a *App) Handle404(w http.ResponseWriter, r *http.Request) {
@@ -476,19 +390,11 @@
 				data.Props["RegisteredUsersHeader"] = T("api.templates.warn_metric_ack.body.registered_users_header")
 				data.Props["RegisteredUsersValue"] = registeredUsersCount
 			}
-<<<<<<< HEAD
-			bodyPage.Props["SiteURLHeader"] = T("api.templates.warn_metric_ack.body.site_url_header")
-			bodyPage.Props["SiteURL"] = a.GetSiteURL()
-			bodyPage.Props["DiagnosticIdHeader"] = T("api.templates.warn_metric_ack.body.diagnostic_id_header")
-			bodyPage.Props["DiagnosticIdValue"] = "matterfoss"
-			bodyPage.Props["Footer"] = T("api.templates.warn_metric_ack.footer")
-=======
 			data.Props["SiteURLHeader"] = T("api.templates.warn_metric_ack.body.site_url_header")
 			data.Props["SiteURL"] = a.GetSiteURL()
 			data.Props["TelemetryIdHeader"] = T("api.templates.warn_metric_ack.body.diagnostic_id_header")
 			data.Props["TelemetryIdValue"] = a.TelemetryId()
 			data.Props["Footer"] = T("api.templates.warn_metric_ack.footer")
->>>>>>> 5c18142f
 
 			warnMetricStatus, warnMetricDisplayTexts := a.getWarnMetricStatusAndDisplayTextsForId(warnMetricId, T, false)
 			if warnMetricStatus == nil {
