--- conflicted
+++ resolved
@@ -1,21 +1,4 @@
 // Copyright (c) 2015-present Mattermost, Inc. All Rights Reserved.
 // See LICENSE.txt for license information.
 
-<<<<<<< HEAD
-package app
-
-import "github.com/cjdelisle/matterfoss-server/v5/plugin"
-
-func (a *App) PluginContext() *plugin.Context {
-	context := &plugin.Context{
-		RequestId:      a.RequestId(),
-		SessionId:      a.Session().Id,
-		IpAddress:      a.IpAddress(),
-		AcceptLanguage: a.AcceptLanguage(),
-		UserAgent:      a.UserAgent(),
-	}
-	return context
-}
-=======
-package app
->>>>>>> 5c18142f
+package app