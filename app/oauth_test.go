--- conflicted
+++ resolved
@@ -11,14 +11,10 @@
 	"net/http/httptest"
 	"testing"
 
-<<<<<<< HEAD
-	"github.com/cjdelisle/matterfoss-server/v5/model"
-=======
->>>>>>> 5c18142f
 	"github.com/stretchr/testify/assert"
 	"github.com/stretchr/testify/require"
 
-	"github.com/mattermost/mattermost-server/v5/model"
+	"github.com/cjdelisle/matterfoss-server/v5/model"
 )
 
 func TestGetOAuthAccessTokenForImplicitFlow(t *testing.T) {
@@ -179,13 +175,8 @@
 		return token
 	}
 
-<<<<<<< HEAD
-	makeRequest := func(t *testing.T, cookie string) *http.Request {
-		request, _ := http.NewRequest(http.MethodGet, "https://matterfoss.example.com", nil)
-=======
 	makeRequest := func(cookie string) *http.Request {
 		request, _ := http.NewRequest(http.MethodGet, "https://mattermost.example.com", nil)
->>>>>>> 5c18142f
 
 		if cookie != "" {
 			request.AddCookie(&http.Cookie{
@@ -570,7 +561,7 @@
 					*cfg.ServiceSettings.SiteURL = tc.SiteURL
 				})
 
-				request, _ := http.NewRequest(http.MethodGet, "https://matterfoss.example.com", nil)
+				request, _ := http.NewRequest(http.MethodGet, "https://mattermost.example.com", nil)
 
 				stateProps := map[string]string{
 					"email":  "email@example.com",
