// Copyright (c) 2015-present Mattermost, Inc. All Rights Reserved.
// See LICENSE.txt for license information.

package app

import (
	"context"
	"fmt"
	"net/http"
	"os"
	"sync"
	"testing"
	"time"

	"github.com/stretchr/testify/assert"
	"github.com/stretchr/testify/require"

<<<<<<< HEAD
	"github.com/cjdelisle/matterfoss-server/v5/mlog"
	"github.com/cjdelisle/matterfoss-server/v5/model"
	"github.com/cjdelisle/matterfoss-server/v5/plugin/plugintest/mock"
	"github.com/cjdelisle/matterfoss-server/v5/services/searchengine/mocks"
	"github.com/cjdelisle/matterfoss-server/v5/store/storetest"
	storemocks "github.com/cjdelisle/matterfoss-server/v5/store/storetest/mocks"
	"github.com/cjdelisle/matterfoss-server/v5/testlib"
=======
	"github.com/mattermost/mattermost-server/v5/model"
	"github.com/mattermost/mattermost-server/v5/plugin/plugintest/mock"
	"github.com/mattermost/mattermost-server/v5/services/imageproxy"
	"github.com/mattermost/mattermost-server/v5/services/searchengine/mocks"
	"github.com/mattermost/mattermost-server/v5/shared/mlog"
	"github.com/mattermost/mattermost-server/v5/store/storetest"
	storemocks "github.com/mattermost/mattermost-server/v5/store/storetest/mocks"
	"github.com/mattermost/mattermost-server/v5/testlib"
>>>>>>> 5c18142f
)

func TestCreatePostDeduplicate(t *testing.T) {
	th := Setup(t).InitBasic()
	defer th.TearDown()

	t.Run("duplicate create post is idempotent", func(t *testing.T) {
		pendingPostId := model.NewId()
		post, err := th.App.CreatePostAsUser(th.Context, &model.Post{
			UserId:        th.BasicUser.Id,
			ChannelId:     th.BasicChannel.Id,
			Message:       "message",
			PendingPostId: pendingPostId,
		}, "", true)
		require.Nil(t, err)
		require.Equal(t, "message", post.Message)

		duplicatePost, err := th.App.CreatePostAsUser(th.Context, &model.Post{
			UserId:        th.BasicUser.Id,
			ChannelId:     th.BasicChannel.Id,
			Message:       "message",
			PendingPostId: pendingPostId,
		}, "", true)
		require.Nil(t, err)
		require.Equal(t, post.Id, duplicatePost.Id, "should have returned previously created post id")
		require.Equal(t, "message", duplicatePost.Message)
	})

	t.Run("post rejected by plugin leaves cache ready for non-deduplicated try", func(t *testing.T) {
		setupPluginApiTest(t, `
			package main

			import (
				"github.com/cjdelisle/matterfoss-server/v5/plugin"
				"github.com/cjdelisle/matterfoss-server/v5/model"
			)

			type MyPlugin struct {
				plugin.MatterfossPlugin
				allow bool
			}

			func (p *MyPlugin) MessageWillBePosted(c *plugin.Context, post *model.Post) (*model.Post, string) {
				if !p.allow {
					p.allow = true
					return nil, "rejected"
				}

				return nil, ""
			}

			func main() {
				plugin.ClientMain(&MyPlugin{})
			}
		`, `{"id": "testrejectfirstpost", "backend": {"executable": "backend.exe"}}`, "testrejectfirstpost", th.App, th.Context)

		pendingPostId := model.NewId()
		post, err := th.App.CreatePostAsUser(th.Context, &model.Post{
			UserId:        th.BasicUser.Id,
			ChannelId:     th.BasicChannel.Id,
			Message:       "message",
			PendingPostId: pendingPostId,
		}, "", true)
		require.NotNil(t, err)
		require.Equal(t, "Post rejected by plugin. rejected", err.Id)
		require.Nil(t, post)

		duplicatePost, err := th.App.CreatePostAsUser(th.Context, &model.Post{
			UserId:        th.BasicUser.Id,
			ChannelId:     th.BasicChannel.Id,
			Message:       "message",
			PendingPostId: pendingPostId,
		}, "", true)
		require.Nil(t, err)
		require.Equal(t, "message", duplicatePost.Message)
	})

	t.Run("slow posting after cache entry blocks duplicate request", func(t *testing.T) {
		setupPluginApiTest(t, `
			package main

			import (
				"github.com/cjdelisle/matterfoss-server/v5/plugin"
				"github.com/cjdelisle/matterfoss-server/v5/model"
				"time"
			)

			type MyPlugin struct {
				plugin.MatterfossPlugin
				instant bool
			}

			func (p *MyPlugin) MessageWillBePosted(c *plugin.Context, post *model.Post) (*model.Post, string) {
				if !p.instant {
					p.instant = true
					time.Sleep(3 * time.Second)
				}

				return nil, ""
			}

			func main() {
				plugin.ClientMain(&MyPlugin{})
			}
		`, `{"id": "testdelayfirstpost", "backend": {"executable": "backend.exe"}}`, "testdelayfirstpost", th.App, th.Context)

		var post *model.Post
		pendingPostId := model.NewId()

		wg := sync.WaitGroup{}

		// Launch a goroutine to make the first CreatePost call that will get delayed
		// by the plugin above.
		wg.Add(1)
		go func() {
			defer wg.Done()
			var appErr *model.AppError
			post, appErr = th.App.CreatePostAsUser(th.Context, &model.Post{
				UserId:        th.BasicUser.Id,
				ChannelId:     th.BasicChannel.Id,
				Message:       "plugin delayed",
				PendingPostId: pendingPostId,
			}, "", true)
			require.Nil(t, appErr)
			require.Equal(t, post.Message, "plugin delayed")
		}()

		// Give the goroutine above a chance to start and get delayed by the plugin.
		time.Sleep(2 * time.Second)

		// Try creating a duplicate post
		duplicatePost, err := th.App.CreatePostAsUser(th.Context, &model.Post{
			UserId:        th.BasicUser.Id,
			ChannelId:     th.BasicChannel.Id,
			Message:       "plugin delayed",
			PendingPostId: pendingPostId,
		}, "", true)
		require.NotNil(t, err)
		require.Equal(t, "api.post.deduplicate_create_post.pending", err.Id)
		require.Nil(t, duplicatePost)

		// Wait for the first CreatePost to finish to ensure assertions are made.
		wg.Wait()
	})

	t.Run("duplicate create post after cache expires is not idempotent", func(t *testing.T) {
		pendingPostId := model.NewId()
		post, err := th.App.CreatePostAsUser(th.Context, &model.Post{
			UserId:        th.BasicUser.Id,
			ChannelId:     th.BasicChannel.Id,
			Message:       "message",
			PendingPostId: pendingPostId,
		}, "", true)
		require.Nil(t, err)
		require.Equal(t, "message", post.Message)

		time.Sleep(PendingPostIDsCacheTTL)

		duplicatePost, err := th.App.CreatePostAsUser(th.Context, &model.Post{
			UserId:        th.BasicUser.Id,
			ChannelId:     th.BasicChannel.Id,
			Message:       "message",
			PendingPostId: pendingPostId,
		}, "", true)
		require.Nil(t, err)
		require.NotEqual(t, post.Id, duplicatePost.Id, "should have created new post id")
		require.Equal(t, "message", duplicatePost.Message)
	})
}

func TestAttachFilesToPost(t *testing.T) {
	t.Run("should attach files", func(t *testing.T) {
		th := Setup(t).InitBasic()
		defer th.TearDown()

		info1, err := th.App.Srv().Store.FileInfo().Save(&model.FileInfo{
			CreatorId: th.BasicUser.Id,
			Path:      "path.txt",
		})
		require.NoError(t, err)

		info2, err := th.App.Srv().Store.FileInfo().Save(&model.FileInfo{
			CreatorId: th.BasicUser.Id,
			Path:      "path.txt",
		})
		require.NoError(t, err)

		post := th.BasicPost
		post.FileIds = []string{info1.Id, info2.Id}

		appErr := th.App.attachFilesToPost(post)
		assert.Nil(t, appErr)

		infos, appErr := th.App.GetFileInfosForPost(post.Id, false)
		assert.Nil(t, appErr)
		assert.Len(t, infos, 2)
	})

	t.Run("should update File.PostIds after failing to add files", func(t *testing.T) {
		th := Setup(t).InitBasic()
		defer th.TearDown()

		info1, err := th.App.Srv().Store.FileInfo().Save(&model.FileInfo{
			CreatorId: th.BasicUser.Id,
			Path:      "path.txt",
			PostId:    model.NewId(),
		})
		require.NoError(t, err)

		info2, err := th.App.Srv().Store.FileInfo().Save(&model.FileInfo{
			CreatorId: th.BasicUser.Id,
			Path:      "path.txt",
		})
		require.NoError(t, err)

		post := th.BasicPost
		post.FileIds = []string{info1.Id, info2.Id}

		appErr := th.App.attachFilesToPost(post)
		assert.Nil(t, appErr)

		infos, appErr := th.App.GetFileInfosForPost(post.Id, false)
		assert.Nil(t, appErr)
		assert.Len(t, infos, 1)
		assert.Equal(t, info2.Id, infos[0].Id)

		updated, appErr := th.App.GetSinglePost(post.Id)
		require.Nil(t, appErr)
		assert.Len(t, updated.FileIds, 1)
		assert.Contains(t, updated.FileIds, info2.Id)
	})
}

func TestUpdatePostEditAt(t *testing.T) {
	th := Setup(t).InitBasic()
	defer th.TearDown()

	post := th.BasicPost.Clone()

	post.IsPinned = true
	saved, err := th.App.UpdatePost(th.Context, post, true)
	require.Nil(t, err)
	assert.Equal(t, saved.EditAt, post.EditAt, "shouldn't have updated post.EditAt when pinning post")
	post = saved.Clone()

	time.Sleep(time.Millisecond * 100)

	post.Message = model.NewId()
	saved, err = th.App.UpdatePost(th.Context, post, true)
	require.Nil(t, err)
	assert.NotEqual(t, saved.EditAt, post.EditAt, "should have updated post.EditAt when updating post message")

	time.Sleep(time.Millisecond * 200)
}

func TestUpdatePostTimeLimit(t *testing.T) {
	th := Setup(t).InitBasic()
	defer th.TearDown()

	post := th.BasicPost.Clone()

	th.App.Srv().SetLicense(model.NewTestLicense())

	th.App.UpdateConfig(func(cfg *model.Config) {
		*cfg.ServiceSettings.PostEditTimeLimit = -1
	})
	_, err := th.App.UpdatePost(th.Context, post, true)
	require.Nil(t, err)

	th.App.UpdateConfig(func(cfg *model.Config) {
		*cfg.ServiceSettings.PostEditTimeLimit = 1000000000
	})
	post.Message = model.NewId()

	_, err = th.App.UpdatePost(th.Context, post, true)
	require.Nil(t, err, "should allow you to edit the post")

	th.App.UpdateConfig(func(cfg *model.Config) {
		*cfg.ServiceSettings.PostEditTimeLimit = 1
	})
	post.Message = model.NewId()
	_, err = th.App.UpdatePost(th.Context, post, true)
	require.NotNil(t, err, "should fail on update old post")

	th.App.UpdateConfig(func(cfg *model.Config) {
		*cfg.ServiceSettings.PostEditTimeLimit = -1
	})
}

func TestUpdatePostInArchivedChannel(t *testing.T) {
	th := Setup(t).InitBasic()
	defer th.TearDown()

	archivedChannel := th.CreateChannel(th.BasicTeam)
	post := th.CreatePost(archivedChannel)
	th.App.DeleteChannel(th.Context, archivedChannel, "")

	_, err := th.App.UpdatePost(th.Context, post, true)
	require.NotNil(t, err)
	require.Equal(t, "api.post.update_post.can_not_update_post_in_deleted.error", err.Id)
}

func TestPostReplyToPostWhereRootPosterLeftChannel(t *testing.T) {
	// This test ensures that when replying to a root post made by a user who has since left the channel, the reply
	// post completes successfully. This is a regression test for PLT-6523.
	th := Setup(t).InitBasic()
	defer th.TearDown()

	channel := th.BasicChannel
	userInChannel := th.BasicUser2
	userNotInChannel := th.BasicUser
	rootPost := th.BasicPost

	_, err := th.App.AddUserToChannel(userInChannel, channel, false)
	require.Nil(t, err)

	err = th.App.RemoveUserFromChannel(th.Context, userNotInChannel.Id, "", channel)
	require.Nil(t, err)
	replyPost := model.Post{
		Message:       "asd",
		ChannelId:     channel.Id,
		RootId:        rootPost.Id,
		ParentId:      rootPost.Id,
		PendingPostId: model.NewId() + ":" + fmt.Sprint(model.GetMillis()),
		UserId:        userInChannel.Id,
		CreateAt:      0,
	}

	_, err = th.App.CreatePostAsUser(th.Context, &replyPost, "", true)
	require.Nil(t, err)
}

func TestPostAttachPostToChildPost(t *testing.T) {
	th := Setup(t).InitBasic()
	defer th.TearDown()

	channel := th.BasicChannel
	user := th.BasicUser
	rootPost := th.BasicPost

	replyPost1 := model.Post{
		Message:       "reply one",
		ChannelId:     channel.Id,
		RootId:        rootPost.Id,
		ParentId:      rootPost.Id,
		PendingPostId: model.NewId() + ":" + fmt.Sprint(model.GetMillis()),
		UserId:        user.Id,
		CreateAt:      0,
	}

	res1, err := th.App.CreatePostAsUser(th.Context, &replyPost1, "", true)
	require.Nil(t, err)

	replyPost2 := model.Post{
		Message:       "reply two",
		ChannelId:     channel.Id,
		RootId:        res1.Id,
		ParentId:      res1.Id,
		PendingPostId: model.NewId() + ":" + fmt.Sprint(model.GetMillis()),
		UserId:        user.Id,
		CreateAt:      0,
	}

	_, err = th.App.CreatePostAsUser(th.Context, &replyPost2, "", true)
	assert.Equalf(t, err.StatusCode, http.StatusBadRequest, "Expected BadRequest error, got %v", err)

	replyPost3 := model.Post{
		Message:       "reply three",
		ChannelId:     channel.Id,
		RootId:        rootPost.Id,
		ParentId:      rootPost.Id,
		PendingPostId: model.NewId() + ":" + fmt.Sprint(model.GetMillis()),
		UserId:        user.Id,
		CreateAt:      0,
	}

	_, err = th.App.CreatePostAsUser(th.Context, &replyPost3, "", true)
	assert.Nil(t, err)
}

func TestPostChannelMentions(t *testing.T) {
	th := Setup(t).InitBasic()
	defer th.TearDown()

	channel := th.BasicChannel
	user := th.BasicUser

	channelToMention, err := th.App.CreateChannel(th.Context, &model.Channel{
		DisplayName: "Mention Test",
		Name:        "mention-test",
		Type:        model.CHANNEL_OPEN,
		TeamId:      th.BasicTeam.Id,
	}, false)
	require.Nil(t, err)
	defer th.App.PermanentDeleteChannel(channelToMention)

	_, err = th.App.AddUserToChannel(user, channel, false)
	require.Nil(t, err)

	post := &model.Post{
		Message:       fmt.Sprintf("hello, ~%v!", channelToMention.Name),
		ChannelId:     channel.Id,
		PendingPostId: model.NewId() + ":" + fmt.Sprint(model.GetMillis()),
		UserId:        user.Id,
		CreateAt:      0,
	}

	result, err := th.App.CreatePostAsUser(th.Context, post, "", true)
	require.Nil(t, err)
	assert.Equal(t, map[string]interface{}{
		"mention-test": map[string]interface{}{
			"display_name": "Mention Test",
			"team_name":    th.BasicTeam.Name,
		},
	}, result.GetProp("channel_mentions"))

	post.Message = fmt.Sprintf("goodbye, ~%v!", channelToMention.Name)
	result, err = th.App.UpdatePost(th.Context, post, false)
	require.Nil(t, err)
	assert.Equal(t, map[string]interface{}{
		"mention-test": map[string]interface{}{
			"display_name": "Mention Test",
			"team_name":    th.BasicTeam.Name,
		},
	}, result.GetProp("channel_mentions"))
}

func TestImageProxy(t *testing.T) {
	th := SetupWithStoreMock(t)
	defer th.TearDown()

	mockStore := th.App.Srv().Store.(*storemocks.Store)
	mockUserStore := storemocks.UserStore{}
	mockUserStore.On("Count", mock.Anything).Return(int64(10), nil)
	mockPostStore := storemocks.PostStore{}
	mockPostStore.On("GetMaxPostSize").Return(65535, nil)
	mockSystemStore := storemocks.SystemStore{}
	mockSystemStore.On("GetByName", "UpgradedFromTE").Return(&model.System{Name: "UpgradedFromTE", Value: "false"}, nil)
	mockSystemStore.On("GetByName", "InstallationDate").Return(&model.System{Name: "InstallationDate", Value: "10"}, nil)
	mockSystemStore.On("GetByName", "FirstServerRunTimestamp").Return(&model.System{Name: "FirstServerRunTimestamp", Value: "10"}, nil)

	mockStore.On("User").Return(&mockUserStore)
	mockStore.On("Post").Return(&mockPostStore)
	mockStore.On("System").Return(&mockSystemStore)

	th.App.UpdateConfig(func(cfg *model.Config) {
		*cfg.ServiceSettings.SiteURL = "http://mymatterfoss.org"
	})

	th.Server.ImageProxy = imageproxy.MakeImageProxy(th.Server, th.Server.HTTPService, th.Server.Log)

	for name, tc := range map[string]struct {
		ProxyType              string
		ProxyURL               string
		ProxyOptions           string
		ImageURL               string
		ProxiedImageURL        string
		ProxiedRemovedImageURL string
	}{
		"atmos/camo": {
<<<<<<< HEAD
			ProxyType:       model.IMAGE_PROXY_TYPE_ATMOS_CAMO,
			ProxyURL:        "https://127.0.0.1",
			ProxyOptions:    "foo",
			ImageURL:        "http://mydomain.com/myimage",
			ProxiedImageURL: "http://mymatterfoss.org/api/v4/image?url=http%3A%2F%2Fmydomain.com%2Fmyimage",
		},
		"atmos/camo_SameSite": {
			ProxyType:       model.IMAGE_PROXY_TYPE_ATMOS_CAMO,
			ProxyURL:        "https://127.0.0.1",
			ProxyOptions:    "foo",
			ImageURL:        "http://mymatterfoss.org/myimage",
			ProxiedImageURL: "http://mymatterfoss.org/myimage",
=======
			ProxyType:              model.IMAGE_PROXY_TYPE_ATMOS_CAMO,
			ProxyURL:               "https://127.0.0.1",
			ProxyOptions:           "foo",
			ImageURL:               "http://mydomain.com/myimage",
			ProxiedRemovedImageURL: "http://mydomain.com/myimage",
			ProxiedImageURL:        "http://mymattermost.com/api/v4/image?url=http%3A%2F%2Fmydomain.com%2Fmyimage",
		},
		"atmos/camo_SameSite": {
			ProxyType:              model.IMAGE_PROXY_TYPE_ATMOS_CAMO,
			ProxyURL:               "https://127.0.0.1",
			ProxyOptions:           "foo",
			ImageURL:               "http://mymattermost.com/myimage",
			ProxiedRemovedImageURL: "http://mymattermost.com/myimage",
			ProxiedImageURL:        "http://mymattermost.com/myimage",
>>>>>>> 5c18142f
		},
		"atmos/camo_PathOnly": {
			ProxyType:              model.IMAGE_PROXY_TYPE_ATMOS_CAMO,
			ProxyURL:               "https://127.0.0.1",
			ProxyOptions:           "foo",
			ImageURL:               "/myimage",
			ProxiedRemovedImageURL: "http://mymattermost.com/myimage",
			ProxiedImageURL:        "http://mymattermost.com/myimage",
		},
		"atmos/camo_EmptyImageURL": {
			ProxyType:              model.IMAGE_PROXY_TYPE_ATMOS_CAMO,
			ProxyURL:               "https://127.0.0.1",
			ProxyOptions:           "foo",
			ImageURL:               "",
			ProxiedRemovedImageURL: "",
			ProxiedImageURL:        "",
		},
		"local": {
<<<<<<< HEAD
			ProxyType:       model.IMAGE_PROXY_TYPE_LOCAL,
			ImageURL:        "http://mydomain.com/myimage",
			ProxiedImageURL: "http://mymatterfoss.org/api/v4/image?url=http%3A%2F%2Fmydomain.com%2Fmyimage",
		},
		"local_SameSite": {
			ProxyType:       model.IMAGE_PROXY_TYPE_LOCAL,
			ImageURL:        "http://mymatterfoss.org/myimage",
			ProxiedImageURL: "http://mymatterfoss.org/myimage",
=======
			ProxyType:              model.IMAGE_PROXY_TYPE_LOCAL,
			ImageURL:               "http://mydomain.com/myimage",
			ProxiedRemovedImageURL: "http://mydomain.com/myimage",
			ProxiedImageURL:        "http://mymattermost.com/api/v4/image?url=http%3A%2F%2Fmydomain.com%2Fmyimage",
		},
		"local_SameSite": {
			ProxyType:              model.IMAGE_PROXY_TYPE_LOCAL,
			ImageURL:               "http://mymattermost.com/myimage",
			ProxiedRemovedImageURL: "http://mymattermost.com/myimage",
			ProxiedImageURL:        "http://mymattermost.com/myimage",
>>>>>>> 5c18142f
		},
		"local_PathOnly": {
			ProxyType:              model.IMAGE_PROXY_TYPE_LOCAL,
			ImageURL:               "/myimage",
			ProxiedRemovedImageURL: "http://mymattermost.com/myimage",
			ProxiedImageURL:        "http://mymattermost.com/myimage",
		},
		"local_EmptyImageURL": {
			ProxyType:              model.IMAGE_PROXY_TYPE_LOCAL,
			ImageURL:               "",
			ProxiedRemovedImageURL: "",
			ProxiedImageURL:        "",
		},
	} {
		t.Run(name, func(t *testing.T) {
			th.App.UpdateConfig(func(cfg *model.Config) {
				cfg.ImageProxySettings.Enable = model.NewBool(true)
				cfg.ImageProxySettings.ImageProxyType = model.NewString(tc.ProxyType)
				cfg.ImageProxySettings.RemoteImageProxyOptions = model.NewString(tc.ProxyOptions)
				cfg.ImageProxySettings.RemoteImageProxyURL = model.NewString(tc.ProxyURL)
			})

			post := &model.Post{
				Id:      model.NewId(),
				Message: "![foo](" + tc.ImageURL + ")",
			}

			list := model.NewPostList()
			list.Posts[post.Id] = post

			assert.Equal(t, "![foo]("+tc.ProxiedImageURL+")", th.App.PostWithProxyAddedToImageURLs(post).Message)

			assert.Equal(t, "![foo]("+tc.ImageURL+")", th.App.PostWithProxyRemovedFromImageURLs(post).Message)
			post.Message = "![foo](" + tc.ProxiedImageURL + ")"
			assert.Equal(t, "![foo]("+tc.ProxiedRemovedImageURL+")", th.App.PostWithProxyRemovedFromImageURLs(post).Message)

			if tc.ImageURL != "" {
				post.Message = "![foo](" + tc.ImageURL + " =500x200)"
				assert.Equal(t, "![foo]("+tc.ProxiedImageURL+" =500x200)", th.App.PostWithProxyAddedToImageURLs(post).Message)
				assert.Equal(t, "![foo]("+tc.ImageURL+" =500x200)", th.App.PostWithProxyRemovedFromImageURLs(post).Message)
				post.Message = "![foo](" + tc.ProxiedImageURL + " =500x200)"
				assert.Equal(t, "![foo]("+tc.ProxiedRemovedImageURL+" =500x200)", th.App.PostWithProxyRemovedFromImageURLs(post).Message)
			}
		})
	}
}

func TestMaxPostSize(t *testing.T) {
	t.Skip("TODO: fix flaky test")
	t.Parallel()

	testCases := []struct {
		Description         string
		StoreMaxPostSize    int
		ExpectedMaxPostSize int
	}{
		{
			"Max post size less than model.model.POST_MESSAGE_MAX_RUNES_V1 ",
			0,
			model.POST_MESSAGE_MAX_RUNES_V1,
		},
		{
			"4000 rune limit",
			4000,
			4000,
		},
		{
			"16383 rune limit",
			16383,
			16383,
		},
	}

	for _, testCase := range testCases {
		testCase := testCase
		t.Run(testCase.Description, func(t *testing.T) {
			t.Parallel()

			mockStore := &storetest.Store{}
			defer mockStore.AssertExpectations(t)

			mockStore.PostStore.On("GetMaxPostSize").Return(testCase.StoreMaxPostSize)

			app := App{
				srv: &Server{
					Store: mockStore,
				},
			}

			assert.Equal(t, testCase.ExpectedMaxPostSize, app.MaxPostSize())
		})
	}
}

func TestDeletePostWithFileAttachments(t *testing.T) {
	th := Setup(t).InitBasic()
	defer th.TearDown()

	// Create a post with a file attachment.
	teamID := th.BasicTeam.Id
	channelID := th.BasicChannel.Id
	userID := th.BasicUser.Id
	filename := "test"
	data := []byte("abcd")

	info1, err := th.App.DoUploadFile(th.Context, time.Date(2007, 2, 4, 1, 2, 3, 4, time.Local), teamID, channelID, userID, filename, data)
	require.Nil(t, err)
	defer func() {
		th.App.Srv().Store.FileInfo().PermanentDelete(info1.Id)
		th.App.RemoveFile(info1.Path)
	}()

	post := &model.Post{
		Message:       "asd",
		ChannelId:     channelID,
		PendingPostId: model.NewId() + ":" + fmt.Sprint(model.GetMillis()),
		UserId:        userID,
		CreateAt:      0,
		FileIds:       []string{info1.Id},
	}

	post, err = th.App.CreatePost(th.Context, post, th.BasicChannel, false, true)
	assert.Nil(t, err)

	// Delete the post.
	post, err = th.App.DeletePost(post.Id, userID)
	assert.Nil(t, err)

	// Wait for the cleanup routine to finish.
	time.Sleep(time.Millisecond * 100)

	// Check that the file can no longer be reached.
	_, err = th.App.GetFileInfo(info1.Id)
	assert.NotNil(t, err)
}

func TestDeletePostInArchivedChannel(t *testing.T) {
	th := Setup(t).InitBasic()
	defer th.TearDown()

	archivedChannel := th.CreateChannel(th.BasicTeam)
	post := th.CreatePost(archivedChannel)
	th.App.DeleteChannel(th.Context, archivedChannel, "")

	_, err := th.App.DeletePost(post.Id, "")
	require.NotNil(t, err)
	require.Equal(t, "api.post.delete_post.can_not_delete_post_in_deleted.error", err.Id)
}

func TestCreatePost(t *testing.T) {
	t.Run("call PreparePostForClient before returning", func(t *testing.T) {
		th := Setup(t).InitBasic()
		defer th.TearDown()

		th.App.UpdateConfig(func(cfg *model.Config) {
			*cfg.ServiceSettings.SiteURL = "http://mymatterfoss.org"
			*cfg.ImageProxySettings.Enable = true
			*cfg.ImageProxySettings.ImageProxyType = "atmos/camo"
			*cfg.ImageProxySettings.RemoteImageProxyURL = "https://127.0.0.1"
			*cfg.ImageProxySettings.RemoteImageProxyOptions = "foo"
		})

		th.Server.ImageProxy = imageproxy.MakeImageProxy(th.Server, th.Server.HTTPService, th.Server.Log)

		imageURL := "http://mydomain.com/myimage"
		proxiedImageURL := "http://mymatterfoss.org/api/v4/image?url=http%3A%2F%2Fmydomain.com%2Fmyimage"

		post := &model.Post{
			ChannelId: th.BasicChannel.Id,
			Message:   "![image](" + imageURL + ")",
			UserId:    th.BasicUser.Id,
		}

		rpost, err := th.App.CreatePost(th.Context, post, th.BasicChannel, false, true)
		require.Nil(t, err)
		assert.Equal(t, "![image]("+proxiedImageURL+")", rpost.Message)
	})

	t.Run("Sets prop MENTION_HIGHLIGHT_DISABLED when it should", func(t *testing.T) {
		th := Setup(t).InitBasic()
		defer th.TearDown()
		th.AddUserToChannel(th.BasicUser, th.BasicChannel)

		t.Run("Does not set prop when user has USE_CHANNEL_MENTIONS", func(t *testing.T) {
			postWithNoMention := &model.Post{
				ChannelId: th.BasicChannel.Id,
				Message:   "This post does not have mentions",
				UserId:    th.BasicUser.Id,
			}
			rpost, err := th.App.CreatePost(th.Context, postWithNoMention, th.BasicChannel, false, true)
			require.Nil(t, err)
			assert.Equal(t, rpost.GetProps(), model.StringInterface{})

			postWithMention := &model.Post{
				ChannelId: th.BasicChannel.Id,
				Message:   "This post has @here mention @all",
				UserId:    th.BasicUser.Id,
			}
			rpost, err = th.App.CreatePost(th.Context, postWithMention, th.BasicChannel, false, true)
			require.Nil(t, err)
			assert.Equal(t, rpost.GetProps(), model.StringInterface{})
		})

		t.Run("Sets prop when post has mentions and user does not have USE_CHANNEL_MENTIONS", func(t *testing.T) {
			th.RemovePermissionFromRole(model.PERMISSION_USE_CHANNEL_MENTIONS.Id, model.CHANNEL_USER_ROLE_ID)
			th.RemovePermissionFromRole(model.PERMISSION_USE_CHANNEL_MENTIONS.Id, model.CHANNEL_ADMIN_ROLE_ID)

			postWithNoMention := &model.Post{
				ChannelId: th.BasicChannel.Id,
				Message:   "This post does not have mentions",
				UserId:    th.BasicUser.Id,
			}
			rpost, err := th.App.CreatePost(th.Context, postWithNoMention, th.BasicChannel, false, true)
			require.Nil(t, err)
			assert.Equal(t, rpost.GetProps(), model.StringInterface{})

			postWithMention := &model.Post{
				ChannelId: th.BasicChannel.Id,
				Message:   "This post has @here mention @all",
				UserId:    th.BasicUser.Id,
			}
			rpost, err = th.App.CreatePost(th.Context, postWithMention, th.BasicChannel, false, true)
			require.Nil(t, err)
			assert.Equal(t, rpost.GetProp(model.POST_PROPS_MENTION_HIGHLIGHT_DISABLED), true)

			th.AddPermissionToRole(model.PERMISSION_USE_CHANNEL_MENTIONS.Id, model.CHANNEL_USER_ROLE_ID)
			th.AddPermissionToRole(model.PERMISSION_USE_CHANNEL_MENTIONS.Id, model.CHANNEL_ADMIN_ROLE_ID)
		})
	})
}

func TestPatchPost(t *testing.T) {
	t.Run("call PreparePostForClient before returning", func(t *testing.T) {
		th := Setup(t).InitBasic()
		defer th.TearDown()

		th.App.UpdateConfig(func(cfg *model.Config) {
			*cfg.ServiceSettings.SiteURL = "http://mymatterfoss.org"
			*cfg.ImageProxySettings.Enable = true
			*cfg.ImageProxySettings.ImageProxyType = "atmos/camo"
			*cfg.ImageProxySettings.RemoteImageProxyURL = "https://127.0.0.1"
			*cfg.ImageProxySettings.RemoteImageProxyOptions = "foo"
		})

		th.Server.ImageProxy = imageproxy.MakeImageProxy(th.Server, th.Server.HTTPService, th.Server.Log)

		imageURL := "http://mydomain.com/myimage"
		proxiedImageURL := "http://mymatterfoss.org/api/v4/image?url=http%3A%2F%2Fmydomain.com%2Fmyimage"

		post := &model.Post{
			ChannelId: th.BasicChannel.Id,
			Message:   "![image](http://mydomain/anotherimage)",
			UserId:    th.BasicUser.Id,
		}

		rpost, err := th.App.CreatePost(th.Context, post, th.BasicChannel, false, true)
		require.Nil(t, err)
		assert.NotEqual(t, "![image]("+proxiedImageURL+")", rpost.Message)

		patch := &model.PostPatch{
			Message: model.NewString("![image](" + imageURL + ")"),
		}

		rpost, err = th.App.PatchPost(th.Context, rpost.Id, patch)
		require.Nil(t, err)
		assert.Equal(t, "![image]("+proxiedImageURL+")", rpost.Message)
	})

	t.Run("Sets Prop MENTION_HIGHLIGHT_DISABLED when it should", func(t *testing.T) {
		th := Setup(t).InitBasic()
		defer th.TearDown()

		th.AddUserToChannel(th.BasicUser, th.BasicChannel)

		post := &model.Post{
			ChannelId: th.BasicChannel.Id,
			Message:   "This post does not have mentions",
			UserId:    th.BasicUser.Id,
		}

		rpost, err := th.App.CreatePost(th.Context, post, th.BasicChannel, false, true)
		require.Nil(t, err)

		t.Run("Does not set prop when user has USE_CHANNEL_MENTIONS", func(t *testing.T) {
			patchWithNoMention := &model.PostPatch{Message: model.NewString("This patch has no channel mention")}

			rpost, err = th.App.PatchPost(th.Context, rpost.Id, patchWithNoMention)
			require.Nil(t, err)
			assert.Equal(t, rpost.GetProps(), model.StringInterface{})

			patchWithMention := &model.PostPatch{Message: model.NewString("This patch has a mention now @here")}

			rpost, err = th.App.PatchPost(th.Context, rpost.Id, patchWithMention)
			require.Nil(t, err)
			assert.Equal(t, rpost.GetProps(), model.StringInterface{})
		})

		t.Run("Sets prop when user does not have USE_CHANNEL_MENTIONS", func(t *testing.T) {
			th.RemovePermissionFromRole(model.PERMISSION_USE_CHANNEL_MENTIONS.Id, model.CHANNEL_USER_ROLE_ID)
			th.RemovePermissionFromRole(model.PERMISSION_USE_CHANNEL_MENTIONS.Id, model.CHANNEL_ADMIN_ROLE_ID)

			patchWithNoMention := &model.PostPatch{Message: model.NewString("This patch still does not have a mention")}
			rpost, err = th.App.PatchPost(th.Context, rpost.Id, patchWithNoMention)
			require.Nil(t, err)
			assert.Equal(t, rpost.GetProps(), model.StringInterface{})

			patchWithMention := &model.PostPatch{Message: model.NewString("This patch has a mention now @here")}

			rpost, err = th.App.PatchPost(th.Context, rpost.Id, patchWithMention)
			require.Nil(t, err)
			assert.Equal(t, rpost.GetProp(model.POST_PROPS_MENTION_HIGHLIGHT_DISABLED), true)

			th.AddPermissionToRole(model.PERMISSION_USE_CHANNEL_MENTIONS.Id, model.CHANNEL_USER_ROLE_ID)
			th.AddPermissionToRole(model.PERMISSION_USE_CHANNEL_MENTIONS.Id, model.CHANNEL_ADMIN_ROLE_ID)
		})
	})
}

func TestCreatePostAsUser(t *testing.T) {
	t.Run("marks channel as viewed for regular user", func(t *testing.T) {
		th := Setup(t).InitBasic()
		defer th.TearDown()

		post := &model.Post{
			ChannelId: th.BasicChannel.Id,
			Message:   "test",
			UserId:    th.BasicUser.Id,
		}

		channelMemberBefore, err := th.App.Srv().Store.Channel().GetMember(context.Background(), th.BasicChannel.Id, th.BasicUser.Id)
		require.NoError(t, err)

		time.Sleep(1 * time.Millisecond)
		_, appErr := th.App.CreatePostAsUser(th.Context, post, "", true)
		require.Nil(t, appErr)

		channelMemberAfter, err := th.App.Srv().Store.Channel().GetMember(context.Background(), th.BasicChannel.Id, th.BasicUser.Id)
		require.NoError(t, err)

		require.Greater(t, channelMemberAfter.LastViewedAt, channelMemberBefore.LastViewedAt)
	})

	t.Run("does not mark channel as viewed for webhook from user", func(t *testing.T) {
		th := Setup(t).InitBasic()
		defer th.TearDown()

		post := &model.Post{
			ChannelId: th.BasicChannel.Id,
			Message:   "test",
			UserId:    th.BasicUser.Id,
		}
		post.AddProp("from_webhook", "true")

		channelMemberBefore, err := th.App.Srv().Store.Channel().GetMember(context.Background(), th.BasicChannel.Id, th.BasicUser.Id)
		require.NoError(t, err)

		time.Sleep(1 * time.Millisecond)
		_, appErr := th.App.CreatePostAsUser(th.Context, post, "", true)
		require.Nil(t, appErr)

		channelMemberAfter, err := th.App.Srv().Store.Channel().GetMember(context.Background(), th.BasicChannel.Id, th.BasicUser.Id)
		require.NoError(t, err)

		require.Equal(t, channelMemberAfter.LastViewedAt, channelMemberBefore.LastViewedAt)
	})

	t.Run("does not mark channel as viewed for bot user in channel", func(t *testing.T) {
		th := Setup(t).InitBasic()
		defer th.TearDown()

		bot := th.CreateBot()

		botUser, appErr := th.App.GetUser(bot.UserId)
		require.Nil(t, appErr)

		th.LinkUserToTeam(botUser, th.BasicTeam)
		th.AddUserToChannel(botUser, th.BasicChannel)

		post := &model.Post{
			ChannelId: th.BasicChannel.Id,
			Message:   "test",
			UserId:    bot.UserId,
		}

		channelMemberBefore, nErr := th.App.Srv().Store.Channel().GetMember(context.Background(), th.BasicChannel.Id, th.BasicUser.Id)
		require.NoError(t, nErr)

		time.Sleep(1 * time.Millisecond)
		_, appErr = th.App.CreatePostAsUser(th.Context, post, "", true)
		require.Nil(t, appErr)

		channelMemberAfter, nErr := th.App.Srv().Store.Channel().GetMember(context.Background(), th.BasicChannel.Id, th.BasicUser.Id)
		require.NoError(t, nErr)

		require.Equal(t, channelMemberAfter.LastViewedAt, channelMemberBefore.LastViewedAt)
	})

	t.Run("logs warning for user not in channel", func(t *testing.T) {
		th := Setup(t).InitBasic()
		defer th.TearDown()

		user := th.CreateUser()
		th.LinkUserToTeam(user, th.BasicTeam)

		post := &model.Post{
			ChannelId: th.BasicChannel.Id,
			Message:   "test",
			UserId:    user.Id,
		}

		_, appErr := th.App.CreatePostAsUser(th.Context, post, "", true)
		require.Nil(t, appErr)

		testlib.AssertLog(t, th.LogBuffer, mlog.LevelWarn, "Failed to get membership")
	})

	t.Run("does not log warning for bot user not in channel", func(t *testing.T) {
		th := Setup(t).InitBasic()
		defer th.TearDown()

		bot := th.CreateBot()

		botUser, appErr := th.App.GetUser(bot.UserId)
		require.Nil(t, appErr)

		th.LinkUserToTeam(botUser, th.BasicTeam)

		post := &model.Post{
			ChannelId: th.BasicChannel.Id,
			Message:   "test",
			UserId:    bot.UserId,
		}

		_, appErr = th.App.CreatePostAsUser(th.Context, post, "", true)
		require.Nil(t, appErr)

		testlib.AssertNoLog(t, th.LogBuffer, mlog.LevelWarn, "Failed to get membership")
	})
}

func TestPatchPostInArchivedChannel(t *testing.T) {
	th := Setup(t).InitBasic()
	defer th.TearDown()

	archivedChannel := th.CreateChannel(th.BasicTeam)
	post := th.CreatePost(archivedChannel)
	th.App.DeleteChannel(th.Context, archivedChannel, "")

	_, err := th.App.PatchPost(th.Context, post.Id, &model.PostPatch{IsPinned: model.NewBool(true)})
	require.NotNil(t, err)
	require.Equal(t, "api.post.patch_post.can_not_update_post_in_deleted.error", err.Id)
}

func TestUpdatePost(t *testing.T) {
	t.Run("call PreparePostForClient before returning", func(t *testing.T) {
		th := Setup(t).InitBasic()
		defer th.TearDown()

		th.App.UpdateConfig(func(cfg *model.Config) {
			*cfg.ServiceSettings.SiteURL = "http://mymatterfoss.org"
			*cfg.ImageProxySettings.Enable = true
			*cfg.ImageProxySettings.ImageProxyType = "atmos/camo"
			*cfg.ImageProxySettings.RemoteImageProxyURL = "https://127.0.0.1"
			*cfg.ImageProxySettings.RemoteImageProxyOptions = "foo"
		})

		th.Server.ImageProxy = imageproxy.MakeImageProxy(th.Server, th.Server.HTTPService, th.Server.Log)

		imageURL := "http://mydomain.com/myimage"
		proxiedImageURL := "http://mymatterfoss.org/api/v4/image?url=http%3A%2F%2Fmydomain.com%2Fmyimage"

		post := &model.Post{
			ChannelId: th.BasicChannel.Id,
			Message:   "![image](http://mydomain/anotherimage)",
			UserId:    th.BasicUser.Id,
		}

		rpost, err := th.App.CreatePost(th.Context, post, th.BasicChannel, false, true)
		require.Nil(t, err)
		assert.NotEqual(t, "![image]("+proxiedImageURL+")", rpost.Message)

		post.Id = rpost.Id
		post.Message = "![image](" + imageURL + ")"

		rpost, err = th.App.UpdatePost(th.Context, post, false)
		require.Nil(t, err)
		assert.Equal(t, "![image]("+proxiedImageURL+")", rpost.Message)
	})
}

func TestSearchPostsInTeamForUser(t *testing.T) {
	perPage := 5
	searchTerm := "searchTerm"

	setup := func(t *testing.T, enableElasticsearch bool) (*TestHelper, []*model.Post) {
		th := Setup(t).InitBasic()

		posts := make([]*model.Post, 7)
		for i := 0; i < cap(posts); i++ {
			post, err := th.App.CreatePost(th.Context, &model.Post{
				UserId:    th.BasicUser.Id,
				ChannelId: th.BasicChannel.Id,
				Message:   searchTerm,
			}, th.BasicChannel, false, true)

			require.Nil(t, err)

			posts[i] = post
		}

		if enableElasticsearch {
			th.App.Srv().SetLicense(model.NewTestLicense("elastic_search"))

			th.App.UpdateConfig(func(cfg *model.Config) {
				*cfg.ElasticsearchSettings.EnableIndexing = true
				*cfg.ElasticsearchSettings.EnableSearching = true
			})
		} else {
			th.App.UpdateConfig(func(cfg *model.Config) {
				*cfg.ElasticsearchSettings.EnableSearching = false
			})
		}

		return th, posts
	}

	t.Run("should return everything as first page of posts from database", func(t *testing.T) {
		th, posts := setup(t, false)
		defer th.TearDown()

		page := 0

		results, err := th.App.SearchPostsInTeamForUser(th.Context, searchTerm, th.BasicUser.Id, th.BasicTeam.Id, false, false, 0, page, perPage)

		assert.Nil(t, err)
		assert.Equal(t, []string{
			posts[6].Id,
			posts[5].Id,
			posts[4].Id,
			posts[3].Id,
			posts[2].Id,
			posts[1].Id,
			posts[0].Id,
		}, results.Order)
	})

	t.Run("should not return later pages of posts from database", func(t *testing.T) {
		th, _ := setup(t, false)
		defer th.TearDown()

		page := 1

		results, err := th.App.SearchPostsInTeamForUser(th.Context, searchTerm, th.BasicUser.Id, th.BasicTeam.Id, false, false, 0, page, perPage)

		assert.Nil(t, err)
		assert.Equal(t, []string{}, results.Order)
	})

	t.Run("should return first page of posts from ElasticSearch", func(t *testing.T) {
		th, posts := setup(t, true)
		defer th.TearDown()

		page := 0
		resultsPage := []string{
			posts[6].Id,
			posts[5].Id,
			posts[4].Id,
			posts[3].Id,
			posts[2].Id,
		}

		es := &mocks.SearchEngineInterface{}
		es.On("SearchPosts", mock.Anything, mock.Anything, page, perPage).Return(resultsPage, nil, nil)
		es.On("GetName").Return("mock")
		es.On("Start").Return(nil).Maybe()
		es.On("IsActive").Return(true)
		es.On("IsSearchEnabled").Return(true)
		th.App.Srv().SearchEngine.ElasticsearchEngine = es
		defer func() {
			th.App.Srv().SearchEngine.ElasticsearchEngine = nil
		}()

		results, err := th.App.SearchPostsInTeamForUser(th.Context, searchTerm, th.BasicUser.Id, th.BasicTeam.Id, false, false, 0, page, perPage)

		assert.Nil(t, err)
		assert.Equal(t, resultsPage, results.Order)
		es.AssertExpectations(t)
	})

	t.Run("should return later pages of posts from ElasticSearch", func(t *testing.T) {
		th, posts := setup(t, true)
		defer th.TearDown()

		page := 1
		resultsPage := []string{
			posts[1].Id,
			posts[0].Id,
		}

		es := &mocks.SearchEngineInterface{}
		es.On("SearchPosts", mock.Anything, mock.Anything, page, perPage).Return(resultsPage, nil, nil)
		es.On("GetName").Return("mock")
		es.On("Start").Return(nil).Maybe()
		es.On("IsActive").Return(true)
		es.On("IsSearchEnabled").Return(true)
		th.App.Srv().SearchEngine.ElasticsearchEngine = es
		defer func() {
			th.App.Srv().SearchEngine.ElasticsearchEngine = nil
		}()

		results, err := th.App.SearchPostsInTeamForUser(th.Context, searchTerm, th.BasicUser.Id, th.BasicTeam.Id, false, false, 0, page, perPage)

		assert.Nil(t, err)
		assert.Equal(t, resultsPage, results.Order)
		es.AssertExpectations(t)
	})

	t.Run("should fall back to database if ElasticSearch fails on first page", func(t *testing.T) {
		th, posts := setup(t, true)
		defer th.TearDown()

		page := 0

		es := &mocks.SearchEngineInterface{}
		es.On("SearchPosts", mock.Anything, mock.Anything, page, perPage).Return(nil, nil, &model.AppError{})
		es.On("GetName").Return("mock")
		es.On("Start").Return(nil).Maybe()
		es.On("IsActive").Return(true)
		es.On("IsSearchEnabled").Return(true)
		th.App.Srv().SearchEngine.ElasticsearchEngine = es
		defer func() {
			th.App.Srv().SearchEngine.ElasticsearchEngine = nil
		}()

		results, err := th.App.SearchPostsInTeamForUser(th.Context, searchTerm, th.BasicUser.Id, th.BasicTeam.Id, false, false, 0, page, perPage)

		assert.Nil(t, err)
		assert.Equal(t, []string{
			posts[6].Id,
			posts[5].Id,
			posts[4].Id,
			posts[3].Id,
			posts[2].Id,
			posts[1].Id,
			posts[0].Id,
		}, results.Order)
		es.AssertExpectations(t)
	})

	t.Run("should return nothing if ElasticSearch fails on later pages", func(t *testing.T) {
		th, _ := setup(t, true)
		defer th.TearDown()

		page := 1

		es := &mocks.SearchEngineInterface{}
		es.On("SearchPosts", mock.Anything, mock.Anything, page, perPage).Return(nil, nil, &model.AppError{})
		es.On("GetName").Return("mock")
		es.On("Start").Return(nil).Maybe()
		es.On("IsActive").Return(true)
		es.On("IsSearchEnabled").Return(true)
		th.App.Srv().SearchEngine.ElasticsearchEngine = es
		defer func() {
			th.App.Srv().SearchEngine.ElasticsearchEngine = nil
		}()

		results, err := th.App.SearchPostsInTeamForUser(th.Context, searchTerm, th.BasicUser.Id, th.BasicTeam.Id, false, false, 0, page, perPage)

		assert.Nil(t, err)
		assert.Equal(t, []string{}, results.Order)
		es.AssertExpectations(t)
	})
}

func TestCountMentionsFromPost(t *testing.T) {
	t.Run("should not count posts without mentions", func(t *testing.T) {
		th := Setup(t).InitBasic()
		defer th.TearDown()

		user1 := th.BasicUser
		user2 := th.BasicUser2

		channel := th.CreateChannel(th.BasicTeam)
		th.AddUserToChannel(user2, channel)

		post1, err := th.App.CreatePost(th.Context, &model.Post{
			UserId:    user1.Id,
			ChannelId: channel.Id,
			Message:   "test",
		}, channel, false, true)
		require.Nil(t, err)
		_, err = th.App.CreatePost(th.Context, &model.Post{
			UserId:    user1.Id,
			ChannelId: channel.Id,
			Message:   "test2",
		}, channel, false, true)
		require.Nil(t, err)
		_, err = th.App.CreatePost(th.Context, &model.Post{
			UserId:    user1.Id,
			ChannelId: channel.Id,
			Message:   "test3",
		}, channel, false, true)
		require.Nil(t, err)

		count, _, err := th.App.countMentionsFromPost(user2, post1)

		assert.Nil(t, err)
		assert.Equal(t, 0, count)
	})

	t.Run("should count keyword mentions", func(t *testing.T) {
		th := Setup(t).InitBasic()
		defer th.TearDown()

		user1 := th.BasicUser
		user2 := th.BasicUser2

		channel := th.CreateChannel(th.BasicTeam)
		th.AddUserToChannel(user2, channel)

		user2.NotifyProps[model.MENTION_KEYS_NOTIFY_PROP] = "apple"

		post1, err := th.App.CreatePost(th.Context, &model.Post{
			UserId:    user1.Id,
			ChannelId: channel.Id,
			Message:   fmt.Sprintf("@%s", user2.Username),
		}, channel, false, true)
		require.Nil(t, err)
		_, err = th.App.CreatePost(th.Context, &model.Post{
			UserId:    user1.Id,
			ChannelId: channel.Id,
			Message:   "test2",
		}, channel, false, true)
		require.Nil(t, err)
		_, err = th.App.CreatePost(th.Context, &model.Post{
			UserId:    user1.Id,
			ChannelId: channel.Id,
			Message:   "apple",
		}, channel, false, true)
		require.Nil(t, err)

		// post1 and post3 should mention the user

		count, _, err := th.App.countMentionsFromPost(user2, post1)

		assert.Nil(t, err)
		assert.Equal(t, 2, count)
	})

	t.Run("should count channel-wide mentions when enabled", func(t *testing.T) {
		th := Setup(t).InitBasic()
		defer th.TearDown()

		user1 := th.BasicUser
		user2 := th.BasicUser2

		channel := th.CreateChannel(th.BasicTeam)
		th.AddUserToChannel(user2, channel)

		user2.NotifyProps[model.CHANNEL_MENTIONS_NOTIFY_PROP] = "true"

		post1, err := th.App.CreatePost(th.Context, &model.Post{
			UserId:    user1.Id,
			ChannelId: channel.Id,
			Message:   "test",
		}, channel, false, true)
		require.Nil(t, err)
		_, err = th.App.CreatePost(th.Context, &model.Post{
			UserId:    user1.Id,
			ChannelId: channel.Id,
			Message:   "@channel",
		}, channel, false, true)
		require.Nil(t, err)
		_, err = th.App.CreatePost(th.Context, &model.Post{
			UserId:    user1.Id,
			ChannelId: channel.Id,
			Message:   "@all",
		}, channel, false, true)
		require.Nil(t, err)

		// post2 and post3 should mention the user

		count, _, err := th.App.countMentionsFromPost(user2, post1)

		assert.Nil(t, err)
		assert.Equal(t, 2, count)
	})

	t.Run("should not count channel-wide mentions when disabled for user", func(t *testing.T) {
		th := Setup(t).InitBasic()
		defer th.TearDown()

		user1 := th.BasicUser
		user2 := th.BasicUser2

		channel := th.CreateChannel(th.BasicTeam)
		th.AddUserToChannel(user2, channel)

		user2.NotifyProps[model.CHANNEL_MENTIONS_NOTIFY_PROP] = "false"

		post1, err := th.App.CreatePost(th.Context, &model.Post{
			UserId:    user1.Id,
			ChannelId: channel.Id,
			Message:   "test",
		}, channel, false, true)
		require.Nil(t, err)
		_, err = th.App.CreatePost(th.Context, &model.Post{
			UserId:    user1.Id,
			ChannelId: channel.Id,
			Message:   "@channel",
		}, channel, false, true)
		require.Nil(t, err)
		_, err = th.App.CreatePost(th.Context, &model.Post{
			UserId:    user1.Id,
			ChannelId: channel.Id,
			Message:   "@all",
		}, channel, false, true)
		require.Nil(t, err)

		count, _, err := th.App.countMentionsFromPost(user2, post1)

		assert.Nil(t, err)
		assert.Equal(t, 0, count)
	})

	t.Run("should not count channel-wide mentions when disabled for channel", func(t *testing.T) {
		th := Setup(t).InitBasic()
		defer th.TearDown()

		user1 := th.BasicUser
		user2 := th.BasicUser2

		channel := th.CreateChannel(th.BasicTeam)
		th.AddUserToChannel(user2, channel)

		user2.NotifyProps[model.CHANNEL_MENTIONS_NOTIFY_PROP] = "true"

		_, err := th.App.UpdateChannelMemberNotifyProps(map[string]string{
			model.IGNORE_CHANNEL_MENTIONS_NOTIFY_PROP: model.IGNORE_CHANNEL_MENTIONS_ON,
		}, channel.Id, user2.Id)
		require.Nil(t, err)

		post1, err := th.App.CreatePost(th.Context, &model.Post{
			UserId:    user1.Id,
			ChannelId: channel.Id,
			Message:   "test",
		}, channel, false, true)
		require.Nil(t, err)
		_, err = th.App.CreatePost(th.Context, &model.Post{
			UserId:    user1.Id,
			ChannelId: channel.Id,
			Message:   "@channel",
		}, channel, false, true)
		require.Nil(t, err)
		_, err = th.App.CreatePost(th.Context, &model.Post{
			UserId:    user1.Id,
			ChannelId: channel.Id,
			Message:   "@all",
		}, channel, false, true)
		require.Nil(t, err)

		count, _, err := th.App.countMentionsFromPost(user2, post1)

		assert.Nil(t, err)
		assert.Equal(t, 0, count)
	})

	t.Run("should count comment mentions when using COMMENTS_NOTIFY_ROOT", func(t *testing.T) {
		th := Setup(t).InitBasic()
		defer th.TearDown()

		user1 := th.BasicUser
		user2 := th.BasicUser2

		channel := th.CreateChannel(th.BasicTeam)
		th.AddUserToChannel(user2, channel)

		user2.NotifyProps[model.COMMENTS_NOTIFY_PROP] = model.COMMENTS_NOTIFY_ROOT

		post1, err := th.App.CreatePost(th.Context, &model.Post{
			UserId:    user2.Id,
			ChannelId: channel.Id,
			Message:   "test",
		}, channel, false, true)
		require.Nil(t, err)
		_, err = th.App.CreatePost(th.Context, &model.Post{
			UserId:    user1.Id,
			ChannelId: channel.Id,
			RootId:    post1.Id,
			Message:   "test2",
		}, channel, false, true)
		require.Nil(t, err)
		post3, err := th.App.CreatePost(th.Context, &model.Post{
			UserId:    user1.Id,
			ChannelId: channel.Id,
			Message:   "test3",
		}, channel, false, true)
		require.Nil(t, err)
		_, err = th.App.CreatePost(th.Context, &model.Post{
			UserId:    user2.Id,
			ChannelId: channel.Id,
			RootId:    post3.Id,
			Message:   "test4",
		}, channel, false, true)
		require.Nil(t, err)
		_, err = th.App.CreatePost(th.Context, &model.Post{
			UserId:    user1.Id,
			ChannelId: channel.Id,
			RootId:    post3.Id,
			Message:   "test5",
		}, channel, false, true)
		require.Nil(t, err)

		// post2 should mention the user

		count, _, err := th.App.countMentionsFromPost(user2, post1)

		assert.Nil(t, err)
		assert.Equal(t, 1, count)
	})

	t.Run("should count comment mentions when using COMMENTS_NOTIFY_ANY", func(t *testing.T) {
		th := Setup(t).InitBasic()
		defer th.TearDown()

		user1 := th.BasicUser
		user2 := th.BasicUser2

		channel := th.CreateChannel(th.BasicTeam)
		th.AddUserToChannel(user2, channel)

		user2.NotifyProps[model.COMMENTS_NOTIFY_PROP] = model.COMMENTS_NOTIFY_ANY

		post1, err := th.App.CreatePost(th.Context, &model.Post{
			UserId:    user2.Id,
			ChannelId: channel.Id,
			Message:   "test",
		}, channel, false, true)
		require.Nil(t, err)
		_, err = th.App.CreatePost(th.Context, &model.Post{
			UserId:    user1.Id,
			ChannelId: channel.Id,
			RootId:    post1.Id,
			Message:   "test2",
		}, channel, false, true)
		require.Nil(t, err)
		post3, err := th.App.CreatePost(th.Context, &model.Post{
			UserId:    user1.Id,
			ChannelId: channel.Id,
			Message:   "test3",
		}, channel, false, true)
		require.Nil(t, err)
		_, err = th.App.CreatePost(th.Context, &model.Post{
			UserId:    user2.Id,
			ChannelId: channel.Id,
			RootId:    post3.Id,
			Message:   "test4",
		}, channel, false, true)
		require.Nil(t, err)
		_, err = th.App.CreatePost(th.Context, &model.Post{
			UserId:    user1.Id,
			ChannelId: channel.Id,
			RootId:    post3.Id,
			Message:   "test5",
		}, channel, false, true)
		require.Nil(t, err)

		// post2 and post5 should mention the user

		count, _, err := th.App.countMentionsFromPost(user2, post1)

		assert.Nil(t, err)
		assert.Equal(t, 2, count)
	})

	t.Run("should count mentions caused by being added to the channel", func(t *testing.T) {
		th := Setup(t).InitBasic()
		defer th.TearDown()

		user1 := th.BasicUser
		user2 := th.BasicUser2

		channel := th.CreateChannel(th.BasicTeam)
		th.AddUserToChannel(user2, channel)

		post1, err := th.App.CreatePost(th.Context, &model.Post{
			UserId:    user1.Id,
			ChannelId: channel.Id,
			Message:   "test",
			Type:      model.POST_ADD_TO_CHANNEL,
			Props: map[string]interface{}{
				model.POST_PROPS_ADDED_USER_ID: model.NewId(),
			},
		}, channel, false, true)
		require.Nil(t, err)
		_, err = th.App.CreatePost(th.Context, &model.Post{
			UserId:    user1.Id,
			ChannelId: channel.Id,
			Message:   "test2",
			Type:      model.POST_ADD_TO_CHANNEL,
			Props: map[string]interface{}{
				model.POST_PROPS_ADDED_USER_ID: user2.Id,
			},
		}, channel, false, true)
		require.Nil(t, err)
		_, err = th.App.CreatePost(th.Context, &model.Post{
			UserId:    user1.Id,
			ChannelId: channel.Id,
			Message:   "test3",
			Type:      model.POST_ADD_TO_CHANNEL,
			Props: map[string]interface{}{
				model.POST_PROPS_ADDED_USER_ID: user2.Id,
			},
		}, channel, false, true)
		require.Nil(t, err)

		// should be mentioned by post2 and post3

		count, _, err := th.App.countMentionsFromPost(user2, post1)

		assert.Nil(t, err)
		assert.Equal(t, 2, count)
	})

	t.Run("should return the number of posts made by the other user for a direct channel", func(t *testing.T) {
		th := Setup(t).InitBasic()
		defer th.TearDown()

		user1 := th.BasicUser
		user2 := th.BasicUser2

		channel, err := th.App.createDirectChannel(user1.Id, user2.Id)
		require.Nil(t, err)

		post1, err := th.App.CreatePost(th.Context, &model.Post{
			UserId:    user1.Id,
			ChannelId: channel.Id,
			Message:   "test",
		}, channel, false, true)
		require.Nil(t, err)

		_, err = th.App.CreatePost(th.Context, &model.Post{
			UserId:    user1.Id,
			ChannelId: channel.Id,
			Message:   "test2",
		}, channel, false, true)
		require.Nil(t, err)

		count, _, err := th.App.countMentionsFromPost(user2, post1)

		assert.Nil(t, err)
		assert.Equal(t, 2, count)

		count, _, err = th.App.countMentionsFromPost(user1, post1)

		assert.Nil(t, err)
		assert.Equal(t, 0, count)
	})

	t.Run("should not count mentions from the before the given post", func(t *testing.T) {
		th := Setup(t).InitBasic()
		defer th.TearDown()

		user1 := th.BasicUser
		user2 := th.BasicUser2

		channel := th.CreateChannel(th.BasicTeam)
		th.AddUserToChannel(user2, channel)

		_, err := th.App.CreatePost(th.Context, &model.Post{
			UserId:    user1.Id,
			ChannelId: channel.Id,
			Message:   fmt.Sprintf("@%s", user2.Username),
		}, channel, false, true)
		require.Nil(t, err)
		post2, err := th.App.CreatePost(th.Context, &model.Post{
			UserId:    user1.Id,
			ChannelId: channel.Id,
			Message:   "test2",
		}, channel, false, true)
		require.Nil(t, err)
		_, err = th.App.CreatePost(th.Context, &model.Post{
			UserId:    user1.Id,
			ChannelId: channel.Id,
			Message:   fmt.Sprintf("@%s", user2.Username),
		}, channel, false, true)
		require.Nil(t, err)

		// post1 and post3 should mention the user, but we only count post3

		count, _, err := th.App.countMentionsFromPost(user2, post2)

		assert.Nil(t, err)
		assert.Equal(t, 1, count)
	})

	t.Run("should not count mentions from the user's own posts", func(t *testing.T) {
		th := Setup(t).InitBasic()
		defer th.TearDown()

		user1 := th.BasicUser
		user2 := th.BasicUser2

		channel := th.CreateChannel(th.BasicTeam)
		th.AddUserToChannel(user2, channel)

		post1, err := th.App.CreatePost(th.Context, &model.Post{
			UserId:    user1.Id,
			ChannelId: channel.Id,
			Message:   fmt.Sprintf("@%s", user2.Username),
		}, channel, false, true)
		require.Nil(t, err)
		_, err = th.App.CreatePost(th.Context, &model.Post{
			UserId:    user2.Id,
			ChannelId: channel.Id,
			Message:   fmt.Sprintf("@%s", user2.Username),
		}, channel, false, true)
		require.Nil(t, err)

		// post2 should mention the user

		count, _, err := th.App.countMentionsFromPost(user2, post1)

		assert.Nil(t, err)
		assert.Equal(t, 1, count)
	})

	t.Run("should include comments made before the given post when counting comment mentions", func(t *testing.T) {
		th := Setup(t).InitBasic()
		defer th.TearDown()

		user1 := th.BasicUser
		user2 := th.BasicUser2

		channel := th.CreateChannel(th.BasicTeam)
		th.AddUserToChannel(user2, channel)

		user2.NotifyProps[model.COMMENTS_NOTIFY_PROP] = model.COMMENTS_NOTIFY_ANY

		post1, err := th.App.CreatePost(th.Context, &model.Post{
			UserId:    user1.Id,
			ChannelId: channel.Id,
			Message:   "test1",
		}, channel, false, true)
		require.Nil(t, err)
		_, err = th.App.CreatePost(th.Context, &model.Post{
			UserId:    user2.Id,
			ChannelId: channel.Id,
			RootId:    post1.Id,
			Message:   "test2",
		}, channel, false, true)
		require.Nil(t, err)
		post3, err := th.App.CreatePost(th.Context, &model.Post{
			UserId:    user1.Id,
			ChannelId: channel.Id,
			Message:   "test3",
		}, channel, false, true)
		require.Nil(t, err)
		_, err = th.App.CreatePost(th.Context, &model.Post{
			UserId:    user1.Id,
			ChannelId: channel.Id,
			RootId:    post1.Id,
			Message:   "test4",
		}, channel, false, true)
		require.Nil(t, err)

		// post4 should mention the user

		count, _, err := th.App.countMentionsFromPost(user2, post3)

		assert.Nil(t, err)
		assert.Equal(t, 1, count)
	})

	t.Run("should count mentions from the user's webhook posts", func(t *testing.T) {
		th := Setup(t).InitBasic()
		defer th.TearDown()

		user1 := th.BasicUser
		user2 := th.BasicUser2

		channel := th.CreateChannel(th.BasicTeam)
		th.AddUserToChannel(user2, channel)

		post1, err := th.App.CreatePost(th.Context, &model.Post{
			UserId:    user1.Id,
			ChannelId: channel.Id,
			Message:   "test1",
		}, channel, false, true)
		require.Nil(t, err)
		_, err = th.App.CreatePost(th.Context, &model.Post{
			UserId:    user2.Id,
			ChannelId: channel.Id,
			Message:   fmt.Sprintf("@%s", user2.Username),
		}, channel, false, true)
		require.Nil(t, err)
		_, err = th.App.CreatePost(th.Context, &model.Post{
			UserId:    user2.Id,
			ChannelId: channel.Id,
			Message:   fmt.Sprintf("@%s", user2.Username),
			Props: map[string]interface{}{
				"from_webhook": "true",
			},
		}, channel, false, true)
		require.Nil(t, err)

		// post3 should mention the user

		count, _, err := th.App.countMentionsFromPost(user2, post1)

		assert.Nil(t, err)
		assert.Equal(t, 1, count)
	})

	t.Run("should count multiple pages of mentions", func(t *testing.T) {
		th := Setup(t).InitBasic()
		defer th.TearDown()

		user1 := th.BasicUser
		user2 := th.BasicUser2

		channel := th.CreateChannel(th.BasicTeam)
		th.AddUserToChannel(user2, channel)

		numPosts := 215

		post1, err := th.App.CreatePost(th.Context, &model.Post{
			UserId:    user1.Id,
			ChannelId: channel.Id,
			Message:   fmt.Sprintf("@%s", user2.Username),
		}, channel, false, true)
		require.Nil(t, err)

		for i := 0; i < numPosts-1; i++ {
			_, err = th.App.CreatePost(th.Context, &model.Post{
				UserId:    user1.Id,
				ChannelId: channel.Id,
				Message:   fmt.Sprintf("@%s", user2.Username),
			}, channel, false, true)
			require.Nil(t, err)
		}

		// Every post should mention the user

		count, _, err := th.App.countMentionsFromPost(user2, post1)

		assert.Nil(t, err)
		assert.Equal(t, numPosts, count)
	})
}

func TestFillInPostProps(t *testing.T) {
	t.Run("should not add disable group highlight to post props for user with group mention permissions", func(t *testing.T) {
		th := Setup(t).InitBasic()
		defer th.TearDown()
		th.App.Srv().SetLicense(model.NewTestLicense("ldap"))

		user1 := th.BasicUser

		channel := th.CreateChannel(th.BasicTeam)

		post1, err := th.App.CreatePost(th.Context, &model.Post{
			UserId:    user1.Id,
			ChannelId: channel.Id,
			Message:   "test123123 @group1 @group2 blah blah blah",
		}, channel, false, true)
		require.Nil(t, err)

		err = th.App.FillInPostProps(post1, channel)

		assert.Nil(t, err)
		assert.Equal(t, post1.Props, model.StringInterface{})
	})

	t.Run("should not add disable group highlight to post props for app without license", func(t *testing.T) {
		th := Setup(t).InitBasic()
		defer th.TearDown()

		id := model.NewId()
		guest := &model.User{
			Email:         "success+" + id + "@simulator.amazonses.com",
			Username:      "un_" + id,
			Nickname:      "nn_" + id,
			Password:      "Password1",
			EmailVerified: true,
		}
		guest, err := th.App.CreateGuest(th.Context, guest)
		require.Nil(t, err)
		th.LinkUserToTeam(guest, th.BasicTeam)

		channel := th.CreateChannel(th.BasicTeam)
		th.AddUserToChannel(guest, channel)

		post1, err := th.App.CreatePost(th.Context, &model.Post{
			UserId:    guest.Id,
			ChannelId: channel.Id,
			Message:   "test123123 @group1 @group2 blah blah blah",
		}, channel, false, true)
		require.Nil(t, err)

		err = th.App.FillInPostProps(post1, channel)

		assert.Nil(t, err)
		assert.Equal(t, post1.Props, model.StringInterface{})
	})

	t.Run("should add disable group highlight to post props for guest user", func(t *testing.T) {
		th := Setup(t).InitBasic()
		defer th.TearDown()
		th.App.Srv().SetLicense(model.NewTestLicense("ldap"))

		id := model.NewId()
		guest := &model.User{
			Email:         "success+" + id + "@simulator.amazonses.com",
			Username:      "un_" + id,
			Nickname:      "nn_" + id,
			Password:      "Password1",
			EmailVerified: true,
		}
		guest, err := th.App.CreateGuest(th.Context, guest)
		require.Nil(t, err)
		th.LinkUserToTeam(guest, th.BasicTeam)

		channel := th.CreateChannel(th.BasicTeam)
		th.AddUserToChannel(guest, channel)

		post1, err := th.App.CreatePost(th.Context, &model.Post{
			UserId:    guest.Id,
			ChannelId: channel.Id,
			Message:   "test123123 @group1 @group2 blah blah blah",
		}, channel, false, true)
		require.Nil(t, err)

		err = th.App.FillInPostProps(post1, channel)

		assert.Nil(t, err)
		assert.Equal(t, post1.Props, model.StringInterface{"disable_group_highlight": true})
	})
}

func TestThreadMembership(t *testing.T) {
	t.Run("should update memberships for conversation participants", func(t *testing.T) {
		th := Setup(t).InitBasic()
		defer th.TearDown()

		user1 := th.BasicUser
		user2 := th.BasicUser2

		channel := th.CreateChannel(th.BasicTeam)
		th.AddUserToChannel(user2, channel)

		postRoot, err := th.App.CreatePost(th.Context, &model.Post{
			UserId:    user1.Id,
			ChannelId: channel.Id,
			Message:   "root post",
		}, channel, false, true)
		require.Nil(t, err)

		_, err = th.App.CreatePost(th.Context, &model.Post{
			UserId:    user1.Id,
			ChannelId: channel.Id,
			RootId:    postRoot.Id,
			Message:   fmt.Sprintf("@%s", user2.Username),
		}, channel, false, true)
		require.Nil(t, err)

		// first user should now be part of the thread since they replied to a post
		memberships, err2 := th.App.GetThreadMembershipsForUser(user1.Id, th.BasicTeam.Id)
		require.NoError(t, err2)
		require.Len(t, memberships, 1)
		// second user should also be part of a thread since they were mentioned
		memberships, err2 = th.App.GetThreadMembershipsForUser(user2.Id, th.BasicTeam.Id)
		require.NoError(t, err2)
		require.Len(t, memberships, 1)

		post2, err := th.App.CreatePost(th.Context, &model.Post{
			UserId:    user2.Id,
			ChannelId: channel.Id,
			Message:   "second post",
		}, channel, false, true)
		require.Nil(t, err)

		_, err = th.App.CreatePost(th.Context, &model.Post{
			UserId:    user2.Id,
			ChannelId: channel.Id,
			RootId:    post2.Id,
			Message:   fmt.Sprintf("@%s", user1.Username),
		}, channel, false, true)
		require.Nil(t, err)

		// first user should now be part of two threads
		memberships, err2 = th.App.GetThreadMembershipsForUser(user1.Id, th.BasicTeam.Id)
		require.NoError(t, err2)
		require.Len(t, memberships, 2)
	})
}

func TestFollowThreadSkipsParticipants(t *testing.T) {
	th := Setup(t).InitBasic()
	defer th.TearDown()
	os.Setenv("MM_FEATUREFLAGS_COLLAPSEDTHREADS", "true")
	defer os.Unsetenv("MM_FEATUREFLAGS_COLLAPSEDTHREADS")

	th.App.UpdateConfig(func(cfg *model.Config) {
		*cfg.ServiceSettings.ThreadAutoFollow = true
		*cfg.ServiceSettings.CollapsedThreads = model.COLLAPSED_THREADS_DEFAULT_ON
	})

	channel := th.BasicChannel
	user := th.BasicUser
	user2 := th.BasicUser2
	sysadmin := th.SystemAdminUser

	appErr := th.App.JoinChannel(th.Context, channel, user.Id)
	require.Nil(t, appErr)
	appErr = th.App.JoinChannel(th.Context, channel, user2.Id)
	require.Nil(t, appErr)
	_, appErr = th.App.JoinUserToTeam(th.Context, th.BasicTeam, sysadmin, sysadmin.Id)
	require.Nil(t, appErr)
	appErr = th.App.JoinChannel(th.Context, channel, sysadmin.Id)
	require.Nil(t, appErr)

	p1, err := th.App.CreatePost(th.Context, &model.Post{UserId: user.Id, ChannelId: channel.Id, Message: "Hi @" + sysadmin.Username}, channel, false, false)
	require.Nil(t, err)
	_, err = th.App.CreatePost(th.Context, &model.Post{RootId: p1.Id, UserId: user.Id, ChannelId: channel.Id, Message: "Hola"}, channel, false, false)
	require.Nil(t, err)

	thread, err := th.App.GetThreadForUser(user.Id, th.BasicTeam.Id, p1.Id, false)
	require.Nil(t, err)
	require.Len(t, thread.Participants, 1) // length should be 1, the original poster, since sysadmin was just mentioned but didn't post

	_, err = th.App.CreatePost(th.Context, &model.Post{RootId: p1.Id, UserId: sysadmin.Id, ChannelId: channel.Id, Message: "sysadmin reply"}, channel, false, false)
	require.Nil(t, err)

	thread, err = th.App.GetThreadForUser(user.Id, th.BasicTeam.Id, p1.Id, false)
	require.Nil(t, err)
	require.Len(t, thread.Participants, 2) // length should be 2, the original poster and sysadmin, since sysadmin participated now

	// another user follows the thread
	th.App.UpdateThreadFollowForUser(user2.Id, th.BasicTeam.Id, p1.Id, true)

	thread, err = th.App.GetThreadForUser(user2.Id, th.BasicTeam.Id, p1.Id, false)
	require.Nil(t, err)
	require.Len(t, thread.Participants, 2) // length should be 2, since follow shouldn't update participant list, only user1 and sysadmin are participants
	for _, p := range thread.Participants {
		require.True(t, p.Id == sysadmin.Id || p.Id == user.Id)
	}
}

func TestAutofollowBasedOnRootPost(t *testing.T) {
	th := Setup(t).InitBasic()
	defer th.TearDown()
	os.Setenv("MM_FEATUREFLAGS_COLLAPSEDTHREADS", "true")
	defer os.Unsetenv("MM_FEATUREFLAGS_COLLAPSEDTHREADS")

	th.App.UpdateConfig(func(cfg *model.Config) {
		*cfg.ServiceSettings.ThreadAutoFollow = true
		*cfg.ServiceSettings.CollapsedThreads = model.COLLAPSED_THREADS_DEFAULT_ON
	})

	channel := th.BasicChannel
	user := th.BasicUser
	user2 := th.BasicUser2
	appErr := th.App.JoinChannel(th.Context, channel, user.Id)
	require.Nil(t, appErr)
	appErr = th.App.JoinChannel(th.Context, channel, user2.Id)
	require.Nil(t, appErr)
	p1, err := th.App.CreatePost(th.Context, &model.Post{UserId: user.Id, ChannelId: channel.Id, Message: "Hi @" + user2.Username}, channel, false, false)
	require.Nil(t, err)
	m, e := th.App.GetThreadMembershipsForUser(user2.Id, th.BasicTeam.Id)
	require.NoError(t, e)
	require.Len(t, m, 0)
	_, err2 := th.App.CreatePost(th.Context, &model.Post{RootId: p1.Id, UserId: user.Id, ChannelId: channel.Id, Message: "Hola"}, channel, false, false)
	require.Nil(t, err2)
	m, e = th.App.GetThreadMembershipsForUser(user2.Id, th.BasicTeam.Id)
	require.NoError(t, e)
	require.Len(t, m, 1)
}

func TestViewChannelShouldNotUpdateThreads(t *testing.T) {
	th := Setup(t).InitBasic()
	defer th.TearDown()
	os.Setenv("MM_FEATUREFLAGS_COLLAPSEDTHREADS", "true")
	defer os.Unsetenv("MM_FEATUREFLAGS_COLLAPSEDTHREADS")

	th.App.UpdateConfig(func(cfg *model.Config) {
		*cfg.ServiceSettings.ThreadAutoFollow = true
		*cfg.ServiceSettings.CollapsedThreads = model.COLLAPSED_THREADS_DEFAULT_ON
	})

	channel := th.BasicChannel
	user := th.BasicUser
	user2 := th.BasicUser2
	appErr := th.App.JoinChannel(th.Context, channel, user.Id)
	require.Nil(t, appErr)
	appErr = th.App.JoinChannel(th.Context, channel, user2.Id)
	require.Nil(t, appErr)
	p1, err := th.App.CreatePost(th.Context, &model.Post{UserId: user.Id, ChannelId: channel.Id, Message: "Hi @" + user2.Username}, channel, false, false)
	require.Nil(t, err)
	_, err2 := th.App.CreatePost(th.Context, &model.Post{RootId: p1.Id, UserId: user.Id, ChannelId: channel.Id, Message: "Hola"}, channel, false, false)
	require.Nil(t, err2)
	m, e := th.App.GetThreadMembershipsForUser(user2.Id, th.BasicTeam.Id)
	require.NoError(t, e)

	th.App.ViewChannel(&model.ChannelView{
		ChannelId:     channel.Id,
		PrevChannelId: "",
	}, user2.Id, "")

	m1, e1 := th.App.GetThreadMembershipsForUser(user2.Id, th.BasicTeam.Id)
	require.NoError(t, e1)
	require.Equal(t, m[0].LastViewed, m1[0].LastViewed) // opening the channel shouldn't update threads
}

func TestCollapsedThreadFetch(t *testing.T) {
	th := Setup(t).InitBasic()
	defer th.TearDown()

	th.App.UpdateConfig(func(cfg *model.Config) {
		*cfg.ServiceSettings.ThreadAutoFollow = true
		*cfg.ServiceSettings.CollapsedThreads = model.COLLAPSED_THREADS_DEFAULT_ON
	})
	user1 := th.BasicUser
	user2 := th.BasicUser2

	t.Run("should only return root posts, enriched", func(t *testing.T) {
		channel := th.CreateChannel(th.BasicTeam)
		th.AddUserToChannel(user2, channel)
		defer th.App.DeleteChannel(th.Context, channel, user1.Id)

		postRoot, err := th.App.CreatePost(th.Context, &model.Post{
			UserId:    user1.Id,
			ChannelId: channel.Id,
			Message:   "root post",
		}, channel, false, true)
		require.Nil(t, err)

		_, err = th.App.CreatePost(th.Context, &model.Post{
			UserId:    user1.Id,
			ChannelId: channel.Id,
			RootId:    postRoot.Id,
			Message:   fmt.Sprintf("@%s", user2.Username),
		}, channel, false, true)
		require.Nil(t, err)
		thread, nErr := th.App.Srv().Store.Thread().Get(postRoot.Id)
		require.NoError(t, nErr)
		require.Len(t, thread.Participants, 1)
		th.App.MarkChannelAsUnreadFromPost(postRoot.Id, user1.Id)
		l, err := th.App.GetPostsForChannelAroundLastUnread(channel.Id, user1.Id, 10, 10, true, true, false)
		require.Nil(t, err)
		require.Len(t, l.Order, 1)
		require.EqualValues(t, 1, l.Posts[postRoot.Id].ReplyCount)
		require.EqualValues(t, []string{user1.Id}, []string{l.Posts[postRoot.Id].Participants[0].Id})
		require.Empty(t, l.Posts[postRoot.Id].Participants[0].Email)
		require.NotZero(t, l.Posts[postRoot.Id].LastReplyAt)
		require.True(t, l.Posts[postRoot.Id].IsFollowing)

		// try extended fetch
		l, err = th.App.GetPostsForChannelAroundLastUnread(channel.Id, user1.Id, 10, 10, true, true, true)
		require.Nil(t, err)
		require.Len(t, l.Order, 1)
		require.NotEmpty(t, l.Posts[postRoot.Id].Participants[0].Email)
	})

	t.Run("Should not panic on unexpected db error", func(t *testing.T) {
		os.Setenv("MM_FEATUREFLAGS_COLLAPSEDTHREADS", "true")
		defer os.Unsetenv("MM_FEATUREFLAGS_COLLAPSEDTHREADS")
		th.App.UpdateConfig(func(cfg *model.Config) {
			cfg.FeatureFlags.CollapsedThreads = true
		})

		channel := th.CreateChannel(th.BasicTeam)
		th.AddUserToChannel(user2, channel)
		defer th.App.DeleteChannel(th.Context, channel, user1.Id)

		postRoot, err := th.App.CreatePost(th.Context, &model.Post{
			UserId:    user1.Id,
			ChannelId: channel.Id,
			Message:   "root post",
		}, channel, false, true)
		require.Nil(t, err)

		// we introduce a race to trigger an unexpected error from the db side.
		var wg sync.WaitGroup
		wg.Add(1)
		go func() {
			defer wg.Done()
			th.Server.Store.Post().PermanentDeleteByUser(user1.Id)
		}()

		require.NotPanics(t, func() {
			_, err = th.App.CreatePost(th.Context, &model.Post{
				UserId:    user1.Id,
				ChannelId: channel.Id,
				RootId:    postRoot.Id,
				Message:   fmt.Sprintf("@%s", user2.Username),
			}, channel, false, true)
			require.Nil(t, err)
		})

		wg.Wait()
	})
}

func TestReplyToPostWithLag(t *testing.T) {
	if !replicaFlag {
		t.Skipf("requires test flag -mysql-replica")
	}

	th := Setup(t).InitBasic()
	defer th.TearDown()

	if *th.App.Srv().Config().SqlSettings.DriverName != model.DATABASE_DRIVER_MYSQL {
		t.Skipf("requires %q database driver", model.DATABASE_DRIVER_MYSQL)
	}

	mainHelper.SQLStore.UpdateLicense(model.NewTestLicense("somelicense"))

	t.Run("replication lag time great than reply time", func(t *testing.T) {
		err := mainHelper.SetReplicationLagForTesting(5)
		require.NoError(t, err)
		defer mainHelper.SetReplicationLagForTesting(0)
		mainHelper.ToggleReplicasOn()
		defer mainHelper.ToggleReplicasOff()

		root, appErr := th.App.CreatePost(th.Context, &model.Post{
			UserId:    th.BasicUser.Id,
			ChannelId: th.BasicChannel.Id,
			Message:   "root post",
		}, th.BasicChannel, false, true)
		require.Nil(t, appErr)

		reply, appErr := th.App.CreatePost(th.Context, &model.Post{
			UserId:    th.BasicUser2.Id,
			ChannelId: th.BasicChannel.Id,
			RootId:    root.Id,
			ParentId:  root.Id,
			Message:   fmt.Sprintf("@%s", th.BasicUser2.Username),
		}, th.BasicChannel, false, true)
		require.Nil(t, appErr)
		require.NotNil(t, reply)
	})
}

func TestSharedChannelSyncForPostActions(t *testing.T) {
	t.Run("creating a post in a shared channel performs a content sync when sync service is running on that node", func(t *testing.T) {
		th := Setup(t).InitBasic()
		defer th.TearDown()

		remoteClusterService := NewMockSharedChannelService(nil)
		th.App.srv.sharedChannelService = remoteClusterService
		testCluster := &testlib.FakeClusterInterface{}
		th.Server.Cluster = testCluster

		user := th.BasicUser

		channel := th.CreateChannel(th.BasicTeam, WithShared(true))

		_, err := th.App.CreatePost(th.Context, &model.Post{
			UserId:    user.Id,
			ChannelId: channel.Id,
			Message:   "Hello folks",
		}, channel, false, true)
		require.Nil(t, err, "Creating a post should not error")

		assert.Len(t, remoteClusterService.channelNotifications, 1)
		assert.Equal(t, channel.Id, remoteClusterService.channelNotifications[0])
	})

	t.Run("updating a post in a shared channel performs a content sync when sync service is running on that node", func(t *testing.T) {
		th := Setup(t).InitBasic()
		defer th.TearDown()

		remoteClusterService := NewMockSharedChannelService(nil)
		th.App.srv.sharedChannelService = remoteClusterService
		testCluster := &testlib.FakeClusterInterface{}
		th.Server.Cluster = testCluster

		user := th.BasicUser

		channel := th.CreateChannel(th.BasicTeam, WithShared(true))

		post, err := th.App.CreatePost(th.Context, &model.Post{
			UserId:    user.Id,
			ChannelId: channel.Id,
			Message:   "Hello folks",
		}, channel, false, true)
		require.Nil(t, err, "Creating a post should not error")

		_, err = th.App.UpdatePost(th.Context, post, true)
		require.Nil(t, err, "Updating a post should not error")

		assert.Len(t, remoteClusterService.channelNotifications, 2)
		assert.Equal(t, channel.Id, remoteClusterService.channelNotifications[0])
		assert.Equal(t, channel.Id, remoteClusterService.channelNotifications[1])
	})

	t.Run("deleting a post in a shared channel performs a content sync when sync service is running on that node", func(t *testing.T) {
		th := Setup(t).InitBasic()
		defer th.TearDown()

		remoteClusterService := NewMockSharedChannelService(nil)
		th.App.srv.sharedChannelService = remoteClusterService
		testCluster := &testlib.FakeClusterInterface{}
		th.Server.Cluster = testCluster

		user := th.BasicUser

		channel := th.CreateChannel(th.BasicTeam, WithShared(true))

		post, err := th.App.CreatePost(th.Context, &model.Post{
			UserId:    user.Id,
			ChannelId: channel.Id,
			Message:   "Hello folks",
		}, channel, false, true)
		require.Nil(t, err, "Creating a post should not error")

		_, err = th.App.DeletePost(post.Id, user.Id)
		require.Nil(t, err, "Deleting a post should not error")

		// one creation and two deletes
		assert.Len(t, remoteClusterService.channelNotifications, 3)
		assert.Equal(t, channel.Id, remoteClusterService.channelNotifications[0])
		assert.Equal(t, channel.Id, remoteClusterService.channelNotifications[1])
		assert.Equal(t, channel.Id, remoteClusterService.channelNotifications[2])
	})
}<|MERGE_RESOLUTION|>--- conflicted
+++ resolved
@@ -15,24 +15,14 @@
 	"github.com/stretchr/testify/assert"
 	"github.com/stretchr/testify/require"
 
-<<<<<<< HEAD
-	"github.com/cjdelisle/matterfoss-server/v5/mlog"
 	"github.com/cjdelisle/matterfoss-server/v5/model"
 	"github.com/cjdelisle/matterfoss-server/v5/plugin/plugintest/mock"
+	"github.com/cjdelisle/matterfoss-server/v5/services/imageproxy"
 	"github.com/cjdelisle/matterfoss-server/v5/services/searchengine/mocks"
+	"github.com/cjdelisle/matterfoss-server/v5/shared/mlog"
 	"github.com/cjdelisle/matterfoss-server/v5/store/storetest"
 	storemocks "github.com/cjdelisle/matterfoss-server/v5/store/storetest/mocks"
 	"github.com/cjdelisle/matterfoss-server/v5/testlib"
-=======
-	"github.com/mattermost/mattermost-server/v5/model"
-	"github.com/mattermost/mattermost-server/v5/plugin/plugintest/mock"
-	"github.com/mattermost/mattermost-server/v5/services/imageproxy"
-	"github.com/mattermost/mattermost-server/v5/services/searchengine/mocks"
-	"github.com/mattermost/mattermost-server/v5/shared/mlog"
-	"github.com/mattermost/mattermost-server/v5/store/storetest"
-	storemocks "github.com/mattermost/mattermost-server/v5/store/storetest/mocks"
-	"github.com/mattermost/mattermost-server/v5/testlib"
->>>>>>> 5c18142f
 )
 
 func TestCreatePostDeduplicate(t *testing.T) {
@@ -479,7 +469,7 @@
 	mockStore.On("System").Return(&mockSystemStore)
 
 	th.App.UpdateConfig(func(cfg *model.Config) {
-		*cfg.ServiceSettings.SiteURL = "http://mymatterfoss.org"
+		*cfg.ServiceSettings.SiteURL = "http://mymattermost.com"
 	})
 
 	th.Server.ImageProxy = imageproxy.MakeImageProxy(th.Server, th.Server.HTTPService, th.Server.Log)
@@ -493,20 +483,6 @@
 		ProxiedRemovedImageURL string
 	}{
 		"atmos/camo": {
-<<<<<<< HEAD
-			ProxyType:       model.IMAGE_PROXY_TYPE_ATMOS_CAMO,
-			ProxyURL:        "https://127.0.0.1",
-			ProxyOptions:    "foo",
-			ImageURL:        "http://mydomain.com/myimage",
-			ProxiedImageURL: "http://mymatterfoss.org/api/v4/image?url=http%3A%2F%2Fmydomain.com%2Fmyimage",
-		},
-		"atmos/camo_SameSite": {
-			ProxyType:       model.IMAGE_PROXY_TYPE_ATMOS_CAMO,
-			ProxyURL:        "https://127.0.0.1",
-			ProxyOptions:    "foo",
-			ImageURL:        "http://mymatterfoss.org/myimage",
-			ProxiedImageURL: "http://mymatterfoss.org/myimage",
-=======
 			ProxyType:              model.IMAGE_PROXY_TYPE_ATMOS_CAMO,
 			ProxyURL:               "https://127.0.0.1",
 			ProxyOptions:           "foo",
@@ -521,7 +497,6 @@
 			ImageURL:               "http://mymattermost.com/myimage",
 			ProxiedRemovedImageURL: "http://mymattermost.com/myimage",
 			ProxiedImageURL:        "http://mymattermost.com/myimage",
->>>>>>> 5c18142f
 		},
 		"atmos/camo_PathOnly": {
 			ProxyType:              model.IMAGE_PROXY_TYPE_ATMOS_CAMO,
@@ -540,16 +515,6 @@
 			ProxiedImageURL:        "",
 		},
 		"local": {
-<<<<<<< HEAD
-			ProxyType:       model.IMAGE_PROXY_TYPE_LOCAL,
-			ImageURL:        "http://mydomain.com/myimage",
-			ProxiedImageURL: "http://mymatterfoss.org/api/v4/image?url=http%3A%2F%2Fmydomain.com%2Fmyimage",
-		},
-		"local_SameSite": {
-			ProxyType:       model.IMAGE_PROXY_TYPE_LOCAL,
-			ImageURL:        "http://mymatterfoss.org/myimage",
-			ProxiedImageURL: "http://mymatterfoss.org/myimage",
-=======
 			ProxyType:              model.IMAGE_PROXY_TYPE_LOCAL,
 			ImageURL:               "http://mydomain.com/myimage",
 			ProxiedRemovedImageURL: "http://mydomain.com/myimage",
@@ -560,7 +525,6 @@
 			ImageURL:               "http://mymattermost.com/myimage",
 			ProxiedRemovedImageURL: "http://mymattermost.com/myimage",
 			ProxiedImageURL:        "http://mymattermost.com/myimage",
->>>>>>> 5c18142f
 		},
 		"local_PathOnly": {
 			ProxyType:              model.IMAGE_PROXY_TYPE_LOCAL,
@@ -716,7 +680,7 @@
 		defer th.TearDown()
 
 		th.App.UpdateConfig(func(cfg *model.Config) {
-			*cfg.ServiceSettings.SiteURL = "http://mymatterfoss.org"
+			*cfg.ServiceSettings.SiteURL = "http://mymattermost.com"
 			*cfg.ImageProxySettings.Enable = true
 			*cfg.ImageProxySettings.ImageProxyType = "atmos/camo"
 			*cfg.ImageProxySettings.RemoteImageProxyURL = "https://127.0.0.1"
@@ -726,7 +690,7 @@
 		th.Server.ImageProxy = imageproxy.MakeImageProxy(th.Server, th.Server.HTTPService, th.Server.Log)
 
 		imageURL := "http://mydomain.com/myimage"
-		proxiedImageURL := "http://mymatterfoss.org/api/v4/image?url=http%3A%2F%2Fmydomain.com%2Fmyimage"
+		proxiedImageURL := "http://mymattermost.com/api/v4/image?url=http%3A%2F%2Fmydomain.com%2Fmyimage"
 
 		post := &model.Post{
 			ChannelId: th.BasicChannel.Id,
@@ -798,7 +762,7 @@
 		defer th.TearDown()
 
 		th.App.UpdateConfig(func(cfg *model.Config) {
-			*cfg.ServiceSettings.SiteURL = "http://mymatterfoss.org"
+			*cfg.ServiceSettings.SiteURL = "http://mymattermost.com"
 			*cfg.ImageProxySettings.Enable = true
 			*cfg.ImageProxySettings.ImageProxyType = "atmos/camo"
 			*cfg.ImageProxySettings.RemoteImageProxyURL = "https://127.0.0.1"
@@ -808,7 +772,7 @@
 		th.Server.ImageProxy = imageproxy.MakeImageProxy(th.Server, th.Server.HTTPService, th.Server.Log)
 
 		imageURL := "http://mydomain.com/myimage"
-		proxiedImageURL := "http://mymatterfoss.org/api/v4/image?url=http%3A%2F%2Fmydomain.com%2Fmyimage"
+		proxiedImageURL := "http://mymattermost.com/api/v4/image?url=http%3A%2F%2Fmydomain.com%2Fmyimage"
 
 		post := &model.Post{
 			ChannelId: th.BasicChannel.Id,
@@ -1020,7 +984,7 @@
 		defer th.TearDown()
 
 		th.App.UpdateConfig(func(cfg *model.Config) {
-			*cfg.ServiceSettings.SiteURL = "http://mymatterfoss.org"
+			*cfg.ServiceSettings.SiteURL = "http://mymattermost.com"
 			*cfg.ImageProxySettings.Enable = true
 			*cfg.ImageProxySettings.ImageProxyType = "atmos/camo"
 			*cfg.ImageProxySettings.RemoteImageProxyURL = "https://127.0.0.1"
@@ -1030,7 +994,7 @@
 		th.Server.ImageProxy = imageproxy.MakeImageProxy(th.Server, th.Server.HTTPService, th.Server.Log)
 
 		imageURL := "http://mydomain.com/myimage"
-		proxiedImageURL := "http://mymatterfoss.org/api/v4/image?url=http%3A%2F%2Fmydomain.com%2Fmyimage"
+		proxiedImageURL := "http://mymattermost.com/api/v4/image?url=http%3A%2F%2Fmydomain.com%2Fmyimage"
 
 		post := &model.Post{
 			ChannelId: th.BasicChannel.Id,
