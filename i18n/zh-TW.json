--- conflicted
+++ resolved
@@ -1,8015 +1,4 @@
 [
-<<<<<<< HEAD
-    {
-        "id": "April",
-        "translation": "四月"
-    },
-    {
-        "id": "August",
-        "translation": "八月"
-    },
-    {
-        "id": "December",
-        "translation": "十二月"
-    },
-    {
-        "id": "February",
-        "translation": "二月"
-    },
-    {
-        "id": "January",
-        "translation": "一月"
-    },
-    {
-        "id": "July",
-        "translation": "七月"
-    },
-    {
-        "id": "June",
-        "translation": "六月"
-    },
-    {
-        "id": "March",
-        "translation": "三月"
-    },
-    {
-        "id": "May",
-        "translation": "五月"
-    },
-    {
-        "id": "November",
-        "translation": "十一月"
-    },
-    {
-        "id": "October",
-        "translation": "十月"
-    },
-    {
-        "id": "September",
-        "translation": "九月"
-    },
-    {
-        "id": "actiance.export.marshalToXml.appError",
-        "translation": "無法轉換匯出至 XML"
-    },
-    {
-        "id": "api.admin.add_certificate.array.app_error",
-        "translation": "要求中的 'certificate' 欄位沒有檔案"
-    },
-    {
-        "id": "api.admin.add_certificate.no_file.app_error",
-        "translation": "要求中的 'certificate' 欄位沒有檔案"
-    },
-    {
-        "id": "api.admin.add_certificate.open.app_error",
-        "translation": "無法開啟憑證檔案"
-    },
-    {
-        "id": "api.admin.add_certificate.saving.app_error",
-        "translation": "無法儲存憑證檔案"
-    },
-    {
-        "id": "api.admin.file_read_error",
-        "translation": "讀取記錄檔時遇到錯誤"
-    },
-    {
-        "id": "api.admin.get_brand_image.storage.app_error",
-        "translation": "影像儲存位置尚未設定。"
-    },
-    {
-        "id": "api.admin.remove_certificate.delete.app_error",
-        "translation": "刪除 OAuth2 應用程式時發生錯誤"
-    },
-    {
-        "id": "api.admin.saml.metadata.app_error",
-        "translation": "在建立服務提供者的中繼資料時發生錯誤。"
-    },
-    {
-        "id": "api.admin.saml.not_available.app_error",
-        "translation": "本機不支援或未設定 SAML 2.0。"
-    },
-    {
-        "id": "api.admin.test_email.body",
-        "translation": "看起來您的 Matterfoss 電子郵件設定正確！"
-    },
-    {
-        "id": "api.admin.test_email.missing_server",
-        "translation": "須填入 SMTP 伺服器"
-    },
-    {
-        "id": "api.admin.test_email.reenter_password",
-        "translation": "SMTP 伺服器連線參數有所變更，請重新輸入 SMTP 密碼以測試連線。"
-    },
-    {
-        "id": "api.admin.test_email.subject",
-        "translation": "Matterfoss - 測試電子郵件設定"
-    },
-    {
-        "id": "api.admin.test_s3.missing_s3_bucket",
-        "translation": "需要 S3 儲存貯體"
-    },
-    {
-        "id": "api.admin.upload_brand_image.array.app_error",
-        "translation": "要求的 'image' 欄位為空陣列"
-    },
-    {
-        "id": "api.admin.upload_brand_image.no_file.app_error",
-        "translation": "要求的 'image' 欄位沒有檔案"
-    },
-    {
-        "id": "api.admin.upload_brand_image.parse.app_error",
-        "translation": "無法解析 multipart 表單"
-    },
-    {
-        "id": "api.admin.upload_brand_image.storage.app_error",
-        "translation": "無法上傳圖片。尚未設定圖片儲存位置。"
-    },
-    {
-        "id": "api.admin.upload_brand_image.too_large.app_error",
-        "translation": "無法上傳檔案。檔案過大。"
-    },
-    {
-        "id": "api.channel.add_member.added",
-        "translation": "%v 已被 %v 加入頻道。"
-    },
-    {
-        "id": "api.channel.add_user.to.channel.failed.app_error",
-        "translation": "新增使用者至頻道失敗"
-    },
-    {
-        "id": "api.channel.add_user.to.channel.failed.deleted.app_error",
-        "translation": "無法將使用者新增到頻道。使用者已從團隊中移除。"
-    },
-    {
-        "id": "api.channel.add_user_to_channel.type.app_error",
-        "translation": "無法加入使用者至此類型頻道"
-    },
-    {
-        "id": "api.channel.change_channel_privacy.private_to_public",
-        "translation": "此頻道已轉為公開頻道，任意團隊成員將可加入。"
-    },
-    {
-        "id": "api.channel.change_channel_privacy.public_to_private",
-        "translation": "此頻道已轉為私人頻道。"
-    },
-    {
-        "id": "api.channel.convert_channel_to_private.default_channel_error",
-        "translation": "預設頻道不能轉換為私人頻道。"
-    },
-    {
-        "id": "api.channel.convert_channel_to_private.private_channel_error",
-        "translation": "要求轉換的頻道已為私人頻道。"
-    },
-    {
-        "id": "api.channel.create_channel.direct_channel.app_error",
-        "translation": "必須使用 createDirectChannel API 服務來建立直接訊息頻道"
-    },
-    {
-        "id": "api.channel.create_channel.max_channel_limit.app_error",
-        "translation": "無法為當前團隊建立超過 {{.MaxChannelsPerTeam}} 個頻道"
-    },
-    {
-        "id": "api.channel.create_default_channels.off_topic",
-        "translation": "閒聊"
-    },
-    {
-        "id": "api.channel.create_default_channels.town_square",
-        "translation": "公眾大廳"
-    },
-    {
-        "id": "api.channel.create_direct_channel.invalid_user.app_error",
-        "translation": "建立直接傳訊頻道的使用者 ID 無效"
-    },
-    {
-        "id": "api.channel.create_group.bad_size.app_error",
-        "translation": "群組訊息頻道必須含有至少三個至多八個使用者"
-    },
-    {
-        "id": "api.channel.create_group.bad_user.app_error",
-        "translation": "有不存在的使用者"
-    },
-    {
-        "id": "api.channel.delete_channel.archived",
-        "translation": "%v 已封存頻道。"
-    },
-    {
-        "id": "api.channel.delete_channel.cannot.app_error",
-        "translation": "無法刪除預設的頻道 {{.Channel}}"
-    },
-    {
-        "id": "api.channel.delete_channel.deleted.app_error",
-        "translation": "頻道已被封存或刪除"
-    },
-    {
-        "id": "api.channel.delete_channel.type.invalid",
-        "translation": "無法刪除直接或群組訊息頻道"
-    },
-    {
-        "id": "api.channel.join_channel.permissions.app_error",
-        "translation": "您沒有適當的權限"
-    },
-    {
-        "id": "api.channel.join_channel.post_and_forget",
-        "translation": "%v 加入頻道。"
-    },
-    {
-        "id": "api.channel.leave.default.app_error",
-        "translation": "無法退出預設的頻道 {{.Channel}}"
-    },
-    {
-        "id": "api.channel.leave.direct.app_error",
-        "translation": "無法退出直接訊息頻道"
-    },
-    {
-        "id": "api.channel.leave.last_member.app_error",
-        "translation": "您是最後一位成員，請移除私人頻道而不是退出。"
-    },
-    {
-        "id": "api.channel.leave.left",
-        "translation": "%v 退出頻道。"
-    },
-    {
-        "id": "api.channel.patch_update_channel.forbidden.app_error",
-        "translation": "更新頻道時失敗"
-    },
-    {
-        "id": "api.channel.post_channel_privacy_message.error",
-        "translation": "發布頻道隱私更新訊息時失敗"
-    },
-    {
-        "id": "api.channel.post_update_channel_displayname_message_and_forget.create_post.error",
-        "translation": "發送顯示名稱更新訊息時失敗"
-    },
-    {
-        "id": "api.channel.post_update_channel_displayname_message_and_forget.retrieve_user.error",
-        "translation": "在更新頻道顯示名稱時無法取得使用者資訊"
-    },
-    {
-        "id": "api.channel.post_update_channel_displayname_message_and_forget.updated_from",
-        "translation": "%s 將原頻道標題由 %s 改為 %s"
-    },
-    {
-        "id": "api.channel.post_update_channel_header_message_and_forget.post.error",
-        "translation": "發送更新頻道標題訊息時失敗"
-    },
-    {
-        "id": "api.channel.post_update_channel_header_message_and_forget.removed",
-        "translation": "%s 已移除了頻道標題 (原為: %s)"
-    },
-    {
-        "id": "api.channel.post_update_channel_header_message_and_forget.retrieve_user.error",
-        "translation": "在更新頻道標題時無法取得使用者資訊"
-    },
-    {
-        "id": "api.channel.post_update_channel_header_message_and_forget.updated_from",
-        "translation": "%s 將原頻道標題由 %s 改為 %s"
-    },
-    {
-        "id": "api.channel.post_update_channel_header_message_and_forget.updated_to",
-        "translation": "%s 已更新頻道標題為：%s"
-    },
-    {
-        "id": "api.channel.post_user_add_remove_message_and_forget.error",
-        "translation": "發送加入/退出 訊息失敗"
-    },
-    {
-        "id": "api.channel.remove.default.app_error",
-        "translation": "無法將使用者從預設的頻道移除 {{.Channel}}"
-    },
-    {
-        "id": "api.channel.remove_channel_member.type.app_error",
-        "translation": "無法將使用者從頻道移除。"
-    },
-    {
-        "id": "api.channel.remove_member.removed",
-        "translation": "%v 已從頻道中移除。"
-    },
-    {
-        "id": "api.channel.rename_channel.cant_rename_direct_messages.app_error",
-        "translation": "無法更改直接訊息頻道名稱。"
-    },
-    {
-        "id": "api.channel.rename_channel.cant_rename_group_messages.app_error",
-        "translation": "無法更改群組訊息頻道名稱。"
-    },
-    {
-        "id": "api.channel.update_channel.deleted.app_error",
-        "translation": "頻道已被封存或刪除"
-    },
-    {
-        "id": "api.channel.update_channel.tried.app_error",
-        "translation": "已對預設頻道 {{.Channel}} 嘗試執行無效的更新"
-    },
-    {
-        "id": "api.channel.update_channel_member_roles.scheme_role.app_error",
-        "translation": "提供的角色受配置管理，無法直接套用於頻道成員"
-    },
-    {
-        "id": "api.channel.update_channel_scheme.license.error",
-        "translation": "授權不支援更新頻道的配置"
-    },
-    {
-        "id": "api.channel.update_channel_scheme.scheme_scope.error",
-        "translation": "由於提供的配置不是頻道配置，無法設定頻道配置。"
-    },
-    {
-        "id": "api.channel.update_team_member_roles.scheme_role.app_error",
-        "translation": "提供的角色受配置管理，無法直接套用於團隊成員"
-    },
-    {
-        "id": "api.command.admin_only.app_error",
-        "translation": "整合功能被限定為只有管理員可以設定。"
-    },
-    {
-        "id": "api.command.command_post.forbidden.app_error",
-        "translation": "指定的使用者不是指定頻道的成員。"
-    },
-    {
-        "id": "api.command.disabled.app_error",
-        "translation": "命令已被系統管理員停用。"
-    },
-    {
-        "id": "api.command.duplicate_trigger.app_error",
-        "translation": "此觸發關鍵字已被使用。請選擇另外的關鍵字。"
-    },
-    {
-        "id": "api.command.execute_command.create_post_failed.app_error",
-        "translation": "指令 '{{.Trigger}}' 發布回應時失敗。請聯絡系統管理員。"
-    },
-    {
-        "id": "api.command.execute_command.failed.app_error",
-        "translation": "附帶觸發器 '{{.Trigger}}' 的命令執行失敗"
-    },
-    {
-        "id": "api.command.execute_command.failed_empty.app_error",
-        "translation": "附帶觸發器 '{{.Trigger}}' 的命令回傳了空回應"
-    },
-    {
-        "id": "api.command.execute_command.failed_resp.app_error",
-        "translation": "附帶觸發器 '{{.Trigger}}' 的命令回傳了 {{.Status}}"
-    },
-    {
-        "id": "api.command.execute_command.not_found.app_error",
-        "translation": "找不到觸發為'{{.Trigger}}'的指令。請在訊息開頭增加空白來發送以\"/\"起始的訊息。"
-    },
-    {
-        "id": "api.command.execute_command.start.app_error",
-        "translation": "找不到附帶觸發器的命令"
-    },
-    {
-        "id": "api.command.invite_people.desc",
-        "translation": "送個邀請函給您的 Matterfoss 團隊"
-    },
-    {
-        "id": "api.command.invite_people.email_invitations_off",
-        "translation": "電子郵件邀請已被停用，沒有送出任何邀請"
-    },
-    {
-        "id": "api.command.invite_people.email_off",
-        "translation": "電子郵件還沒設定好，沒有任何邀請被送出"
-    },
-    {
-        "id": "api.command.invite_people.fail",
-        "translation": "寄送邀請函時遇到錯誤"
-    },
-    {
-        "id": "api.command.invite_people.hint",
-        "translation": "[name@domain.com ...]"
-    },
-    {
-        "id": "api.command.invite_people.invite_off",
-        "translation": "本伺服器禁止建立使用者，不寄送邀請。"
-    },
-    {
-        "id": "api.command.invite_people.name",
-        "translation": "invite_people"
-    },
-    {
-        "id": "api.command.invite_people.no_email",
-        "translation": "請輸入一個或多個有效的電子郵件地址"
-    },
-    {
-        "id": "api.command.invite_people.sent",
-        "translation": "邀請函已送出"
-    },
-    {
-        "id": "api.command.team_mismatch.app_error",
-        "translation": "無法更新不同團隊的指令"
-    },
-    {
-        "id": "api.command_away.desc",
-        "translation": "將狀態設定為「離開」"
-    },
-    {
-        "id": "api.command_away.name",
-        "translation": "離開"
-    },
-    {
-        "id": "api.command_away.success",
-        "translation": "現在狀態為「離開」"
-    },
-    {
-        "id": "api.command_channel_header.channel.app_error",
-        "translation": "取得當前頻道時錯誤。"
-    },
-    {
-        "id": "api.command_channel_header.desc",
-        "translation": "編輯頻道標題"
-    },
-    {
-        "id": "api.command_channel_header.hint",
-        "translation": "[文字]"
-    },
-    {
-        "id": "api.command_channel_header.message.app_error",
-        "translation": "/header 指令必須帶有文字"
-    },
-    {
-        "id": "api.command_channel_header.name",
-        "translation": "header"
-    },
-    {
-        "id": "api.command_channel_header.permission.app_error",
-        "translation": "權限不足以編輯頻道標題。"
-    },
-    {
-        "id": "api.command_channel_header.update_channel.app_error",
-        "translation": "更新當前頻道時錯誤。"
-    },
-    {
-        "id": "api.command_channel_purpose.channel.app_error",
-        "translation": "取得當前頻道時錯誤。"
-    },
-    {
-        "id": "api.command_channel_purpose.desc",
-        "translation": "編輯頻道用途"
-    },
-    {
-        "id": "api.command_channel_purpose.direct_group.app_error",
-        "translation": "無法為直接傳訊頻道設定用途。請改用 /header 設定標題。"
-    },
-    {
-        "id": "api.command_channel_purpose.hint",
-        "translation": "[文字]"
-    },
-    {
-        "id": "api.command_channel_purpose.message.app_error",
-        "translation": "使用 /purpose 命令必須提供訊息。"
-    },
-    {
-        "id": "api.command_channel_purpose.name",
-        "translation": "用途"
-    },
-    {
-        "id": "api.command_channel_purpose.permission.app_error",
-        "translation": "權限不足以編輯頻道用途。"
-    },
-    {
-        "id": "api.command_channel_purpose.update_channel.app_error",
-        "translation": "更新當前頻道時錯誤。"
-    },
-    {
-        "id": "api.command_channel_remove.channel.app_error",
-        "translation": "取得當前頻道時錯誤。"
-    },
-    {
-        "id": "api.command_channel_rename.channel.app_error",
-        "translation": "取得當前頻道時錯誤。"
-    },
-    {
-        "id": "api.command_channel_rename.desc",
-        "translation": "更改頻道名稱"
-    },
-    {
-        "id": "api.command_channel_rename.direct_group.app_error",
-        "translation": "無法更改直接訊息頻道名稱。"
-    },
-    {
-        "id": "api.command_channel_rename.hint",
-        "translation": "[文字]"
-    },
-    {
-        "id": "api.command_channel_rename.message.app_error",
-        "translation": "使用 /rename 命令必須提供訊息。"
-    },
-    {
-        "id": "api.command_channel_rename.name",
-        "translation": "改名"
-    },
-    {
-        "id": "api.command_channel_rename.permission.app_error",
-        "translation": "權限不足以更改頻道名稱。"
-    },
-    {
-        "id": "api.command_channel_rename.too_long.app_error",
-        "translation": "頻道名稱至多為 {{.Length}} 個字"
-    },
-    {
-        "id": "api.command_channel_rename.too_short.app_error",
-        "translation": "頻道名稱至少為 {{.Length}} 個字"
-    },
-    {
-        "id": "api.command_channel_rename.update_channel.app_error",
-        "translation": "更新當前頻道時錯誤。"
-    },
-    {
-        "id": "api.command_code.desc",
-        "translation": "以程式碼格式顯示文字"
-    },
-    {
-        "id": "api.command_code.hint",
-        "translation": "[文字]"
-    },
-    {
-        "id": "api.command_code.message.app_error",
-        "translation": "使用 /code 命令必須提供訊息。"
-    },
-    {
-        "id": "api.command_code.name",
-        "translation": "程式碼"
-    },
-    {
-        "id": "api.command_collapse.desc",
-        "translation": "開啟圖片預覽的自動折疊功能"
-    },
-    {
-        "id": "api.command_collapse.name",
-        "translation": "折疊"
-    },
-    {
-        "id": "api.command_collapse.success",
-        "translation": "圖片連結現在預設為折疊起來"
-    },
-    {
-        "id": "api.command_dnd.desc",
-        "translation": "請勿打擾會停止桌面以及行動推播通知。"
-    },
-    {
-        "id": "api.command_dnd.disabled",
-        "translation": "請勿打擾已被停用。"
-    },
-    {
-        "id": "api.command_dnd.error",
-        "translation": "取得使用者狀態時錯誤。"
-    },
-    {
-        "id": "api.command_dnd.name",
-        "translation": "請勿打擾"
-    },
-    {
-        "id": "api.command_dnd.success",
-        "translation": "請勿打擾已啟用。在停用前您將不會收到桌面以及行動推播通知。"
-    },
-    {
-        "id": "api.command_echo.delay.app_error",
-        "translation": "延遲必須在10000秒以內"
-    },
-    {
-        "id": "api.command_echo.desc",
-        "translation": "從您的帳號回應文字"
-    },
-    {
-        "id": "api.command_echo.high_volume.app_error",
-        "translation": "過量的回應要求, 無法處理"
-    },
-    {
-        "id": "api.command_echo.hint",
-        "translation": "'訊息' [延遲秒數]"
-    },
-    {
-        "id": "api.command_echo.message.app_error",
-        "translation": "使用 /echo 命令必須提供訊息。"
-    },
-    {
-        "id": "api.command_echo.name",
-        "translation": "回應"
-    },
-    {
-        "id": "api.command_expand.desc",
-        "translation": "關閉圖片預覽的自動折疊功能"
-    },
-    {
-        "id": "api.command_expand.name",
-        "translation": "展開"
-    },
-    {
-        "id": "api.command_expand.success",
-        "translation": "圖片連結現在預設為展開"
-    },
-    {
-        "id": "api.command_expand_collapse.fail.app_error",
-        "translation": "展開預覽時發生錯誤"
-    },
-    {
-        "id": "api.command_groupmsg.desc",
-        "translation": "發送群組訊息給指定的使用者"
-    },
-    {
-        "id": "api.command_groupmsg.fail.app_error",
-        "translation": "傳訊使用者時遇到錯誤。"
-    },
-    {
-        "id": "api.command_groupmsg.group_fail.app_error",
-        "translation": "建立群組傳訊時遇到錯誤。"
-    },
-    {
-        "id": "api.command_groupmsg.hint",
-        "translation": "@[第一個使用者名稱],@[第二個使用者名稱] '訊息'"
-    },
-    {
-        "id": "api.command_groupmsg.invalid_user.app_error",
-        "translation": {
-            "other": "找不到使用者：{{.Users}}找不到使用者：{{.Users}}"
-        }
-    },
-    {
-        "id": "api.command_groupmsg.max_users.app_error",
-        "translation": "群組訊息頻道最多只能發給 {{.MaxUsers}} 位使用者。"
-    },
-    {
-        "id": "api.command_groupmsg.min_users.app_error",
-        "translation": "群組訊息頻道最少必須發給 {{.MaxUsers}} 位使用者。"
-    },
-    {
-        "id": "api.command_groupmsg.name",
-        "translation": "訊息"
-    },
-    {
-        "id": "api.command_groupmsg.permission.app_error",
-        "translation": "沒有適當的權限以建立群組訊。"
-    },
-    {
-        "id": "api.command_help.desc",
-        "translation": "開啟 Matterfoss 說明頁面"
-    },
-    {
-        "id": "api.command_help.name",
-        "translation": "help"
-    },
-    {
-        "id": "api.command_invite.channel.app_error",
-        "translation": "取得當前頻道時錯誤。"
-    },
-    {
-        "id": "api.command_invite.channel.error",
-        "translation": "找不到頻道 {{.Channel}}. 請用[頻道識別](https://about.matterfoss.com/default-channel-handle-documentation)以分辨頻道。"
-    },
-    {
-        "id": "api.command_invite.desc",
-        "translation": "邀請使用者至頻道"
-    },
-    {
-        "id": "api.command_invite.directchannel.app_error",
-        "translation": "無法新增成員至直接通訊頻道。"
-    },
-    {
-        "id": "api.command_invite.fail.app_error",
-        "translation": "加入頻道時發生錯誤。"
-    },
-    {
-        "id": "api.command_invite.hint",
-        "translation": "@[使用者] ~[頻道]"
-    },
-    {
-        "id": "api.command_invite.missing_message.app_error",
-        "translation": "缺少使用者名稱跟頻道。"
-    },
-    {
-        "id": "api.command_invite.missing_user.app_error",
-        "translation": "找不到使用者。可能已被系統管理員停用。"
-    },
-    {
-        "id": "api.command_invite.name",
-        "translation": "邀請"
-    },
-    {
-        "id": "api.command_invite.permission.app_error",
-        "translation": "沒有足夠的權限將 {{.User}} 新增至 {{.Channel}}。"
-    },
-    {
-        "id": "api.command_invite.private_channel.app_error",
-        "translation": "找不到頻道 {{.Channel}}。請用頻道識別以識別頻道。"
-    },
-    {
-        "id": "api.command_invite.success",
-        "translation": "已將 {{.User}} 新增至 {{.Channel}} 頻道。"
-    },
-    {
-        "id": "api.command_invite.user_already_in_channel.app_error",
-        "translation": "{{.User}} 已在頻道當中。"
-    },
-    {
-        "id": "api.command_invite_people.permission.app_error",
-        "translation": "沒有權限以邀請新使用者加入此伺服器。"
-    },
-    {
-        "id": "api.command_join.desc",
-        "translation": "加入公開頻道"
-    },
-    {
-        "id": "api.command_join.fail.app_error",
-        "translation": "加入頻道時發生錯誤。"
-    },
-    {
-        "id": "api.command_join.hint",
-        "translation": "~[頻道]"
-    },
-    {
-        "id": "api.command_join.list.app_error",
-        "translation": "列表頻道時發生錯誤。"
-    },
-    {
-        "id": "api.command_join.missing.app_error",
-        "translation": "找不到頻道。"
-    },
-    {
-        "id": "api.command_join.name",
-        "translation": "加入"
-    },
-    {
-        "id": "api.command_kick.name",
-        "translation": "踢出"
-    },
-    {
-        "id": "api.command_leave.desc",
-        "translation": "離開當前頻道"
-    },
-    {
-        "id": "api.command_leave.fail.app_error",
-        "translation": "離開頻道時發生錯誤。"
-    },
-    {
-        "id": "api.command_leave.name",
-        "translation": "離開"
-    },
-    {
-        "id": "api.command_logout.desc",
-        "translation": "登出 Matterfoss"
-    },
-    {
-        "id": "api.command_logout.name",
-        "translation": "登出"
-    },
-    {
-        "id": "api.command_me.desc",
-        "translation": "執行動作"
-    },
-    {
-        "id": "api.command_me.hint",
-        "translation": "[訊息]"
-    },
-    {
-        "id": "api.command_me.name",
-        "translation": "我"
-    },
-    {
-        "id": "api.command_msg.desc",
-        "translation": "直接傳訊給使用者"
-    },
-    {
-        "id": "api.command_msg.dm_fail.app_error",
-        "translation": "建立直接傳訊時遇到錯誤。"
-    },
-    {
-        "id": "api.command_msg.fail.app_error",
-        "translation": "傳訊使用者時遇到錯誤。"
-    },
-    {
-        "id": "api.command_msg.hint",
-        "translation": "@[使用者帳號] '訊息'"
-    },
-    {
-        "id": "api.command_msg.missing.app_error",
-        "translation": "找不到使用者。"
-    },
-    {
-        "id": "api.command_msg.name",
-        "translation": "訊息"
-    },
-    {
-        "id": "api.command_msg.permission.app_error",
-        "translation": "權限不足以直接傳訊給此使用者。"
-    },
-    {
-        "id": "api.command_mute.desc",
-        "translation": "對當前或指定的[頻道]關閉桌面、郵件及推播通知。"
-    },
-    {
-        "id": "api.command_mute.error",
-        "translation": "找不到頻道 {{.Channel}}. 請用[頻道識別](https://about.matterfoss.com/default-channel-handle-documentation)以分辨頻道。"
-    },
-    {
-        "id": "api.command_mute.hint",
-        "translation": "~[頻道]"
-    },
-    {
-        "id": "api.command_mute.name",
-        "translation": "靜音"
-    },
-    {
-        "id": "api.command_mute.no_channel.error",
-        "translation": "找不到特定的頻道。 請用[頻道識別](https://about.matterfoss.com/default-channel-handle-documentation)以分辨頻道。"
-    },
-    {
-        "id": "api.command_mute.not_member.error",
-        "translation": "由於不是頻道成員，無法對頻道 {{.Channel}} 靜音。"
-    },
-    {
-        "id": "api.command_mute.success_mute",
-        "translation": "直到頻道靜音關閉為止，將不會收到來自{{.Channel}}的通知。"
-    },
-    {
-        "id": "api.command_mute.success_mute_direct_msg",
-        "translation": "直到頻道靜音關閉為止，將不會收到來自此頻道的通知。"
-    },
-    {
-        "id": "api.command_mute.success_unmute",
-        "translation": "{{.Channel}}不再靜音"
-    },
-    {
-        "id": "api.command_mute.success_unmute_direct_msg",
-        "translation": "此頻道不再靜音"
-    },
-    {
-        "id": "api.command_offline.desc",
-        "translation": "將狀態設定為「離線」"
-    },
-    {
-        "id": "api.command_offline.name",
-        "translation": "離線"
-    },
-    {
-        "id": "api.command_offline.success",
-        "translation": "現在狀態為「離線」"
-    },
-    {
-        "id": "api.command_online.desc",
-        "translation": "將狀態設定為「上線」"
-    },
-    {
-        "id": "api.command_online.name",
-        "translation": "上線"
-    },
-    {
-        "id": "api.command_online.success",
-        "translation": "現在狀態為「上線」"
-    },
-    {
-        "id": "api.command_open.name",
-        "translation": "open"
-    },
-    {
-        "id": "api.command_remove.desc",
-        "translation": "將成員從頻道中移除"
-    },
-    {
-        "id": "api.command_remove.direct_group.app_error",
-        "translation": "無法將成員從直接通訊頻道中移除。"
-    },
-    {
-        "id": "api.command_remove.hint",
-        "translation": "@[username]"
-    },
-    {
-        "id": "api.command_remove.message.app_error",
-        "translation": "使用 /remove 或 /kick 命令必須提供訊息。"
-    },
-    {
-        "id": "api.command_remove.missing.app_error",
-        "translation": "找不到使用者。可能已被系統管理員停用。"
-    },
-    {
-        "id": "api.command_remove.name",
-        "translation": "移除"
-    },
-    {
-        "id": "api.command_remove.permission.app_error",
-        "translation": "權限不足以移除成員。"
-    },
-    {
-        "id": "api.command_remove.user_not_in_channel",
-        "translation": "{{.Username}}不是此頻道的成員。"
-    },
-    {
-        "id": "api.command_search.desc",
-        "translation": "從訊息中搜尋文字"
-    },
-    {
-        "id": "api.command_search.hint",
-        "translation": "[文字]"
-    },
-    {
-        "id": "api.command_search.name",
-        "translation": "search"
-    },
-    {
-        "id": "api.command_search.unsupported.app_error",
-        "translation": "當前裝置不支援搜尋命令"
-    },
-    {
-        "id": "api.command_settings.desc",
-        "translation": "開啟帳號設定對話框"
-    },
-    {
-        "id": "api.command_settings.name",
-        "translation": "settings"
-    },
-    {
-        "id": "api.command_settings.unsupported.app_error",
-        "translation": "當前裝置不支援設定命令"
-    },
-    {
-        "id": "api.command_shortcuts.desc",
-        "translation": "顯示鍵盤快捷鍵列表"
-    },
-    {
-        "id": "api.command_shortcuts.name",
-        "translation": "快捷鍵"
-    },
-    {
-        "id": "api.command_shortcuts.unsupported.app_error",
-        "translation": "當前裝置不支援快捷鍵命令"
-    },
-    {
-        "id": "api.command_shrug.desc",
-        "translation": "把 ¯\\_(ツ)_/¯ 加到訊息內"
-    },
-    {
-        "id": "api.command_shrug.hint",
-        "translation": "[訊息]"
-    },
-    {
-        "id": "api.command_shrug.name",
-        "translation": "聳肩"
-    },
-    {
-        "id": "api.config.client.old_format.app_error",
-        "translation": "尚未支援新格式的用戶端設定。請在查詢字串中指定 format=old 。"
-    },
-    {
-        "id": "api.context.404.app_error",
-        "translation": "抱歉，無法找到頁面。"
-    },
-    {
-        "id": "api.context.invalid_body_param.app_error",
-        "translation": "要求內容中缺少 {{.Name}} 或是該值為無效"
-    },
-    {
-        "id": "api.context.invalid_param.app_error",
-        "translation": "無效的 {{.Name}} 參數"
-    },
-    {
-        "id": "api.context.invalid_token.error",
-        "translation": "無效工作階段 token={{.Token}}, err={{.Error}}"
-    },
-    {
-        "id": "api.context.invalid_url_param.app_error",
-        "translation": "要求網址中缺少 {{.Name}} 參數或是該值為無效 "
-    },
-    {
-        "id": "api.context.mfa_required.app_error",
-        "translation": "此伺服器要求多重要素驗證。"
-    },
-    {
-        "id": "api.context.permissions.app_error",
-        "translation": "您沒有適當的權限"
-    },
-    {
-        "id": "api.context.session_expired.app_error",
-        "translation": "無效或逾期的工作階段，請重新登入。"
-    },
-    {
-        "id": "api.context.token_provided.app_error",
-        "translation": "工作階段並非使用 OAuth 協定，查詢字串中卻出現了 Token"
-    },
-    {
-        "id": "api.create_terms_of_service.custom_terms_of_service_disabled.app_error",
-        "translation": "已停用自訂服務條款"
-    },
-    {
-        "id": "api.create_terms_of_service.empty_text.app_error",
-        "translation": "請輸入自訂服務條款的文字。"
-    },
-    {
-        "id": "api.email_batching.add_notification_email_to_batch.channel_full.app_error",
-        "translation": "批次郵件的接收頻道已滿。請增加 EmailBatchingBufferSize。"
-    },
-    {
-        "id": "api.email_batching.add_notification_email_to_batch.disabled.app_error",
-        "translation": "批次郵件已被系統管理員停用"
-    },
-    {
-        "id": "api.email_batching.render_batched_post.date",
-        "translation": "{{.Month}} {{.Day}}，{{.Hour}}:{{.Minute}} {{.Timezone}}"
-    },
-    {
-        "id": "api.email_batching.render_batched_post.direct_message",
-        "translation": "直接傳訊，來自："
-    },
-    {
-        "id": "api.email_batching.render_batched_post.go_to_post",
-        "translation": "前往發文"
-    },
-    {
-        "id": "api.email_batching.render_batched_post.group_message",
-        "translation": "群組訊息，來自："
-    },
-    {
-        "id": "api.email_batching.render_batched_post.notification",
-        "translation": "通知，來自："
-    },
-    {
-        "id": "api.email_batching.send_batched_email_notification.body_text",
-        "translation": {
-            "other": "您有新通知。您有 {{.Count}} 個新通知。"
-        }
-    },
-    {
-        "id": "api.email_batching.send_batched_email_notification.subject",
-        "translation": {
-            "other": "[{{.SiteName}}] {{.Year}} {{.Month}} {{.Day}} 的新通知[{{.SiteName}}] {{.Year}} {{.Month}} {{.Day}} 的新通知"
-        }
-    },
-    {
-        "id": "api.emoji.create.duplicate.app_error",
-        "translation": "無法建立繪文字，已存在相同名稱的繪文字。"
-    },
-    {
-        "id": "api.emoji.create.other_user.app_error",
-        "translation": "無效的使用者 ID"
-    },
-    {
-        "id": "api.emoji.create.parse.app_error",
-        "translation": "無法新增繪文字。無法理解要求。"
-    },
-    {
-        "id": "api.emoji.create.too_large.app_error",
-        "translation": "無法建立繪文字。圖片必須小於1 MB。"
-    },
-    {
-        "id": "api.emoji.disabled.app_error",
-        "translation": "自訂繪文字已被系統管理員停用。"
-    },
-    {
-        "id": "api.emoji.get_image.decode.app_error",
-        "translation": "無法解碼繪文字圖像檔案。"
-    },
-    {
-        "id": "api.emoji.get_image.read.app_error",
-        "translation": "無法讀取繪文字圖像檔案。"
-    },
-    {
-        "id": "api.emoji.storage.app_error",
-        "translation": "檔案儲存位置設定不正確。請設定為 S3 或是本地儲存。"
-    },
-    {
-        "id": "api.emoji.upload.image.app_error",
-        "translation": "無法新增繪文字。檔案必須是PNG、JPEG或GIF。"
-    },
-    {
-        "id": "api.emoji.upload.large_image.decode_error",
-        "translation": "無法建立繪文字。嘗試解碼圖片時發生錯誤。"
-    },
-    {
-        "id": "api.emoji.upload.large_image.encode_error",
-        "translation": "無法建立繪文字。嘗試編碼圖片時發生錯誤。"
-    },
-    {
-        "id": "api.emoji.upload.large_image.gif_decode_error",
-        "translation": "無法建立繪文字。嘗試解碼 gif 圖片時發生錯誤。"
-    },
-    {
-        "id": "api.emoji.upload.large_image.gif_encode_error",
-        "translation": "無法建立繪文字。嘗試編碼 gif 圖片時發生錯誤。"
-    },
-    {
-        "id": "api.emoji.upload.large_image.too_large.app_error",
-        "translation": "無法建立繪文字。圖片必須小於 {{.MaxWidth}} 乘 {{.MaxHeight}} 。"
-    },
-    {
-        "id": "api.emoji.upload.open.app_error",
-        "translation": "無法建立繪文字。嘗試開啟圖片時發生錯誤。"
-    },
-    {
-        "id": "api.file.attachments.disabled.app_error",
-        "translation": "此伺服器已停用檔案附件功能。"
-    },
-    {
-        "id": "api.file.file_exists.exists_local.app_error",
-        "translation": "無法確認檔案是否存在。"
-    },
-    {
-        "id": "api.file.file_exists.s3.app_error",
-        "translation": "無法確認檔案是否存在。"
-    },
-    {
-        "id": "api.file.get_file.public_invalid.app_error",
-        "translation": "此公開連結不是有效連結"
-    },
-    {
-        "id": "api.file.get_file_preview.no_preview.app_error",
-        "translation": "檔案沒有預覽圖像"
-    },
-    {
-        "id": "api.file.get_file_thumbnail.no_thumbnail.app_error",
-        "translation": "檔案沒有縮圖"
-    },
-    {
-        "id": "api.file.get_public_link.disabled.app_error",
-        "translation": "公開連結已停用"
-    },
-    {
-        "id": "api.file.get_public_link.no_post.app_error",
-        "translation": "無法取得檔案公開連結。檔案必須附加在可以被當前使用者讀取的發文。"
-    },
-    {
-        "id": "api.file.move_file.copy_within_s3.app_error",
-        "translation": "無法在 S3 內複製檔案。"
-    },
-    {
-        "id": "api.file.move_file.delete_from_s3.app_error",
-        "translation": "無法從 S3 刪除檔案。"
-    },
-    {
-        "id": "api.file.move_file.rename.app_error",
-        "translation": "無法移動本地端的檔案。"
-    },
-    {
-        "id": "api.file.no_driver.app_error",
-        "translation": "沒有選取任何檔案驅動。"
-    },
-    {
-        "id": "api.file.read_file.reading_local.app_error",
-        "translation": "從本地儲存讀取時遇到錯誤"
-    },
-    {
-        "id": "api.file.read_file.s3.app_error",
-        "translation": "從 S3 儲存讀取時遇到錯誤"
-    },
-    {
-        "id": "api.file.reader.reading_local.app_error",
-        "translation": "從本地伺服器儲存空間開啟讀取器時遇到錯誤"
-    },
-    {
-        "id": "api.file.reader.s3.app_error",
-        "translation": "從 S3 儲存開啟讀取器時遇到錯誤"
-    },
-    {
-        "id": "api.file.test_connection.local.connection.app_error",
-        "translation": "沒有寫入指定本地路徑的權限或是其他錯誤。"
-    },
-    {
-        "id": "api.file.test_connection.s3.bucked_create.app_error",
-        "translation": "無法建立儲存貯體。"
-    },
-    {
-        "id": "api.file.test_connection.s3.bucket_exists.app_error",
-        "translation": "檢查儲存貯體是否存在時發生錯誤。"
-    },
-    {
-        "id": "api.file.test_connection.s3.connection.app_error",
-        "translation": "與 S3 或 minio 之間的連線異常。"
-    },
-    {
-        "id": "api.file.upload_file.incorrect_number_of_client_ids.app_error",
-        "translation": "無法上傳檔案。有{{.NumClientIds}}個 client_ids 與 {{.NumFiles}}個檔案。"
-    },
-    {
-        "id": "api.file.upload_file.incorrect_number_of_files.app_error",
-        "translation": "無法上傳檔案。檔案數量不對。"
-    },
-    {
-        "id": "api.file.upload_file.large_image.app_error",
-        "translation": "無法上傳超過最大尺寸的檔案：{{.Filename}}"
-    },
-    {
-        "id": "api.file.upload_file.large_image_detailed.app_error",
-        "translation": "{{.Filename}} 尺寸超過限制 ({{.Width}}x{{.Height}} 像素)。"
-    },
-    {
-        "id": "api.file.upload_file.multiple_channel_ids.app_error",
-        "translation": "無法上傳檔案。多個衝突的 channel_id。"
-    },
-    {
-        "id": "api.file.upload_file.read_form_value.app_error",
-        "translation": "無法上傳檔案。讀取{{.Formname}}的值時錯誤。"
-    },
-    {
-        "id": "api.file.upload_file.read_request.app_error",
-        "translation": "無法上傳檔案。讀取或解析請求資料時錯誤。"
-    },
-    {
-        "id": "api.file.upload_file.storage.app_error",
-        "translation": "無法上傳檔案。尚未設定圖片儲存位置。"
-    },
-    {
-        "id": "api.file.upload_file.too_large_detailed.app_error",
-        "translation": "無法上傳檔案 {{.Filename}}。{{.Length}} 位元組超過最大限制 {{.Limit}} 位元組。"
-    },
-    {
-        "id": "api.file.write_file.s3.app_error",
-        "translation": "寫入 S3 時遇到錯誤"
-    },
-    {
-        "id": "api.file.write_file_locally.create_dir.app_error",
-        "translation": "建立新檔案的目錄時遇到錯誤"
-    },
-    {
-        "id": "api.file.write_file_locally.writing.app_error",
-        "translation": "寫入本地儲存時遇到錯誤"
-    },
-    {
-        "id": "api.incoming_webhook.disabled.app_error",
-        "translation": "內送 Webhook 已被系統管理員停用。"
-    },
-    {
-        "id": "api.incoming_webhook.invalid_username.app_error",
-        "translation": "無效的使用者名稱。"
-    },
-    {
-        "id": "api.io_error",
-        "translation": "輸出入錯誤"
-    },
-    {
-        "id": "api.ldap_group.not_found",
-        "translation": "找不到 LDAP 群組"
-    },
-    {
-        "id": "api.ldap_groups.license_error",
-        "translation": "授權不支援 LDAP 群組"
-    },
-    {
-        "id": "api.license.add_license.array.app_error",
-        "translation": "要求中的 'license' 欄位為空陣列"
-    },
-    {
-        "id": "api.license.add_license.expired.app_error",
-        "translation": "授權不是已過期就是還沒啟用。"
-    },
-    {
-        "id": "api.license.add_license.invalid.app_error",
-        "translation": "無效的授權檔案。"
-    },
-    {
-        "id": "api.license.add_license.invalid_count.app_error",
-        "translation": "無法計算使用者總人數。"
-    },
-    {
-        "id": "api.license.add_license.no_file.app_error",
-        "translation": "要求中的 'license' 欄位沒有檔案"
-    },
-    {
-        "id": "api.license.add_license.open.app_error",
-        "translation": "無法開啟授權檔案"
-    },
-    {
-        "id": "api.license.add_license.save.app_error",
-        "translation": "授權沒有正確的儲存。"
-    },
-    {
-        "id": "api.license.add_license.save_active.app_error",
-        "translation": "啟用授權 ID 無法正確儲存。"
-    },
-    {
-        "id": "api.license.add_license.unique_users.app_error",
-        "translation": "此授權只支援 {{.Users}} 位使用者，而您的系統有 {{.Count}} 位使用者。使用者人數是根據電子郵件位址計算。使用者總數量在 站台報告 -> 顯示統計。"
-    },
-    {
-        "id": "api.license.client.old_format.app_error",
-        "translation": "尚未支援新格式的用戶端授權。請在查詢字串中指定 format=old 。"
-    },
-    {
-        "id": "api.marshal_error",
-        "translation": "封送處理錯誤"
-    },
-    {
-        "id": "api.oauth.allow_oauth.redirect_callback.app_error",
-        "translation": "invalid_reques：提供的 redirect_uri 對不上已註冊的 callback_url"
-    },
-    {
-        "id": "api.oauth.allow_oauth.turn_off.app_error",
-        "translation": "系統管理員已關閉 OAuth2 服務提供者。"
-    },
-    {
-        "id": "api.oauth.authorize_oauth.disabled.app_error",
-        "translation": "系統管理員已關閉 OAuth2 服務提供者。"
-    },
-    {
-        "id": "api.oauth.get_access_token.bad_client_id.app_error",
-        "translation": "invalid_request：錯誤的 client_id"
-    },
-    {
-        "id": "api.oauth.get_access_token.bad_client_secret.app_error",
-        "translation": "invalid_request：缺少 client_secret"
-    },
-    {
-        "id": "api.oauth.get_access_token.bad_grant.app_error",
-        "translation": "invalid_request：錯誤的 grant_type"
-    },
-    {
-        "id": "api.oauth.get_access_token.credentials.app_error",
-        "translation": "invalid_client：無效的用戶端認證"
-    },
-    {
-        "id": "api.oauth.get_access_token.disabled.app_error",
-        "translation": "系統管理員已關閉 OAuth2 服務提供者。"
-    },
-    {
-        "id": "api.oauth.get_access_token.expired_code.app_error",
-        "translation": "invalid_grant：無效或是過期的授權碼"
-    },
-    {
-        "id": "api.oauth.get_access_token.internal.app_error",
-        "translation": "server_error：存取資料庫時遇到伺服器內部錯誤"
-    },
-    {
-        "id": "api.oauth.get_access_token.internal_saving.app_error",
-        "translation": "server_error：儲存存取 Token 至資料庫時遇到伺服器內部錯誤"
-    },
-    {
-        "id": "api.oauth.get_access_token.internal_session.app_error",
-        "translation": "server_error：儲存工作階段至資料庫時遇到伺服器內部錯誤"
-    },
-    {
-        "id": "api.oauth.get_access_token.internal_user.app_error",
-        "translation": "server_error：從資料庫提取使用者資料時遇到伺服器內部錯誤"
-    },
-    {
-        "id": "api.oauth.get_access_token.missing_code.app_error",
-        "translation": "invalid_request：缺少代碼"
-    },
-    {
-        "id": "api.oauth.get_access_token.missing_refresh_token.app_error",
-        "translation": "invalid_request：缺少 refresh_token"
-    },
-    {
-        "id": "api.oauth.get_access_token.redirect_uri.app_error",
-        "translation": "invalid_request：提供的 redirect_uri 無法對應授權碼 redirect_uri"
-    },
-    {
-        "id": "api.oauth.get_access_token.refresh_token.app_error",
-        "translation": "invalid_grant：無效的 refresh_token"
-    },
-    {
-        "id": "api.oauth.invalid_state_token.app_error",
-        "translation": "無效的狀態 Token"
-    },
-    {
-        "id": "api.oauth.register_oauth_app.turn_off.app_error",
-        "translation": "系統管理員已關閉 OAuth2 服務提供者。"
-    },
-    {
-        "id": "api.oauth.revoke_access_token.del_session.app_error",
-        "translation": "從資料庫刪除工作階段時遇到錯誤"
-    },
-    {
-        "id": "api.oauth.revoke_access_token.del_token.app_error",
-        "translation": "從資料庫刪除存取 Token 時遇到錯誤"
-    },
-    {
-        "id": "api.oauth.revoke_access_token.get.app_error",
-        "translation": "刪除前從資料庫取得存取 Token 時遇到錯誤"
-    },
-    {
-        "id": "api.oauth.singup_with_oauth.disabled.app_error",
-        "translation": "使用者註冊已被停用。"
-    },
-    {
-        "id": "api.oauth.singup_with_oauth.expired_link.app_error",
-        "translation": "註冊連結已過期"
-    },
-    {
-        "id": "api.oauth.singup_with_oauth.invalid_link.app_error",
-        "translation": "此註冊連結不是有效連結"
-    },
-    {
-        "id": "api.outgoing_webhook.disabled.app_error",
-        "translation": "外寄 Webhook 已被系統管理員停用。"
-    },
-    {
-        "id": "api.plugin.upload.array.app_error",
-        "translation": "在 multipart/form 要求中的檔案陣列為空"
-    },
-    {
-        "id": "api.plugin.upload.file.app_error",
-        "translation": "無法開啟 multipart/form 要求中的檔案"
-    },
-    {
-        "id": "api.plugin.upload.no_file.app_error",
-        "translation": "multipart/form 要求缺少檔案"
-    },
-    {
-        "id": "api.post.check_for_out_of_channel_mentions.message.multiple",
-        "translation": "無法傳送通知給 @{{.Usernames}} 與 @{{.LastUsername}}，因為他們並未加入此頻道。"
-    },
-    {
-        "id": "api.post.check_for_out_of_channel_mentions.message.one",
-        "translation": "無法傳送通知給未加入此頻道的 @{{.Username}}。"
-    },
-    {
-        "id": "api.post.create_post.can_not_post_to_deleted.error",
-        "translation": "無法發文至已刪除的頻道。"
-    },
-    {
-        "id": "api.post.create_post.channel_root_id.app_error",
-        "translation": "RootId 參數的 ChannelId 無效"
-    },
-    {
-        "id": "api.post.create_post.parent_id.app_error",
-        "translation": "無效的 ParentId 參數"
-    },
-    {
-        "id": "api.post.create_post.root_id.app_error",
-        "translation": "無效的 RootId 參數"
-    },
-    {
-        "id": "api.post.create_post.town_square_read_only",
-        "translation": "此頻道唯讀。只有具有權限的成員能在此發布訊息。"
-    },
-    {
-        "id": "api.post.create_webhook_post.creating.app_error",
-        "translation": "建立訊息時遇到錯誤"
-    },
-    {
-        "id": "api.post.deduplicate_create_post.failed_to_get",
-        "translation": "在去重複用戶端重複的請求後取得原始訊息失敗。"
-    },
-    {
-        "id": "api.post.deduplicate_create_post.pending",
-        "translation": "由於另一用戶端正在發送同樣的請求，發訊被拒。"
-    },
-    {
-        "id": "api.post.delete_post.can_not_delete_post_in_deleted.error",
-        "translation": "Can not delete a post in a deleted channel."
-    },
-    {
-        "id": "api.post.disabled_all",
-        "translation": "由於頻道使用者超過 {{.Users}} 人，已停用@all。"
-    },
-    {
-        "id": "api.post.disabled_channel",
-        "translation": "由於頻道使用者超過 {{.Users}} 人，已停用@channel。"
-    },
-    {
-        "id": "api.post.disabled_here",
-        "translation": "由於頻道使用者超過 {{.Users}} 人，已停用@here。"
-    },
-    {
-        "id": "api.post.do_action.action_id.app_error",
-        "translation": "無效的操作 ID"
-    },
-    {
-        "id": "api.post.do_action.action_integration.app_error",
-        "translation": "操作整合錯誤"
-    },
-    {
-        "id": "api.post.get_message_for_notification.files_sent",
-        "translation": {
-            "other": "已送出 {{.Count}} 個檔案：{{.Filenames}}已送出 {{.Count}} 個檔案：{{.Filenames}}"
-        }
-    },
-    {
-        "id": "api.post.get_message_for_notification.images_sent",
-        "translation": {
-            "other": "已送出 {{.Count}} 個圖片：{{.Filenames}}已送出 {{.Count}} 個圖片：{{.Filenames}}"
-        }
-    },
-    {
-        "id": "api.post.link_preview_disabled.app_error",
-        "translation": "連結預覽已被系統管理員停用"
-    },
-    {
-        "id": "api.post.patch_post.can_not_update_post_in_deleted.error",
-        "translation": "Can not update a post in a deleted channel."
-    },
-    {
-        "id": "api.post.save_is_pinned_post.town_square_read_only",
-        "translation": "此頻道唯讀。只有具有權限的成員能在此釘選或取消釘選訊息。"
-    },
-    {
-        "id": "api.post.send_notification_and_forget.push_channel_mention",
-        "translation": " 頻道已通知。"
-    },
-    {
-        "id": "api.post.send_notification_and_forget.push_comment_on_post",
-        "translation": " 已在您的訊息上註記。"
-    },
-    {
-        "id": "api.post.send_notification_and_forget.push_comment_on_thread",
-        "translation": " 已在您參與的討論串註記。"
-    },
-    {
-        "id": "api.post.send_notifications_and_forget.push_explicit_mention",
-        "translation": " 提及您 "
-    },
-    {
-        "id": "api.post.send_notifications_and_forget.push_general_message",
-        "translation": " 發布了訊息"
-    },
-    {
-        "id": "api.post.send_notifications_and_forget.push_image_only",
-        "translation": " 檔案已附加。"
-    },
-    {
-        "id": "api.post.send_notifications_and_forget.push_message",
-        "translation": "送出一個訊息給您"
-    },
-    {
-        "id": "api.post.update_post.can_not_update_post_in_deleted.error",
-        "translation": "Can not update a post in a deleted channel."
-    },
-    {
-        "id": "api.post.update_post.find.app_error",
-        "translation": "找不到可更新的訊息或註解。"
-    },
-    {
-        "id": "api.post.update_post.permissions_details.app_error",
-        "translation": "已刪除 id={{.PostId}}"
-    },
-    {
-        "id": "api.post.update_post.permissions_time_limit.app_error",
-        "translation": "僅在 {{.timeLimit}} 秒內可以編輯訊息。請洽詢系統管理員了解詳情。"
-    },
-    {
-        "id": "api.post.update_post.system_message.app_error",
-        "translation": "無法更新系統訊息"
-    },
-    {
-        "id": "api.post_get_post_by_id.get.app_error",
-        "translation": "無法取得訊息"
-    },
-    {
-        "id": "api.preference.delete_preferences.delete.app_error",
-        "translation": "無法刪除使用者偏好設定。"
-    },
-    {
-        "id": "api.preference.preferences_category.get.app_error",
-        "translation": "無法取得使用者偏好設定。"
-    },
-    {
-        "id": "api.preference.update_preferences.set.app_error",
-        "translation": "無法設定使用者偏好設定。"
-    },
-    {
-        "id": "api.reaction.delete.archived_channel.app_error",
-        "translation": "在已封存的頻道中無法移除互動。"
-    },
-    {
-        "id": "api.reaction.save.archived_channel.app_error",
-        "translation": "無法在已封存的頻道互動。"
-    },
-    {
-        "id": "api.reaction.save_reaction.invalid.app_error",
-        "translation": "無效的互動。"
-    },
-    {
-        "id": "api.reaction.save_reaction.user_id.app_error",
-        "translation": "無法為其他使用者儲存互動。"
-    },
-    {
-        "id": "api.reaction.town_square_read_only",
-        "translation": "唯讀頻道無法跟訊息互動。"
-    },
-    {
-        "id": "api.restricted_system_admin",
-        "translation": "This action is forbidden to a restricted system admin."
-    },
-    {
-        "id": "api.roles.patch_roles.license.error",
-        "translation": "目前授權不支援進階權限。"
-    },
-    {
-        "id": "api.scheme.create_scheme.license.error",
-        "translation": "授權不支援建立權限的配置"
-    },
-    {
-        "id": "api.scheme.delete_scheme.license.error",
-        "translation": "授權不支援刪除權限的配置"
-    },
-    {
-        "id": "api.scheme.get_channels_for_scheme.scope.error",
-        "translation": "由於提供的配置不是頻道配置，無法取得配置的頻道。"
-    },
-    {
-        "id": "api.scheme.get_teams_for_scheme.scope.error",
-        "translation": "由於提供的配置不是團隊配置，無法取得配置的團隊。"
-    },
-    {
-        "id": "api.scheme.patch_scheme.license.error",
-        "translation": "授權不支援更新權限的配置"
-    },
-    {
-        "id": "api.server.start_server.forward80to443.disabled_while_using_lets_encrypt",
-        "translation": "使用 LetsEncrypt 時必須啟用 Forward80To443 "
-    },
-    {
-        "id": "api.server.start_server.forward80to443.enabled_but_listening_on_wrong_port",
-        "translation": "當在監聽通訊埠 %s 時無法從 80 轉發至 443：如果正在使用代理伺服器請停用 Forward80To443 "
-    },
-    {
-        "id": "api.server.start_server.rate_limiting_memory_store",
-        "translation": "無法初始化張貼速率限制所需的記憶體儲存。請確定 MemoryStoreSize 的設定值。"
-    },
-    {
-        "id": "api.server.start_server.rate_limiting_rate_limiter",
-        "translation": "無法初始化張貼速率限制。"
-    },
-    {
-        "id": "api.server.start_server.starting.critical",
-        "translation": "啟動伺服器時遇到錯誤 err:%v"
-    },
-    {
-        "id": "api.slackimport.slack_add_bot_user.email_pwd",
-        "translation": "已匯入外部整合/Slack 機器人帳號，電子郵件為 {{.Email}}，密碼為 {{.Password}}。\r\n"
-    },
-    {
-        "id": "api.slackimport.slack_add_bot_user.unable_import",
-        "translation": "無法匯入外部整合/Slack 機器人帳號 {{.Username}}。\r\n"
-    },
-    {
-        "id": "api.slackimport.slack_add_channels.added",
-        "translation": "\r\n已新增頻道：\r\n"
-    },
-    {
-        "id": "api.slackimport.slack_add_channels.failed_to_add_user",
-        "translation": "無法新增 Slack 帳號 {{.Username}} 至頻道。\r\n"
-    },
-    {
-        "id": "api.slackimport.slack_add_channels.import_failed",
-        "translation": "無法匯入 Slack 頻道 {{.DisplayName}}。\r\n"
-    },
-    {
-        "id": "api.slackimport.slack_add_channels.merge",
-        "translation": "Slack 頻道 {{.DisplayName}} 以存在於現行 Matterfoss 中。已合併兩邊頻道。\r\n"
-    },
-    {
-        "id": "api.slackimport.slack_add_users.created",
-        "translation": "\r\n已建立使用者：\r\n"
-    },
-    {
-        "id": "api.slackimport.slack_add_users.email_pwd",
-        "translation": "已匯入 Slack 帳號，電子郵件為 {{.Email}}，密碼為 {{.Password}}。\r\n"
-    },
-    {
-        "id": "api.slackimport.slack_add_users.merge_existing",
-        "translation": "由於有相同的電子郵件 {{.Email}} 與使用者名稱 {{.Username}}，Slack 帳號與現有 Matterfoss 帳號已合併。\r\n"
-    },
-    {
-        "id": "api.slackimport.slack_add_users.merge_existing_failed",
-        "translation": "由於有相同的電子郵件 {{.Email}} 與使用者名稱 {{.Username}}，Slack 帳號與現有 Matterfoss 帳號已合併，但無法新增使用者至對應團隊。\r\n"
-    },
-    {
-        "id": "api.slackimport.slack_add_users.missing_email_address",
-        "translation": "使用者{{.Username}}在 Slack 匯出資料中沒有電子郵件地址。{{.Email}}將會被用作預留地址。使用者在登入系統後應更新電子郵件地址。\r\n"
-    },
-    {
-        "id": "api.slackimport.slack_add_users.unable_import",
-        "translation": "無法匯入 Slack 使用者： {{.Username}}\r\n"
-    },
-    {
-        "id": "api.slackimport.slack_import.log",
-        "translation": "Matterfoss Slack 匯入記錄\r\n"
-    },
-    {
-        "id": "api.slackimport.slack_import.note1",
-        "translation": "- 由於匯入程式尚未支援，部分訊息可能無法匯入。\r\n"
-    },
-    {
-        "id": "api.slackimport.slack_import.note2",
-        "translation": "- 目前尚未支援 Slack bot 張貼訊息。\r\n"
-    },
-    {
-        "id": "api.slackimport.slack_import.note3",
-        "translation": "- 伺服器紀錄也許有紀錄到額外的錯誤。\r\n"
-    },
-    {
-        "id": "api.slackimport.slack_import.notes",
-        "translation": "\r\n附註：\r\n"
-    },
-    {
-        "id": "api.slackimport.slack_import.open.app_error",
-        "translation": "無法開啟檔案：{{.Filename}}。\r\n"
-    },
-    {
-        "id": "api.slackimport.slack_import.team_fail",
-        "translation": "無法取得將要匯入的團隊。\r\n"
-    },
-    {
-        "id": "api.slackimport.slack_import.zip.app_error",
-        "translation": "無法開啟 Slack 匯出 zip 檔。\r\n"
-    },
-    {
-        "id": "api.status.user_not_found.app_error",
-        "translation": "找不到使用者"
-    },
-    {
-        "id": "api.team.add_user_to_team.added",
-        "translation": "%v 已被 %v 加入頻道。"
-    },
-    {
-        "id": "api.team.add_user_to_team.missing_parameter.app_error",
-        "translation": "需要參數以新增團隊成員。"
-    },
-    {
-        "id": "api.team.get_invite_info.not_open_team",
-        "translation": "無法在非公開的團隊使用邀請。"
-    },
-    {
-        "id": "api.team.get_team_icon.filesettings_no_driver.app_error",
-        "translation": "檔案設定中的驅動名稱無效。必須為 'local' 或 'amazons3'"
-    },
-    {
-        "id": "api.team.get_team_icon.read_file.app_error",
-        "translation": "無法讀取團隊圖示檔案。"
-    },
-    {
-        "id": "api.team.import_team.array.app_error",
-        "translation": "要求中的 'file' 欄位是空陣列"
-    },
-    {
-        "id": "api.team.import_team.integer.app_error",
-        "translation": "Filesize 不是一個整數"
-    },
-    {
-        "id": "api.team.import_team.no_file.app_error",
-        "translation": "要求中的 'file' 欄位沒有檔案"
-    },
-    {
-        "id": "api.team.import_team.no_import_from.app_error",
-        "translation": "要求格式錯誤：沒有 importFrom 欄位。"
-    },
-    {
-        "id": "api.team.import_team.open.app_error",
-        "translation": "無法開啟檔案"
-    },
-    {
-        "id": "api.team.import_team.parse.app_error",
-        "translation": "無法解析 multipart 表單"
-    },
-    {
-        "id": "api.team.import_team.unavailable.app_error",
-        "translation": "要求格式錯誤：沒有檔案大小欄位。"
-    },
-    {
-        "id": "api.team.invite_members.disabled.app_error",
-        "translation": "電子郵件邀請已被停用。"
-    },
-    {
-        "id": "api.team.invite_members.invalid_email.app_error",
-        "translation": "這些電子郵件地址的網域不被接受：{{.Addresses}}。詳情請聯絡系統管理員。"
-    },
-    {
-        "id": "api.team.invite_members.no_one.app_error",
-        "translation": "無人可邀請。"
-    },
-    {
-        "id": "api.team.is_team_creation_allowed.disabled.app_error",
-        "translation": "建立團隊已被停用。請洽詢系統管理員了解詳情。"
-    },
-    {
-        "id": "api.team.is_team_creation_allowed.domain.app_error",
-        "translation": "電子郵件地址必須來自特定的網域 (例如 @example.com)。請洽詢系統管理員了解詳情。"
-    },
-    {
-        "id": "api.team.join_team.post_and_forget",
-        "translation": "%v 已加入團隊。"
-    },
-    {
-        "id": "api.team.join_user_to_team.allowed_domains.app_error",
-        "translation": "電子郵件地址必須來自一個指定的網域 (例如 @example.com)。請洽詢系統管理員了解詳情。"
-    },
-    {
-        "id": "api.team.leave.left",
-        "translation": "%v 已離開團隊。 "
-    },
-    {
-        "id": "api.team.move_channel.post.error",
-        "translation": "發送頻道移動訊息失敗"
-    },
-    {
-        "id": "api.team.move_channel.success",
-        "translation": "此頻道已從 %v 移動至此團隊。"
-    },
-    {
-        "id": "api.team.remove_team_icon.get_team.app_error",
-        "translation": "取得團隊時發生錯誤"
-    },
-    {
-        "id": "api.team.remove_user_from_team.missing.app_error",
-        "translation": "此使用者似乎不屬於此團隊。"
-    },
-    {
-        "id": "api.team.remove_user_from_team.removed",
-        "translation": "%v 已從團隊中移除。"
-    },
-    {
-        "id": "api.team.set_team_icon.array.app_error",
-        "translation": "要求的 'image' 欄位為空陣列"
-    },
-    {
-        "id": "api.team.set_team_icon.decode.app_error",
-        "translation": "無法解碼團隊標誌"
-    },
-    {
-        "id": "api.team.set_team_icon.decode_config.app_error",
-        "translation": "無法解碼團隊標誌資料"
-    },
-    {
-        "id": "api.team.set_team_icon.encode.app_error",
-        "translation": "無法編碼團隊標誌"
-    },
-    {
-        "id": "api.team.set_team_icon.get_team.app_error",
-        "translation": "取得團隊時發生錯誤"
-    },
-    {
-        "id": "api.team.set_team_icon.no_file.app_error",
-        "translation": "要求的 'image' 欄位沒有檔案"
-    },
-    {
-        "id": "api.team.set_team_icon.open.app_error",
-        "translation": "無法開啟圖片檔案"
-    },
-    {
-        "id": "api.team.set_team_icon.parse.app_error",
-        "translation": "無法解析 multipart 表單"
-    },
-    {
-        "id": "api.team.set_team_icon.storage.app_error",
-        "translation": "無法上傳團隊標誌。尚未設定圖片儲存位置。"
-    },
-    {
-        "id": "api.team.set_team_icon.too_large.app_error",
-        "translation": "無法上傳團隊標誌。檔案太大。"
-    },
-    {
-        "id": "api.team.set_team_icon.write_file.app_error",
-        "translation": "無法儲存團隊標誌"
-    },
-    {
-        "id": "api.team.team_icon.update.app_error",
-        "translation": "更新團隊時發生錯誤"
-    },
-    {
-        "id": "api.team.update_member_roles.not_a_member",
-        "translation": "指定的使用者不是指定團隊的成員。"
-    },
-    {
-        "id": "api.team.update_restricted_domains.mismatch.app_error",
-        "translation": "系統設定不允許限制團隊為 {{ .Domain }}。請聯絡系統管理員。"
-    },
-    {
-        "id": "api.team.update_team_scheme.license.error",
-        "translation": "授權不支援更新團隊的配置"
-    },
-    {
-        "id": "api.team.update_team_scheme.scheme_scope.error",
-        "translation": "由於提供的配置不是團隊配置，無法設定團隊配置。"
-    },
-    {
-        "id": "api.templates.deactivate_body.info",
-        "translation": "您已停用在 {{ .SiteURL }} 的帳號。"
-    },
-    {
-        "id": "api.templates.deactivate_body.title",
-        "translation": "您在 {{.ServerURL }} 的帳號已被停用"
-    },
-    {
-        "id": "api.templates.deactivate_body.warning",
-        "translation": "如果這不是您做出的更動或是想要重新啟用帳號，請聯絡系統管理員。"
-    },
-    {
-        "id": "api.templates.deactivate_subject",
-        "translation": "[{{ .SiteName }}] 您在 {{.ServerURL }} 的帳號已被停用"
-    },
-    {
-        "id": "api.templates.email_change_body.info",
-        "translation": "在 {{.TeamDisplayName}} 的電子郵件地址已改為 {{.NewEmail}} 。"
-    },
-    {
-        "id": "api.templates.email_change_body.title",
-        "translation": "已經變更電子郵件地址"
-    },
-    {
-        "id": "api.templates.email_change_subject",
-        "translation": "[{{ .SiteName }}] 電子郵件地址已變更"
-    },
-    {
-        "id": "api.templates.email_change_verify_body.button",
-        "translation": "驗證電子郵件地址"
-    },
-    {
-        "id": "api.templates.email_change_verify_body.info",
-        "translation": "請按下方的連結確認地址正確來完成變更 {{.TeamDisplayName}} 上的電子郵件地址。"
-    },
-    {
-        "id": "api.templates.email_change_verify_body.title",
-        "translation": "已經變更電子郵件地址"
-    },
-    {
-        "id": "api.templates.email_change_verify_subject",
-        "translation": "[{{ .SiteName }}] 驗證新的電子郵件地址"
-    },
-    {
-        "id": "api.templates.email_footer",
-        "translation": "要更改通知偏好設定，請登入團隊網站並且至 帳號設定 > 通知。"
-    },
-    {
-        "id": "api.templates.email_info1",
-        "translation": "如果有任何問題，隨時寄信給我們："
-    },
-    {
-        "id": "api.templates.email_info2",
-        "translation": "祝心想事成"
-    },
-    {
-        "id": "api.templates.email_info3",
-        "translation": "{{.SiteName}} 團隊"
-    },
-    {
-        "id": "api.templates.email_organization",
-        "translation": "寄件者："
-    },
-    {
-        "id": "api.templates.email_warning",
-        "translation": "如果您沒有做此更動，請聯絡系統管理員。"
-    },
-    {
-        "id": "api.templates.invite_body.button",
-        "translation": "加入團隊"
-    },
-    {
-        "id": "api.templates.invite_body.extra_info",
-        "translation": "Matterfoss 能讓您透過個人電腦與手機分享訊息與檔案，包括快速搜尋以及封存功能。當加入 [[{{.TeamDisplayName}}]] 後，您能夠透過下列網址隨時登入到新團隊來使用這些功能："
-    },
-    {
-        "id": "api.templates.invite_body.info",
-        "translation": "團隊 {{.SenderStatus}} [[{{.SenderName}}]] 邀請您加入 [[{{.TeamDisplayName}}]]。"
-    },
-    {
-        "id": "api.templates.invite_body.title",
-        "translation": "您已經被邀請"
-    },
-    {
-        "id": "api.templates.invite_subject",
-        "translation": "[{{ .SiteName }}] {{ .SenderName }} 邀請您加入團隊 {{ .TeamDisplayName }}"
-    },
-    {
-        "id": "api.templates.mfa_activated_body.info",
-        "translation": "您在 {{.SiteURL}} 上的帳號已增加多重要素驗證。"
-    },
-    {
-        "id": "api.templates.mfa_activated_body.title",
-        "translation": "已新增多重要素驗證"
-    },
-    {
-        "id": "api.templates.mfa_change_subject",
-        "translation": "[{{ .SiteName }}] 多重要素驗證已更新"
-    },
-    {
-        "id": "api.templates.mfa_deactivated_body.info",
-        "translation": "您在 {{.SiteURL}} 上面帳號的多重要素驗證已被移除。"
-    },
-    {
-        "id": "api.templates.mfa_deactivated_body.title",
-        "translation": "已移除多重要素驗證"
-    },
-    {
-        "id": "api.templates.password_change_body.info",
-        "translation": "{{ .TeamURL }} 上 {{.TeamDisplayName}} 的密碼已被 {{.Method}} 更新。"
-    },
-    {
-        "id": "api.templates.password_change_body.title",
-        "translation": "密碼已更新"
-    },
-    {
-        "id": "api.templates.password_change_subject",
-        "translation": "[{{ .SiteName }}]  密碼已更新"
-    },
-    {
-        "id": "api.templates.post_body.button",
-        "translation": "前往發文"
-    },
-    {
-        "id": "api.templates.reset_body.button",
-        "translation": "重設密碼"
-    },
-    {
-        "id": "api.templates.reset_body.info1",
-        "translation": "要變更密碼，請按下面的\"重設密碼\"。"
-    },
-    {
-        "id": "api.templates.reset_body.info2",
-        "translation": "如果不需要重置密碼，請忽略本電子郵件，密碼將保持不變。密碼重置連結將在 24 小時後失效。"
-    },
-    {
-        "id": "api.templates.reset_body.title",
-        "translation": "已提出重設密碼"
-    },
-    {
-        "id": "api.templates.reset_subject",
-        "translation": "[{{ .SiteName }}] 重置密碼"
-    },
-    {
-        "id": "api.templates.signin_change_email.body.info",
-        "translation": "您已經將 {{ .SiteName }} 上的登入方式變更為 {{.Method}}"
-    },
-    {
-        "id": "api.templates.signin_change_email.body.method_email",
-        "translation": "電子郵件地址與密碼"
-    },
-    {
-        "id": "api.templates.signin_change_email.body.title",
-        "translation": "已變更登入方式"
-    },
-    {
-        "id": "api.templates.signin_change_email.subject",
-        "translation": "[{{ .SiteName }}]  登入方式已更新"
-    },
-    {
-        "id": "api.templates.user_access_token_body.info",
-        "translation": "在 {{.SiteURL}} 上的帳號已增加個人存取 Token。它們可用來以您的帳號名義存取 {{.SiteName}}。"
-    },
-    {
-        "id": "api.templates.user_access_token_body.title",
-        "translation": "已新增個人存取 Token 至帳號"
-    },
-    {
-        "id": "api.templates.user_access_token_subject",
-        "translation": "[{{ .SiteName }}] 已新增個人存取 Token 至帳號"
-    },
-    {
-        "id": "api.templates.username_change_body.info",
-        "translation": "在 {{.TeamDisplayName}} 的使用者名稱已變更為 {{.NewUsername}}。"
-    },
-    {
-        "id": "api.templates.username_change_body.title",
-        "translation": "使用者名稱已變更"
-    },
-    {
-        "id": "api.templates.username_change_subject",
-        "translation": "[{{ .SiteName }}] 使用者名稱已變更"
-    },
-    {
-        "id": "api.templates.verify_body.button",
-        "translation": "驗證電子郵件地址"
-    },
-    {
-        "id": "api.templates.verify_body.info",
-        "translation": "請按下方連結來驗證電子郵件地址。"
-    },
-    {
-        "id": "api.templates.verify_body.title",
-        "translation": "已加入{{ .ServerURL }}"
-    },
-    {
-        "id": "api.templates.verify_subject",
-        "translation": "{{ .SiteName }}] 電子郵件地址驗證"
-    },
-    {
-        "id": "api.templates.welcome_body.app_download_info",
-        "translation": "為了更好的體驗，請從以下連結下載 PC、Mac、iOS、Android 等平台的應用程式："
-    },
-    {
-        "id": "api.templates.welcome_body.button",
-        "translation": "驗證電子郵件地址"
-    },
-    {
-        "id": "api.templates.welcome_body.info",
-        "translation": "請按下方連結來驗證電子郵件地址。"
-    },
-    {
-        "id": "api.templates.welcome_body.info2",
-        "translation": "現在可以登入："
-    },
-    {
-        "id": "api.templates.welcome_body.info3",
-        "translation": "Matterfoss 能讓您透過個人電腦與手機分享訊息與檔案，包括快速搜尋以及封存功能。"
-    },
-    {
-        "id": "api.templates.welcome_body.title",
-        "translation": "已加入{{ .ServerURL }}"
-    },
-    {
-        "id": "api.templates.welcome_subject",
-        "translation": "[{{ .SiteName }}] 已加入 {{ .ServerURL }}"
-    },
-    {
-        "id": "api.user.activate_mfa.email_and_ldap_only.app_error",
-        "translation": "多重要素驗證不支援此帳號類型"
-    },
-    {
-        "id": "api.user.add_direct_channels_and_forget.failed.error",
-        "translation": "為使用者增加直接訊息頻道設定時失敗 user_id={{.UserId}}, team_id={{.TeamId}}, err={{.Error}}"
-    },
-    {
-        "id": "api.user.authorize_oauth_user.bad_response.app_error",
-        "translation": "錯誤的 Token 要求回應"
-    },
-    {
-        "id": "api.user.authorize_oauth_user.bad_token.app_error",
-        "translation": "錯誤的 Token 類型"
-    },
-    {
-        "id": "api.user.authorize_oauth_user.invalid_state.app_error",
-        "translation": "無效的狀態"
-    },
-    {
-        "id": "api.user.authorize_oauth_user.missing.app_error",
-        "translation": "沒有存取 Token"
-    },
-    {
-        "id": "api.user.authorize_oauth_user.response.app_error",
-        "translation": "收到來自 OAuth 服務提供者無效的回應"
-    },
-    {
-        "id": "api.user.authorize_oauth_user.service.app_error",
-        "translation": " {{.Service}} Token 要求失敗"
-    },
-    {
-        "id": "api.user.authorize_oauth_user.token_failed.app_error",
-        "translation": "Token 要求失敗"
-    },
-    {
-        "id": "api.user.authorize_oauth_user.unsupported.app_error",
-        "translation": "不支援的 OAuth 服務供應者"
-    },
-    {
-        "id": "api.user.check_user_login_attempts.too_many.app_error",
-        "translation": "您的帳號已經因為嘗試太多次的錯誤密碼而被鎖定。請重設密碼。"
-    },
-    {
-        "id": "api.user.check_user_mfa.bad_code.app_error",
-        "translation": "無效的多重要素驗證 Token。"
-    },
-    {
-        "id": "api.user.check_user_password.invalid.app_error",
-        "translation": "登入失敗，密碼無效"
-    },
-    {
-        "id": "api.user.complete_switch_with_oauth.blank_email.app_error",
-        "translation": "空白的電子郵件"
-    },
-    {
-        "id": "api.user.complete_switch_with_oauth.parse.app_error",
-        "translation": "無法解析 {{.Service}} 使用者物件的認證資料"
-    },
-    {
-        "id": "api.user.complete_switch_with_oauth.unavailable.app_error",
-        "translation": "本伺服器不支援經由 OAuth 2.0 的 {{.Service}} SSO"
-    },
-    {
-        "id": "api.user.create_email_token.error",
-        "translation": "建立電子郵件驗證的 Token 資料失敗"
-    },
-    {
-        "id": "api.user.create_oauth_user.already_attached.app_error",
-        "translation": "此電子郵件位址已有帳號使用且設定使用{{.Service}}以外的登入方法。請用{{.Auth}}登入。"
-    },
-    {
-        "id": "api.user.create_oauth_user.create.app_error",
-        "translation": "無法建立用於 {{.Service}} 的使用者物件"
-    },
-    {
-        "id": "api.user.create_oauth_user.not_available.app_error",
-        "translation": "本伺服器不支援經由 OAuth 2.0 的 {{.Service}} SSO"
-    },
-    {
-        "id": "api.user.create_profile_image.default_font.app_error",
-        "translation": "無法建立預設個人頭像字型"
-    },
-    {
-        "id": "api.user.create_profile_image.encode.app_error",
-        "translation": "無法編碼預設個人頭像"
-    },
-    {
-        "id": "api.user.create_profile_image.initial.app_error",
-        "translation": "無法增加使用者預設的個人圖像"
-    },
-    {
-        "id": "api.user.create_user.accepted_domain.app_error",
-        "translation": "您提供的電子郵件地址不屬於一個可接受的網域。請聯繫系統管理員或使用另一個不同的電子郵件地址註冊。"
-    },
-    {
-        "id": "api.user.create_user.disabled.app_error",
-        "translation": "建立使用者已被停用"
-    },
-    {
-        "id": "api.user.create_user.no_open_server",
-        "translation": "本機不開放自由註冊，請從管理員處取得邀請。"
-    },
-    {
-        "id": "api.user.create_user.signup_email_disabled.app_error",
-        "translation": "已停用電子郵件註冊。"
-    },
-    {
-        "id": "api.user.create_user.signup_link_expired.app_error",
-        "translation": "註冊連結已過期"
-    },
-    {
-        "id": "api.user.create_user.signup_link_invalid.app_error",
-        "translation": "此註冊連結不是有效連結"
-    },
-    {
-        "id": "api.user.email_to_ldap.not_available.app_error",
-        "translation": "此伺服器不支援 AD/LDAP"
-    },
-    {
-        "id": "api.user.email_to_oauth.not_available.app_error",
-        "translation": "此伺服器尚未設定或不支援認證轉移。"
-    },
-    {
-        "id": "api.user.get_authorization_code.unsupported.app_error",
-        "translation": "不支援的 OAuth 服務供應者"
-    },
-    {
-        "id": "api.user.get_user_by_email.permissions.app_error",
-        "translation": "無法根據電子郵件取得使用者。"
-    },
-    {
-        "id": "api.user.ldap_to_email.not_available.app_error",
-        "translation": "此伺服器不支援 AD/LDAP"
-    },
-    {
-        "id": "api.user.ldap_to_email.not_ldap_account.app_error",
-        "translation": "此使用者帳號並沒有使用 AD/LDAP"
-    },
-    {
-        "id": "api.user.login.blank_pwd.app_error",
-        "translation": "密碼欄位不得空白"
-    },
-    {
-        "id": "api.user.login.bot_login_forbidden.app_error",
-        "translation": "Bot login is forbidden"
-    },
-    {
-        "id": "api.user.login.client_side_cert.certificate.app_error",
-        "translation": "嘗試使用實驗性功能 ClientSideCert 登入，但未提供有效的憑證"
-    },
-    {
-        "id": "api.user.login.client_side_cert.license.app_error",
-        "translation": "嘗試使用實驗性功能 ClientSideCertEnable，但沒有有效的企業授權"
-    },
-    {
-        "id": "api.user.login.inactive.app_error",
-        "translation": "登入失敗，您的帳號已被設定為停用。請向系統管理員聯繫。"
-    },
-    {
-        "id": "api.user.login.not_verified.app_error",
-        "translation": "登入失敗，電子郵件地址尚未經驗証"
-    },
-    {
-        "id": "api.user.login.use_auth_service.app_error",
-        "translation": "請用 {{.AuthService}} 登入"
-    },
-    {
-        "id": "api.user.login_by_oauth.bot_login_forbidden.app_error",
-        "translation": "Bot login is forbidden"
-    },
-    {
-        "id": "api.user.login_by_oauth.not_available.app_error",
-        "translation": "本伺服器不支援經由 OAuth 2.0 的 {{.Service}} SSO"
-    },
-    {
-        "id": "api.user.login_by_oauth.parse.app_error",
-        "translation": "無法解析 {{.Service}} 使用者物件的認證資料"
-    },
-    {
-        "id": "api.user.login_ldap.not_available.app_error",
-        "translation": "此伺服器不支援 AD/LDAP"
-    },
-    {
-        "id": "api.user.oauth_to_email.context.app_error",
-        "translation": "更新密碼失敗，目前的 user_id 與要變更的使用者 ID 不符"
-    },
-    {
-        "id": "api.user.oauth_to_email.not_available.app_error",
-        "translation": "此伺服器尚未設定或不支援認證轉移。"
-    },
-    {
-        "id": "api.user.reset_password.broken_token.app_error",
-        "translation": "此密碼重設金鑰不是有效金鑰"
-    },
-    {
-        "id": "api.user.reset_password.invalid_link.app_error",
-        "translation": "此密碼重設連結不是有效連結"
-    },
-    {
-        "id": "api.user.reset_password.link_expired.app_error",
-        "translation": "密碼重設連結已過期"
-    },
-    {
-        "id": "api.user.reset_password.method",
-        "translation": "正在使用一個重設密碼連結"
-    },
-    {
-        "id": "api.user.reset_password.sso.app_error",
-        "translation": "SSO 帳號無法重設密碼"
-    },
-    {
-        "id": "api.user.saml.not_available.app_error",
-        "translation": "本機不支援或未設定 SAML 2.0。"
-    },
-    {
-        "id": "api.user.send_deactivate_email_and_forget.failed.error",
-        "translation": "發送停用帳號郵件時失敗"
-    },
-    {
-        "id": "api.user.send_email_change_email_and_forget.error",
-        "translation": "更改通知電子郵件傳送失敗"
-    },
-    {
-        "id": "api.user.send_email_change_username_and_forget.error",
-        "translation": "使用者名稱變更通知電子郵件以傳送失敗"
-    },
-    {
-        "id": "api.user.send_email_change_verify_email_and_forget.error",
-        "translation": "更改驗證電子郵件傳送失敗"
-    },
-    {
-        "id": "api.user.send_mfa_change_email.error",
-        "translation": "無法發送多重要素驗證變更的電子郵件通知。"
-    },
-    {
-        "id": "api.user.send_password_change_email_and_forget.error",
-        "translation": "更新密碼電子郵件傳送失敗"
-    },
-    {
-        "id": "api.user.send_password_reset.send.app_error",
-        "translation": "密碼重設電子郵件傳送失敗"
-    },
-    {
-        "id": "api.user.send_password_reset.sso.app_error",
-        "translation": "SSO 帳號無法重設密碼"
-    },
-    {
-        "id": "api.user.send_sign_in_change_email_and_forget.error",
-        "translation": "更新密碼電子郵件傳送失敗"
-    },
-    {
-        "id": "api.user.send_user_access_token.error",
-        "translation": "寄送成功新增個人存取 Token 至帳號的通知郵件時失敗"
-    },
-    {
-        "id": "api.user.send_verify_email_and_forget.failed.error",
-        "translation": "認證電子郵件傳送失敗"
-    },
-    {
-        "id": "api.user.send_welcome_email_and_forget.failed.error",
-        "translation": "歡迎電子郵件傳送失敗"
-    },
-    {
-        "id": "api.user.update_active.not_enable.app_error",
-        "translation": "由於此功能沒有啟用，無法停用您的帳號。請聯絡系統管理員。"
-    },
-    {
-        "id": "api.user.update_active.permissions.app_error",
-        "translation": "您沒有適當的權限"
-    },
-    {
-        "id": "api.user.update_oauth_user_attrs.get_user.app_error",
-        "translation": "無法從 {{.Service}} 使用者物件取得使用者"
-    },
-    {
-        "id": "api.user.update_password.context.app_error",
-        "translation": "更新密碼失敗，目前的 user_id 與要變更的使用者 ID 不符"
-    },
-    {
-        "id": "api.user.update_password.failed.app_error",
-        "translation": "更新密碼失敗"
-    },
-    {
-        "id": "api.user.update_password.incorrect.app_error",
-        "translation": "輸入的 \"目前密碼\" 不正確。請檢查 Caps Lock 是關的並再試一次。"
-    },
-    {
-        "id": "api.user.update_password.menu",
-        "translation": "使用設定選單"
-    },
-    {
-        "id": "api.user.update_password.oauth.app_error",
-        "translation": "更新密碼失敗，因為使用者利用 OAuth 服務登入"
-    },
-    {
-        "id": "api.user.update_password.valid_account.app_error",
-        "translation": "更新密碼失敗，無法找到有效的帳號"
-    },
-    {
-        "id": "api.user.upload_profile_user.array.app_error",
-        "translation": "要求中的 'image' 欄位為空陣列"
-    },
-    {
-        "id": "api.user.upload_profile_user.decode.app_error",
-        "translation": "無法解碼個人頭像"
-    },
-    {
-        "id": "api.user.upload_profile_user.decode_config.app_error",
-        "translation": "無法儲存個人資訊圖片。檔案不是有效圖片。"
-    },
-    {
-        "id": "api.user.upload_profile_user.encode.app_error",
-        "translation": "無法編碼個人頭像"
-    },
-    {
-        "id": "api.user.upload_profile_user.no_file.app_error",
-        "translation": "要求中的 'image' 欄位沒有檔案"
-    },
-    {
-        "id": "api.user.upload_profile_user.open.app_error",
-        "translation": "無法開啟圖片檔案"
-    },
-    {
-        "id": "api.user.upload_profile_user.parse.app_error",
-        "translation": "無法解析 multipart 表單"
-    },
-    {
-        "id": "api.user.upload_profile_user.storage.app_error",
-        "translation": "無法上傳檔案。尚未設定圖片儲存位置。"
-    },
-    {
-        "id": "api.user.upload_profile_user.too_large.app_error",
-        "translation": "無法上傳個人資訊圖片。檔案太大。"
-    },
-    {
-        "id": "api.user.upload_profile_user.upload_profile.app_error",
-        "translation": "無法上傳個人頭像"
-    },
-    {
-        "id": "api.user.verify_email.bad_link.app_error",
-        "translation": "錯誤的驗證電子郵件連結。"
-    },
-    {
-        "id": "api.user.verify_email.broken_token.app_error",
-        "translation": "無效的驗證郵件 Token 類型。"
-    },
-    {
-        "id": "api.user.verify_email.link_expired.app_error",
-        "translation": "電子郵件驗證連結已過期。"
-    },
-    {
-        "id": "api.user.verify_email.token_parse.error",
-        "translation": "解析電子郵件驗證的 Token 資料失敗"
-    },
-    {
-        "id": "api.web_socket.connect.upgrade.app_error",
-        "translation": "更新 Websocket 連線失敗"
-    },
-    {
-        "id": "api.web_socket_router.bad_action.app_error",
-        "translation": "未知的 WebSocket 動作。"
-    },
-    {
-        "id": "api.web_socket_router.bad_seq.app_error",
-        "translation": "無效的 WebSocket 訊息序列。"
-    },
-    {
-        "id": "api.web_socket_router.no_action.app_error",
-        "translation": "沒有 WebSocket 動作。"
-    },
-    {
-        "id": "api.web_socket_router.not_authenticated.app_error",
-        "translation": "WebSocket 連線未被驗證。請登入後再次嘗試。"
-    },
-    {
-        "id": "api.webhook.create_outgoing.intersect.app_error",
-        "translation": "同一頻道的外寄 Webhook 不可以使用相同的觸發關鍵字/回呼網址。"
-    },
-    {
-        "id": "api.webhook.create_outgoing.not_open.app_error",
-        "translation": "只有公開頻道可以建立外寄 Webhook。"
-    },
-    {
-        "id": "api.webhook.create_outgoing.permissions.app_error",
-        "translation": "沒有適當的權限建立外寄 Webhook。"
-    },
-    {
-        "id": "api.webhook.create_outgoing.triggers.app_error",
-        "translation": "必須設定觸發詞或者頻道 ID"
-    },
-    {
-        "id": "api.webhook.incoming.error",
-        "translation": "無法解碼內送 Webhook 的 multipart 內容。"
-    },
-    {
-        "id": "api.webhook.team_mismatch.app_error",
-        "translation": "無法更新不同團隊的 Webhook"
-    },
-    {
-        "id": "api.webhook.update_outgoing.intersect.app_error",
-        "translation": "同一頻道的外寄 Webhook 不可以使用相同的觸發關鍵字/回呼網址。"
-    },
-    {
-        "id": "api.websocket_handler.invalid_param.app_error",
-        "translation": "無效的參數 {{.Name}}"
-    },
-    {
-        "id": "app.admin.test_email.failure",
-        "translation": "連線失敗：{{.Error}}"
-    },
-    {
-        "id": "app.channel.create_channel.no_team_id.app_error",
-        "translation": "建立頻道時必須指定團隊 ID"
-    },
-    {
-        "id": "app.channel.move_channel.members_do_not_match.error",
-        "translation": "頻道只能在全部成員皆已為目的團隊成員時被移動。"
-    },
-    {
-        "id": "app.channel.post_update_channel_purpose_message.post.error",
-        "translation": "發送頻道用途訊息失敗"
-    },
-    {
-        "id": "app.channel.post_update_channel_purpose_message.removed",
-        "translation": "%s 已移除了頻道用途 (原為: %s)"
-    },
-    {
-        "id": "app.channel.post_update_channel_purpose_message.retrieve_user.error",
-        "translation": "嘗試儲存更新的頻道用途訊息 %v 時取得使用者資訊失敗"
-    },
-    {
-        "id": "app.channel.post_update_channel_purpose_message.updated_from",
-        "translation": "%s 將原頻道用途由 %s 改為 %s"
-    },
-    {
-        "id": "app.channel.post_update_channel_purpose_message.updated_to",
-        "translation": "%s 已更新頻道用途為：%s"
-    },
-    {
-        "id": "app.cluster.404.app_error",
-        "translation": "找不到叢集 API 端點。"
-    },
-    {
-        "id": "app.export.export_write_line.io_writer.error",
-        "translation": "寫入匯出資料時發生錯誤"
-    },
-    {
-        "id": "app.export.export_write_line.json_marshall.error",
-        "translation": "封裝 JSON 資料以匯出時發生錯誤"
-    },
-    {
-        "id": "app.import.attachment.bad_file.error",
-        "translation": "讀取檔案時錯誤：\"{{.FilePath}}\""
-    },
-    {
-        "id": "app.import.attachment.file_upload.error",
-        "translation": "上傳檔案時錯誤：\"{{.FilePath}}\""
-    },
-    {
-        "id": "app.import.bulk_import.file_scan.error",
-        "translation": "讀取匯入資料檔失敗。"
-    },
-    {
-        "id": "app.import.bulk_import.json_decode.error",
-        "translation": "JSON 解碼失敗。"
-    },
-    {
-        "id": "app.import.bulk_import.unsupported_version.error",
-        "translation": "匯入檔案中的版本訊息不正確或是不存在。請確定版本是匯入檔案當中的第一個物件並重新嘗試。"
-    },
-    {
-        "id": "app.import.emoji.bad_file.error",
-        "translation": "匯入繪文字圖像時讀取檔案錯誤。繪文字名稱：\"{{.EmojiName}}\""
-    },
-    {
-        "id": "app.import.import_channel.scheme_deleted.error",
-        "translation": "無法設定頻道使用已被刪除的配置。"
-    },
-    {
-        "id": "app.import.import_channel.scheme_wrong_scope.error",
-        "translation": "頻道必須被指派給頻道範圍的配置。"
-    },
-    {
-        "id": "app.import.import_channel.team_not_found.error",
-        "translation": "匯入頻道失敗。不存在名字為 \"{{.TeamName}}\" 的團隊。"
-    },
-    {
-        "id": "app.import.import_direct_channel.create_direct_channel.error",
-        "translation": "建立直接傳訊頻道時失敗"
-    },
-    {
-        "id": "app.import.import_direct_channel.create_group_channel.error",
-        "translation": "建立群組頻道時失敗"
-    },
-    {
-        "id": "app.import.import_direct_channel.update_header_failed.error",
-        "translation": "更新直接傳訊頻道標題時失敗"
-    },
-    {
-        "id": "app.import.import_direct_post.create_direct_channel.error",
-        "translation": "取得直接傳訊頻道時失敗"
-    },
-    {
-        "id": "app.import.import_direct_post.create_group_channel.error",
-        "translation": "取得群組頻道時失敗"
-    },
-    {
-        "id": "app.import.import_line.null_channel.error",
-        "translation": "匯入資料行資料型別為\"頻道\"但頻道物件為 null"
-    },
-    {
-        "id": "app.import.import_line.null_direct_channel.error",
-        "translation": "匯入資料行資料型別為\"直接傳訊頻道\"但直接傳訊頻道物件為 null"
-    },
-    {
-        "id": "app.import.import_line.null_direct_post.error",
-        "translation": "匯入資料行資料型別為\"直接訊息\"但直接訊息物件為 null"
-    },
-    {
-        "id": "app.import.import_line.null_emoji.error",
-        "translation": "匯入資料行資料型別為\"繪文字\"但繪文字物件為 null"
-    },
-    {
-        "id": "app.import.import_line.null_post.error",
-        "translation": "匯入資料行資料型別為\"訊息\"但訊息物件為 null"
-    },
-    {
-        "id": "app.import.import_line.null_scheme.error",
-        "translation": "匯入資料行資料型別為\"配置\"但配置物件為 null"
-    },
-    {
-        "id": "app.import.import_line.null_team.error",
-        "translation": "匯入資料行資料型別為\"團隊\"但團隊物件為 null"
-    },
-    {
-        "id": "app.import.import_line.null_user.error",
-        "translation": "匯入資料行資料型別為\"使用者\"但使用者物件為 null"
-    },
-    {
-        "id": "app.import.import_line.unknown_line_type.error",
-        "translation": "匯入資料行型別為未知型別 \"{{.Type}}\"。"
-    },
-    {
-        "id": "app.import.import_post.channel_not_found.error",
-        "translation": "匯入訊息失敗。不存在名字為 \"{{.Channelame}}\" 的頻道。"
-    },
-    {
-        "id": "app.import.import_post.save_preferences.error",
-        "translation": "匯入訊息時失敗。無法儲存偏好。"
-    },
-    {
-        "id": "app.import.import_post.user_not_found.error",
-        "translation": "匯入訊息失敗。不存在名字為 \"{{.Username}}\" 的使用者。"
-    },
-    {
-        "id": "app.import.import_scheme.scope_change.error",
-        "translation": "批次匯入不能改變已存在配置的範圍。"
-    },
-    {
-        "id": "app.import.import_team.scheme_deleted.error",
-        "translation": "無法設定團隊使用已被刪除的配置。"
-    },
-    {
-        "id": "app.import.import_team.scheme_wrong_scope.error",
-        "translation": "團隊必須被指派給團隊範圍的配置。"
-    },
-    {
-        "id": "app.import.import_user.save_preferences.error",
-        "translation": "匯入使用者頻道成員時失敗。無法儲存偏好。"
-    },
-    {
-        "id": "app.import.import_user_channels.save_preferences.error",
-        "translation": "匯入使用者頻道成員時失敗。無法儲存偏好。"
-    },
-    {
-        "id": "app.import.process_import_data_file_version_line.invalid_version.error",
-        "translation": "無法讀取資料匯入檔案的版本"
-    },
-    {
-        "id": "app.import.validate_channel_import_data.display_name_length.error",
-        "translation": "頻道顯示名稱長度不符要求。"
-    },
-    {
-        "id": "app.import.validate_channel_import_data.display_name_missing.error",
-        "translation": "缺少必要的頻道屬性：顯示名稱。"
-    },
-    {
-        "id": "app.import.validate_channel_import_data.header_length.error",
-        "translation": "頻道標題過長。"
-    },
-    {
-        "id": "app.import.validate_channel_import_data.name_characters.error",
-        "translation": "頻道名稱包含無效的字元。"
-    },
-    {
-        "id": "app.import.validate_channel_import_data.name_length.error",
-        "translation": "頻道名稱過長。"
-    },
-    {
-        "id": "app.import.validate_channel_import_data.name_missing.error",
-        "translation": "缺少必要的頻道屬性：名字。"
-    },
-    {
-        "id": "app.import.validate_channel_import_data.purpose_length.error",
-        "translation": "頻道用途過長。"
-    },
-    {
-        "id": "app.import.validate_channel_import_data.scheme_invalid.error",
-        "translation": "無效的頻道配置名稱"
-    },
-    {
-        "id": "app.import.validate_channel_import_data.team_missing.error",
-        "translation": "缺少必要的頻道屬性：團隊。"
-    },
-    {
-        "id": "app.import.validate_channel_import_data.type_invalid.error",
-        "translation": "無效的頻道類型。"
-    },
-    {
-        "id": "app.import.validate_channel_import_data.type_missing.error",
-        "translation": "缺少必要的頻道屬性：類型。"
-    },
-    {
-        "id": "app.import.validate_direct_channel_import_data.header_length.error",
-        "translation": "直接傳訊頻道標題過長"
-    },
-    {
-        "id": "app.import.validate_direct_channel_import_data.members_required.error",
-        "translation": "缺少必要的直接傳訊頻道屬性：成員。"
-    },
-    {
-        "id": "app.import.validate_direct_channel_import_data.members_too_few.error",
-        "translation": "直接傳訊頻道成員列表的欄位過少"
-    },
-    {
-        "id": "app.import.validate_direct_channel_import_data.members_too_many.error",
-        "translation": "直接傳訊頻道成員列表的欄位過多"
-    },
-    {
-        "id": "app.import.validate_direct_channel_import_data.unknown_favoriter.error",
-        "translation": "僅有成員能設直接傳訊頻道為最愛。\"{{.Username}}\"不是成員。"
-    },
-    {
-        "id": "app.import.validate_direct_post_import_data.channel_members_required.error",
-        "translation": "缺少必要的直接訊息屬性：頻道成員。"
-    },
-    {
-        "id": "app.import.validate_direct_post_import_data.channel_members_too_few.error",
-        "translation": "直接訊息頻道成員列表的欄位過少"
-    },
-    {
-        "id": "app.import.validate_direct_post_import_data.channel_members_too_many.error",
-        "translation": "直接訊息頻道成員列表的欄位過多"
-    },
-    {
-        "id": "app.import.validate_direct_post_import_data.create_at_missing.error",
-        "translation": "缺少必要的直接訊息屬性：建立日期。"
-    },
-    {
-        "id": "app.import.validate_direct_post_import_data.create_at_zero.error",
-        "translation": "建立日期必須大於零"
-    },
-    {
-        "id": "app.import.validate_direct_post_import_data.message_length.error",
-        "translation": "訊息過長"
-    },
-    {
-        "id": "app.import.validate_direct_post_import_data.message_missing.error",
-        "translation": "缺少必要的直接訊息屬性：訊息。"
-    },
-    {
-        "id": "app.import.validate_direct_post_import_data.unknown_flagger.error",
-        "translation": "僅有頻道成員能標記直接傳訊。\"{{.Username}}\"不是成員。"
-    },
-    {
-        "id": "app.import.validate_direct_post_import_data.user_missing.error",
-        "translation": "缺少必要的直接訊息屬性：使用者。"
-    },
-    {
-        "id": "app.import.validate_emoji_import_data.empty.error",
-        "translation": "匯入繪文字資料為空。"
-    },
-    {
-        "id": "app.import.validate_emoji_import_data.image_missing.error",
-        "translation": "匯入繪文字缺少圖像欄位或該欄位為空。"
-    },
-    {
-        "id": "app.import.validate_emoji_import_data.name_missing.error",
-        "translation": "匯入繪文字缺少名稱欄位或該欄位為空。"
-    },
-    {
-        "id": "app.import.validate_post_import_data.channel_missing.error",
-        "translation": "缺少必要的訊息屬性：頻道。"
-    },
-    {
-        "id": "app.import.validate_post_import_data.create_at_missing.error",
-        "translation": "缺少必要的訊息屬性：建立日期。"
-    },
-    {
-        "id": "app.import.validate_post_import_data.create_at_zero.error",
-        "translation": "訊息建立時間不能為 0。"
-    },
-    {
-        "id": "app.import.validate_post_import_data.message_length.error",
-        "translation": "訊息屬性長度超過允許的最大長度"
-    },
-    {
-        "id": "app.import.validate_post_import_data.message_missing.error",
-        "translation": "缺少必要的訊息屬性：訊息。"
-    },
-    {
-        "id": "app.import.validate_post_import_data.team_missing.error",
-        "translation": "缺少必要的訊息屬性：團隊。"
-    },
-    {
-        "id": "app.import.validate_post_import_data.user_missing.error",
-        "translation": "缺少必要的訊息屬性：使用者。"
-    },
-    {
-        "id": "app.import.validate_reaction_import_data.create_at_before_parent.error",
-        "translation": "互動建立時間必須大於隸屬訊息的建立時間。"
-    },
-    {
-        "id": "app.import.validate_reaction_import_data.create_at_missing.error",
-        "translation": "缺少必要的互動屬性：建立日期。"
-    },
-    {
-        "id": "app.import.validate_reaction_import_data.create_at_zero.error",
-        "translation": "互動建立時間不能為 0。"
-    },
-    {
-        "id": "app.import.validate_reaction_import_data.emoji_name_length.error",
-        "translation": "互動屬性 繪文字名稱 長度超過允許的最大長度"
-    },
-    {
-        "id": "app.import.validate_reaction_import_data.emoji_name_missing.error",
-        "translation": "缺少必要的互動屬性：繪文字名稱。"
-    },
-    {
-        "id": "app.import.validate_reaction_import_data.user_missing.error",
-        "translation": "缺少必要的互動屬性：使用者。"
-    },
-    {
-        "id": "app.import.validate_reply_import_data.create_at_before_parent.error",
-        "translation": "回應建立時間必須大於隸屬訊息的建立時間。"
-    },
-    {
-        "id": "app.import.validate_reply_import_data.create_at_missing.error",
-        "translation": "缺少必要的回應屬性：建立日期。"
-    },
-    {
-        "id": "app.import.validate_reply_import_data.create_at_zero.error",
-        "translation": "回應建立時間不能為 0。"
-    },
-    {
-        "id": "app.import.validate_reply_import_data.message_length.error",
-        "translation": "回應訊息屬性長度超過允許的最大長度"
-    },
-    {
-        "id": "app.import.validate_reply_import_data.message_missing.error",
-        "translation": "缺少必要的回應屬性：訊息。"
-    },
-    {
-        "id": "app.import.validate_reply_import_data.user_missing.error",
-        "translation": "缺少必要的回應屬性：使用者。"
-    },
-    {
-        "id": "app.import.validate_role_import_data.description_invalid.error",
-        "translation": "無效的角色敘述"
-    },
-    {
-        "id": "app.import.validate_role_import_data.display_name_invalid.error",
-        "translation": "無效的角色顯示名稱"
-    },
-    {
-        "id": "app.import.validate_role_import_data.invalid_permission.error",
-        "translation": "無效的角色權限。"
-    },
-    {
-        "id": "app.import.validate_role_import_data.name_invalid.error",
-        "translation": "無效的角色名稱。"
-    },
-    {
-        "id": "app.import.validate_scheme_import_data.description_invalid.error",
-        "translation": "無效的配置敘述"
-    },
-    {
-        "id": "app.import.validate_scheme_import_data.display_name_invalid.error",
-        "translation": "無效的配置顯示名稱"
-    },
-    {
-        "id": "app.import.validate_scheme_import_data.name_invalid.error",
-        "translation": "無效的配置名稱。"
-    },
-    {
-        "id": "app.import.validate_scheme_import_data.null_scope.error",
-        "translation": "必須輸入配置範圍。"
-    },
-    {
-        "id": "app.import.validate_scheme_import_data.unknown_scheme.error",
-        "translation": "未知的配置範圍。"
-    },
-    {
-        "id": "app.import.validate_scheme_import_data.wrong_roles_for_scope.error",
-        "translation": "錯誤的角色被分派給此範圍的配置。"
-    },
-    {
-        "id": "app.import.validate_team_import_data.description_length.error",
-        "translation": "團隊描述過長。"
-    },
-    {
-        "id": "app.import.validate_team_import_data.display_name_length.error",
-        "translation": "團隊顯示名稱長度不符要求。"
-    },
-    {
-        "id": "app.import.validate_team_import_data.display_name_missing.error",
-        "translation": "缺少必要的團隊屬性：顯示名稱。"
-    },
-    {
-        "id": "app.import.validate_team_import_data.name_characters.error",
-        "translation": "使用者名稱帶有無效字元。"
-    },
-    {
-        "id": "app.import.validate_team_import_data.name_length.error",
-        "translation": "團隊名稱過長。"
-    },
-    {
-        "id": "app.import.validate_team_import_data.name_missing.error",
-        "translation": "缺少必要的團隊屬性：名字。"
-    },
-    {
-        "id": "app.import.validate_team_import_data.name_reserved.error",
-        "translation": "團隊名稱帶有保留字。"
-    },
-    {
-        "id": "app.import.validate_team_import_data.scheme_invalid.error",
-        "translation": "無效的團隊配置名稱。"
-    },
-    {
-        "id": "app.import.validate_team_import_data.type_invalid.error",
-        "translation": "無效的團隊類型。"
-    },
-    {
-        "id": "app.import.validate_team_import_data.type_missing.error",
-        "translation": "缺少必要的團隊屬性：類型。"
-    },
-    {
-        "id": "app.import.validate_user_channels_import_data.channel_name_missing.error",
-        "translation": "使用者頻道資料中缺少頻道名字。"
-    },
-    {
-        "id": "app.import.validate_user_channels_import_data.invalid_notify_props_desktop.error",
-        "translation": "使用者頻道成員身份的桌面 NotifyProps 無效"
-    },
-    {
-        "id": "app.import.validate_user_channels_import_data.invalid_notify_props_mark_unread.error",
-        "translation": "使用者頻道成員身份的標注未讀 NotifyProps 無效"
-    },
-    {
-        "id": "app.import.validate_user_channels_import_data.invalid_notify_props_mobile.error",
-        "translation": "使用者頻道成員身份的行動裝置 NotifyProps 無效。"
-    },
-    {
-        "id": "app.import.validate_user_channels_import_data.invalid_roles.error",
-        "translation": "使用者頻道資料的角色為無效資料。"
-    },
-    {
-        "id": "app.import.validate_user_import_data.auth_data_and_password.error",
-        "translation": "使用者認證資料與密碼為互斥欄位。"
-    },
-    {
-        "id": "app.import.validate_user_import_data.auth_data_length.error",
-        "translation": "使用者認證資料過長。"
-    },
-    {
-        "id": "app.import.validate_user_import_data.email_length.error",
-        "translation": "使用者電子郵件的長度無效。"
-    },
-    {
-        "id": "app.import.validate_user_import_data.email_missing.error",
-        "translation": "缺少必要的使用者屬性：電子郵件。"
-    },
-    {
-        "id": "app.import.validate_user_import_data.first_name_length.error",
-        "translation": "使用者名字過長。"
-    },
-    {
-        "id": "app.import.validate_user_import_data.last_name_length.error",
-        "translation": "使用者姓氏過長。"
-    },
-    {
-        "id": "app.import.validate_user_import_data.nickname_length.error",
-        "translation": "使用者暱稱過長。"
-    },
-    {
-        "id": "app.import.validate_user_import_data.notify_props_channel_trigger_invalid.error",
-        "translation": "使用者的頻道觸發 Notify Props 無效。"
-    },
-    {
-        "id": "app.import.validate_user_import_data.notify_props_comments_trigger_invalid.error",
-        "translation": "使用者的 Comments Props 無效。"
-    },
-    {
-        "id": "app.import.validate_user_import_data.notify_props_desktop_invalid.error",
-        "translation": "使用者的桌面 Notify Props 無效。"
-    },
-    {
-        "id": "app.import.validate_user_import_data.notify_props_desktop_sound_invalid.error",
-        "translation": "使用者的桌面音效 Notify Props 無效。"
-    },
-    {
-        "id": "app.import.validate_user_import_data.notify_props_email_invalid.error",
-        "translation": "使用者的電子郵件 Notify Props 無效。"
-    },
-    {
-        "id": "app.import.validate_user_import_data.notify_props_mobile_invalid.error",
-        "translation": "使用者的行動裝置 Notify Props 無效。"
-    },
-    {
-        "id": "app.import.validate_user_import_data.notify_props_mobile_push_status_invalid.error",
-        "translation": "使用者的行動裝置推播狀態 Notify Props 無效。"
-    },
-    {
-        "id": "app.import.validate_user_import_data.password_length.error",
-        "translation": "使用者密碼長度無效。"
-    },
-    {
-        "id": "app.import.validate_user_import_data.position_length.error",
-        "translation": "使用者職位過長。"
-    },
-    {
-        "id": "app.import.validate_user_import_data.profile_image.error",
-        "translation": "無效的個人頭像。"
-    },
-    {
-        "id": "app.import.validate_user_import_data.roles_invalid.error",
-        "translation": "無效的使用者角色。"
-    },
-    {
-        "id": "app.import.validate_user_import_data.username_invalid.error",
-        "translation": "無效的使用者名稱。"
-    },
-    {
-        "id": "app.import.validate_user_import_data.username_missing.error",
-        "translation": "缺少必要的使用者屬性：名字。"
-    },
-    {
-        "id": "app.import.validate_user_teams_import_data.invalid_roles.error",
-        "translation": "使用者團隊資料的角色為無效資料。"
-    },
-    {
-        "id": "app.import.validate_user_teams_import_data.team_name_missing.error",
-        "translation": "使用者團隊資料中缺少團隊名字。"
-    },
-    {
-        "id": "app.notification.body.intro.direct.full",
-        "translation": "您有 1 筆新的直接傳訊。"
-    },
-    {
-        "id": "app.notification.body.intro.direct.generic",
-        "translation": "您有 1 筆新的直接傳訊，來自@{{.SenderName}}。"
-    },
-    {
-        "id": "app.notification.body.intro.group_message.full",
-        "translation": "您有 1 筆新的群組訊息。"
-    },
-    {
-        "id": "app.notification.body.intro.group_message.generic",
-        "translation": "您有 1 筆新的群組訊息，來自@{{.SenderName}}。"
-    },
-    {
-        "id": "app.notification.body.intro.notification.full",
-        "translation": "您有一筆新通知。"
-    },
-    {
-        "id": "app.notification.body.intro.notification.generic",
-        "translation": "您有一筆新通知，來自 @{{.SenderName}}。"
-    },
-    {
-        "id": "app.notification.body.text.direct.full",
-        "translation": "@{{.SenderName}} - {{.Month}} {{.Day}}，{{.Hour}}:{{.Minute}} {{.Timezone}}"
-    },
-    {
-        "id": "app.notification.body.text.direct.generic",
-        "translation": "{{.Month}} {{.Day}}，{{.Hour}}:{{.Minute}} {{.Timezone}}"
-    },
-    {
-        "id": "app.notification.body.text.group_message.full",
-        "translation": "頻道：{{.ChannelName}}"
-    },
-    {
-        "id": "app.notification.body.text.group_message.full2",
-        "translation": "@{{.SenderName}} - {{.Month}} {{.Day}}，{{.Hour}}:{{.Minute}} {{.Timezone}}"
-    },
-    {
-        "id": "app.notification.body.text.group_message.generic",
-        "translation": "{{.Month}} {{.Day}}，{{.Hour}}:{{.Minute}} {{.Timezone}}"
-    },
-    {
-        "id": "app.notification.body.text.notification.full",
-        "translation": "頻道：{{.ChannelName}}"
-    },
-    {
-        "id": "app.notification.body.text.notification.full2",
-        "translation": "@{{.SenderName}} - {{.Month}} {{.Day}}，{{.Hour}}:{{.Minute}} {{.Timezone}}"
-    },
-    {
-        "id": "app.notification.body.text.notification.generic",
-        "translation": "{{.Month}} {{.Day}}，{{.Hour}}:{{.Minute}} {{.Timezone}}"
-    },
-    {
-        "id": "app.notification.subject.direct.full",
-        "translation": "[{{.SiteName}}] 來自 @{{.SenderDisplayName}} 的新直接傳訊，發於 {{.Year}} {{.Month}} {{.Day}}"
-    },
-    {
-        "id": "app.notification.subject.group_message.full",
-        "translation": "[{{.SiteName}}] {{.ChannelName}} 的新群組訊息，發於 {{.Year}} {{.Month}} {{.Day}}"
-    },
-    {
-        "id": "app.notification.subject.group_message.generic",
-        "translation": "[{{.SiteName}}] 發於 {{.Year}} {{.Month}} {{.Day}} 的新群組訊息"
-    },
-    {
-        "id": "app.notification.subject.notification.full",
-        "translation": "[{{.SiteName}}] 來自 {{.TeamName}} 的通知，發於 {{.Year}} {{.Month}} {{.Day}}"
-    },
-    {
-        "id": "app.plugin.cluster.save_config.app_error",
-        "translation": "當在啟用叢集且使用 ReadOnlyConfig  時，必須手動更新 config.json 檔案當中的模組設定"
-    },
-    {
-        "id": "app.plugin.config.app_error",
-        "translation": "儲存模組狀態於設定時錯誤"
-    },
-    {
-        "id": "app.plugin.deactivate.app_error",
-        "translation": "無法停用模組"
-    },
-    {
-        "id": "app.plugin.disabled.app_error",
-        "translation": "模組已被停用。詳情請看系統紀錄。"
-    },
-    {
-        "id": "app.plugin.extract.app_error",
-        "translation": "解壓縮模組時遇到錯誤"
-    },
-    {
-        "id": "app.plugin.filesystem.app_error",
-        "translation": "遇到檔案系統錯誤"
-    },
-    {
-        "id": "app.plugin.get_cluster_plugin_statuses.app_error",
-        "translation": "無法從叢集取得模組狀態。"
-    },
-    {
-        "id": "app.plugin.get_plugins.app_error",
-        "translation": "無法取得啟用的模組"
-    },
-    {
-        "id": "app.plugin.get_statuses.app_error",
-        "translation": "無法取得模組狀態。"
-    },
-    {
-        "id": "app.plugin.install.app_error",
-        "translation": "無法安裝模組。"
-    },
-    {
-        "id": "app.plugin.install_id.app_error",
-        "translation": "無法安裝模組。已安裝了相同 ID 的模組。"
-    },
-    {
-        "id": "app.plugin.install_id_failed_remove.app_error",
-        "translation": "無法安裝模組。已安裝相同 ID 的模組且無法移除。"
-    },
-    {
-        "id": "app.plugin.invalid_id.app_error",
-        "translation": "模組 ID 至少需 {{.Min}} 字元，最多可為 {{.Max}} 且符合 {{.Regex}}。"
-    },
-    {
-        "id": "app.plugin.manifest.app_error",
-        "translation": "已解開的模組中找不到資訊清單"
-    },
-    {
-        "id": "app.plugin.mvdir.app_error",
-        "translation": "無法將模組從暫存目錄移動到最終目的地。可能是因為有其他的模組使用同樣的目錄名稱。"
-    },
-    {
-        "id": "app.plugin.not_installed.app_error",
-        "translation": "模組尚未安裝"
-    },
-    {
-        "id": "app.plugin.remove.app_error",
-        "translation": "無法刪除模組"
-    },
-    {
-        "id": "app.plugin.upload_disabled.app_error",
-        "translation": "模組 跟/或 上傳模組已被停用。"
-    },
-    {
-        "id": "app.role.check_roles_exist.role_not_found",
-        "translation": "提供的角色不存在"
-    },
-    {
-        "id": "app.save_config.app_error",
-        "translation": "An error occurred saving the configuration"
-    },
-    {
-        "id": "app.schemes.is_phase_2_migration_completed.not_completed.app_error",
-        "translation": "必須執行的資料移轉尚未完成，無法存取此 API 端點。"
-    },
-    {
-        "id": "app.submit_interactive_dialog.json_error",
-        "translation": "編碼互動對話欄的 JSON 時發生錯誤。"
-    },
-    {
-        "id": "app.system_install_date.parse_int.app_error",
-        "translation": "解析安裝日期失敗"
-    },
-    {
-        "id": "app.team.join_user_to_team.max_accounts.app_error",
-        "translation": "此團隊已達最大使用者數量上限。請聯絡系統管理員調大數量限制。"
-    },
-    {
-        "id": "app.user.complete_switch_with_oauth.blank_email.app_error",
-        "translation": "無法用空的電子郵件地址完成 SAML 登入。"
-    },
-    {
-        "id": "app.user_access_token.disabled",
-        "translation": "個人存取 Token 在此伺服器被停用。詳情請洽管理員。"
-    },
-    {
-        "id": "app.user_access_token.invalid_or_missing",
-        "translation": "無效或缺少 Token"
-    },
-    {
-        "id": "brand.save_brand_image.decode.app_error",
-        "translation": "無法解碼圖片資料。"
-    },
-    {
-        "id": "brand.save_brand_image.decode_config.app_error",
-        "translation": "無法取得圖片的中繼資料。"
-    },
-    {
-        "id": "brand.save_brand_image.encode.app_error",
-        "translation": "無法轉換圖片至 PNG 格式。請重新嘗試。"
-    },
-    {
-        "id": "brand.save_brand_image.open.app_error",
-        "translation": "無法上傳自訂品牌圖片。請確定圖片大小小於 2MB 並重新嘗試。"
-    },
-    {
-        "id": "brand.save_brand_image.save_image.app_error",
-        "translation": "無法寫入圖片檔案至儲存空間。請檢查連線並重新嘗試。"
-    },
-    {
-        "id": "brand.save_brand_image.too_large.app_error",
-        "translation": "無法讀取圖片檔案。請確定圖片大小小於 2MB 並重新嘗試。"
-    },
-    {
-        "id": "cli.license.critical",
-        "translation": "功能需要升級至企業版並加入授權碼。請聯絡系統管理員。"
-    },
-    {
-        "id": "ent.account_migration.get_all_failed",
-        "translation": "無法取得使用者"
-    },
-    {
-        "id": "ent.account_migration.get_saml_users_failed",
-        "translation": "無法取得 SAML 使用者"
-    },
-    {
-        "id": "ent.cluster.config_changed.info",
-        "translation": "叢集設定已改變 id={{ .id }}。此叢集可能不穩定，需要重新啟動。為了確保叢集被正確的設定，您應該馬上進行漸進式重啟。"
-    },
-    {
-        "id": "ent.cluster.save_config.error",
-        "translation": "啟用高可用性時系統控制台將被設定成唯讀模式，在設定檔當中停用 ReadOnlyConfig 以停止此行為。"
-    },
-    {
-        "id": "ent.compliance.bad_export_type.appError",
-        "translation": "未知的輸出格式 {{.ExportType}}"
-    },
-    {
-        "id": "ent.compliance.csv.attachment.copy.appError",
-        "translation": "無法複製附加檔案至 zip 檔案中。"
-    },
-    {
-        "id": "ent.compliance.csv.attachment.export.appError",
-        "translation": "無法增加附加檔案至 CSV 匯出格式。"
-    },
-    {
-        "id": "ent.compliance.csv.file.creation.appError",
-        "translation": "無法建立暫存的 CSV 匯出檔案。"
-    },
-    {
-        "id": "ent.compliance.csv.header.export.appError",
-        "translation": "無法新增標頭至 CSV 匯出檔案。"
-    },
-    {
-        "id": "ent.compliance.csv.metadata.export.appError",
-        "translation": "無法新增中繼資料至 zip 檔案中。"
-    },
-    {
-        "id": "ent.compliance.csv.metadata.json.marshalling.appError",
-        "translation": "無法轉換中繼資料成 json 格式。"
-    },
-    {
-        "id": "ent.compliance.csv.post.export.appError",
-        "translation": "無法匯出訊息。"
-    },
-    {
-        "id": "ent.compliance.csv.zip.creation.appError",
-        "translation": "無法建立 zip 匯出檔案。"
-    },
-    {
-        "id": "ent.compliance.global_relay.attachments_removed.appError",
-        "translation": "由於大小過大，上傳檔案已從 Global Relay 匯出檔案中被移除。"
-    },
-    {
-        "id": "ent.compliance.global_relay.open_temporary_file.appError",
-        "translation": "無法開啟暫存的匯出檔案。"
-    },
-    {
-        "id": "ent.compliance.global_relay.rewind_temporary_file.appError",
-        "translation": "無法重新讀取 Global Relay 匯出暫存檔。"
-    },
-    {
-        "id": "ent.compliance.licence_disable.app_error",
-        "translation": "目前授權不提供規範功能，請聯繫系統管理員將系統升級為企業版授權。"
-    },
-    {
-        "id": "ent.compliance.run_export.template_watcher.appError",
-        "translation": "無法讀取匯出樣板。請重新嘗試。"
-    },
-    {
-        "id": "ent.compliance.run_failed.error",
-        "translation": "規範匯出作業'{{.JobName}}'失敗。路徑為'{{.FilePath}}'"
-    },
-    {
-        "id": "ent.data_retention.generic.license.error",
-        "translation": "現有授權不支援資料保留。"
-    },
-    {
-        "id": "ent.elasticsearch.aggregator_worker.create_index_job.error",
-        "translation": "Elasticsearch 彙總工作者新增索引工作時失敗"
-    },
-    {
-        "id": "ent.elasticsearch.aggregator_worker.delete_indexes.error",
-        "translation": "Elasticsearch 彙總工作者刪除索引時失敗"
-    },
-    {
-        "id": "ent.elasticsearch.aggregator_worker.get_indexes.error",
-        "translation": "Elasticsearch 彙總工作者取得索引時失敗"
-    },
-    {
-        "id": "ent.elasticsearch.aggregator_worker.index_job_failed.error",
-        "translation": "由於索引工作失敗，Elasticsearch 彙總工作者失敗"
-    },
-    {
-        "id": "ent.elasticsearch.create_client.connect_failed",
-        "translation": "設定 Elasticsearch 用戶端時失敗"
-    },
-    {
-        "id": "ent.elasticsearch.data_retention_delete_indexes.delete_index.error",
-        "translation": "刪除 Elasticsearch 索引時失敗"
-    },
-    {
-        "id": "ent.elasticsearch.data_retention_delete_indexes.get_indexes.error",
-        "translation": "取得 Elasticsearch 索引時失敗"
-    },
-    {
-        "id": "ent.elasticsearch.delete_post.error",
-        "translation": "刪除訊息時失敗"
-    },
-    {
-        "id": "ent.elasticsearch.generic.disabled",
-        "translation": "Elasticsearch 搜尋在此伺服器上為停用"
-    },
-    {
-        "id": "ent.elasticsearch.index_post.error",
-        "translation": "索引訊息時失敗"
-    },
-    {
-        "id": "ent.elasticsearch.indexer.do_job.get_oldest_post.error",
-        "translation": "無法從資料庫取得最老的訊息。"
-    },
-    {
-        "id": "ent.elasticsearch.indexer.do_job.parse_end_time.error",
-        "translation": "Elasticsearch 彙總工作者解析中止時間時失敗"
-    },
-    {
-        "id": "ent.elasticsearch.indexer.do_job.parse_start_time.error",
-        "translation": "Elasticsearch 彙總工作者解析開始時間時失敗"
-    },
-    {
-        "id": "ent.elasticsearch.not_started.error",
-        "translation": "Elasticsearch 沒有啟動"
-    },
-    {
-        "id": "ent.elasticsearch.purge_indexes.delete_failed",
-        "translation": "刪除 Elasticsearch 索引時失敗"
-    },
-    {
-        "id": "ent.elasticsearch.search_posts.disabled",
-        "translation": "Elasticsearch 搜尋在此伺服器上為停用"
-    },
-    {
-        "id": "ent.elasticsearch.search_posts.parse_matches_failed",
-        "translation": "無法解析搜尋比對結果"
-    },
-    {
-        "id": "ent.elasticsearch.search_posts.search_failed",
-        "translation": "無法完成搜尋"
-    },
-    {
-        "id": "ent.elasticsearch.search_posts.unmarshall_post_failed",
-        "translation": "無法解碼搜尋結果"
-    },
-    {
-        "id": "ent.elasticsearch.start.already_started.app_error",
-        "translation": "Elasticsearch 已啟動"
-    },
-    {
-        "id": "ent.elasticsearch.start.create_bulk_processor_failed.app_error",
-        "translation": "建立 Elasticsearch 批次處理器時失敗"
-    },
-    {
-        "id": "ent.elasticsearch.start.start_bulk_processor_failed.app_error",
-        "translation": "啟動 Elasticsearch 批次處理器時失敗"
-    },
-    {
-        "id": "ent.elasticsearch.stop.already_stopped.app_error",
-        "translation": "Elasticsearch 已停止"
-    },
-    {
-        "id": "ent.elasticsearch.test_config.connect_failed",
-        "translation": "連線至 Elasticsearch 伺服器失敗。"
-    },
-    {
-        "id": "ent.elasticsearch.test_config.indexing_disabled.error",
-        "translation": "Elasticsearch 已停用。"
-    },
-    {
-        "id": "ent.elasticsearch.test_config.license.error",
-        "translation": "授權不支援 Elasticsearch。"
-    },
-    {
-        "id": "ent.elasticsearch.test_config.reenter_password",
-        "translation": "Elasticsearch 伺服器網址或使用者名稱有所變更。請重新輸入 Elasticsearch 密碼以測試連線。"
-    },
-    {
-        "id": "ent.ldap.app_error",
-        "translation": "LDAP 介面為 nil"
-    },
-    {
-        "id": "ent.ldap.create_fail",
-        "translation": "無法建立 LDAP 使用者。"
-    },
-    {
-        "id": "ent.ldap.disabled.app_error",
-        "translation": "已停用 AD/LDAP 或授權不支援 AD/LDAP。"
-    },
-    {
-        "id": "ent.ldap.do_login.bind_admin_user.app_error",
-        "translation": "無法綁定 AD/LDAP 伺服器，請檢查綁定使用者帳號與綁定密碼。"
-    },
-    {
-        "id": "ent.ldap.do_login.invalid_password.app_error",
-        "translation": "無效的密碼"
-    },
-    {
-        "id": "ent.ldap.do_login.licence_disable.app_error",
-        "translation": "目前的授權無法使用 AD/LDAP 功能。請聯繫系統管理員升級為企業授權。"
-    },
-    {
-        "id": "ent.ldap.do_login.matched_to_many_users.app_error",
-        "translation": "提供的使用者名稱比對到多個使用者"
-    },
-    {
-        "id": "ent.ldap.do_login.search_ldap_server.app_error",
-        "translation": "搜尋 AD/LDAP 伺服器失敗"
-    },
-    {
-        "id": "ent.ldap.do_login.unable_to_connect.app_error",
-        "translation": "無法連線到 AD/LDAP 伺服器"
-    },
-    {
-        "id": "ent.ldap.do_login.user_filtered.app_error",
-        "translation": "您的 AD/LDAP 帳號沒有使用此 Matterfoss 伺服器的權限。請向系統管理員詢問確認 AD/LDAP 使用者過濾條件。"
-    },
-    {
-        "id": "ent.ldap.do_login.user_not_registered.app_error",
-        "translation": "使用者尚未於 AD/LDAP 伺服器註冊"
-    },
-    {
-        "id": "ent.ldap.syncronize.get_all.app_error",
-        "translation": "無法用 AD/LDAP 取得所有使用者"
-    },
-    {
-        "id": "ent.ldap.syncronize.get_all_groups.app_error",
-        "translation": "取得群組時錯誤"
-    },
-    {
-        "id": "ent.ldap.syncronize.populate_syncables",
-        "translation": "填入同步資料時錯誤"
-    },
-    {
-        "id": "ent.ldap.syncronize.search_failure.app_error",
-        "translation": "無法用 AD/LDAP 搜尋使用者。請測試 Matterfoss 是否能連線至 AD/LDAP 伺服器並重新嘗試。"
-    },
-    {
-        "id": "ent.ldap.validate_filter.app_error",
-        "translation": "無效的 AD/LDAP Filter"
-    },
-    {
-        "id": "ent.ldap_groups.group_search_error",
-        "translation": "取得 LDAP 群組時錯誤"
-    },
-    {
-        "id": "ent.ldap_groups.groups_search_error",
-        "translation": "取得 LDAP 群組時錯誤"
-    },
-    {
-        "id": "ent.ldap_groups.members_of_group_error",
-        "translation": "取得群組成員時錯誤"
-    },
-    {
-        "id": "ent.ldap_groups.no_rows",
-        "translation": "找不到對應 UID 的群組"
-    },
-    {
-        "id": "ent.ldap_groups.reachable_groups_error",
-        "translation": "取得使用者群組時錯誤"
-    },
-    {
-        "id": "ent.message_export.global_relay.attach_file.app_error",
-        "translation": "無法增加附加檔案至 Global Relay 匯出格式。"
-    },
-    {
-        "id": "ent.message_export.global_relay.close_zip_file.app_error",
-        "translation": "無法關閉 zip 檔案。"
-    },
-    {
-        "id": "ent.message_export.global_relay.create_file_in_zip.app_error",
-        "translation": "無法建立 eml 檔案。"
-    },
-    {
-        "id": "ent.message_export.global_relay.generate_email.app_error",
-        "translation": "無法產生 eml 檔案資料。"
-    },
-    {
-        "id": "ent.message_export.global_relay_export.deliver.close.app_error",
-        "translation": "無法發送郵件至 Global Relay。"
-    },
-    {
-        "id": "ent.message_export.global_relay_export.deliver.from_address.app_error",
-        "translation": "無法設定電子郵件寄件人地址。"
-    },
-    {
-        "id": "ent.message_export.global_relay_export.deliver.msg.app_error",
-        "translation": "無法設定電子郵件訊息。"
-    },
-    {
-        "id": "ent.message_export.global_relay_export.deliver.msg_data.app_error",
-        "translation": "無法寫入電子郵件訊息。"
-    },
-    {
-        "id": "ent.message_export.global_relay_export.deliver.parse_mail.app_error",
-        "translation": "無法讀取電子郵件資訊。"
-    },
-    {
-        "id": "ent.message_export.global_relay_export.deliver.to_address.app_error",
-        "translation": "無法設定電子郵件收件人地址。"
-    },
-    {
-        "id": "ent.message_export.global_relay_export.deliver.unable_to_get_file_info.app_error",
-        "translation": "無法取得匯出暫存檔的資訊"
-    },
-    {
-        "id": "ent.message_export.global_relay_export.deliver.unable_to_open_email_file.app_error",
-        "translation": "無法從暫存檔取得電子郵件"
-    },
-    {
-        "id": "ent.message_export.global_relay_export.deliver.unable_to_open_zip_file_data.app_error",
-        "translation": "無法開啟匯出暫存檔"
-    },
-    {
-        "id": "ent.migration.migratetoldap.duplicate_field",
-        "translation": "無法根據指定的欄位移轉至 AD/LDAP 使用者。偵測到重複的項目。請移除所有重複項目然後再次嚐試。"
-    },
-    {
-        "id": "ent.migration.migratetoldap.user_not_found",
-        "translation": "找不到使用者，AD/LDAP 伺服器："
-    },
-    {
-        "id": "ent.migration.migratetosaml.email_already_used_by_other_user",
-        "translation": "電子郵件已被其他 SAML 使用者使用。"
-    },
-    {
-        "id": "ent.migration.migratetosaml.user_not_found_in_users_mapping_file",
-        "translation": "在使用者檔案中找不到使用者。"
-    },
-    {
-        "id": "ent.migration.migratetosaml.username_already_used_by_other_user",
-        "translation": "使用者名稱已被其他 Matterfoss 使用者使用。 "
-    },
-    {
-        "id": "ent.saml.attribute.app_error",
-        "translation": "由於不正確的屬性，SAML 登入失敗。請聯繫系統管理員。"
-    },
-    {
-        "id": "ent.saml.build_request.app_error",
-        "translation": "建立與身分識別提供者連接的要求時發生錯誤。請聯繫系統管理員。"
-    },
-    {
-        "id": "ent.saml.build_request.encoding.app_error",
-        "translation": "對與身分識別提供者連接的要求編碼時發生錯誤。請聯繫系統管理員。"
-    },
-    {
-        "id": "ent.saml.configure.encryption_not_enabled.app_error",
-        "translation": "由於沒有啟用加密，SAML 登入失敗。請聯繫系統管理員。"
-    },
-    {
-        "id": "ent.saml.configure.load_idp_cert.app_error",
-        "translation": "找不到身份識別提供者公開憑證檔案。請聯繫系統管理員。"
-    },
-    {
-        "id": "ent.saml.configure.load_private_key.app_error",
-        "translation": "由於找不到服務提供者私鑰，SAML 登入失敗。請聯繫系統管理員。"
-    },
-    {
-        "id": "ent.saml.configure.not_encrypted_response.app_error",
-        "translation": "由於身份識別提供者的回應未加密，SAML 登入失敗。請聯繫系統管理員。"
-    },
-    {
-        "id": "ent.saml.do_login.decrypt.app_error",
-        "translation": "由於解碼身份識別提供者的回應時發生錯誤，SAML 登入失敗。請聯繫系統管理員。"
-    },
-    {
-        "id": "ent.saml.do_login.empty_response.app_error",
-        "translation": "身份識別提供者的回應為空值"
-    },
-    {
-        "id": "ent.saml.do_login.parse.app_error",
-        "translation": "解析身份識別提供者的回應時發生錯誤。請聯繫系統管理員。"
-    },
-    {
-        "id": "ent.saml.do_login.validate.app_error",
-        "translation": "驗證身份識別提供者的回應時發生錯誤。請聯繫系統管理員。"
-    },
-    {
-        "id": "ent.saml.license_disable.app_error",
-        "translation": "您的授權不支援 SAML 認證。"
-    },
-    {
-        "id": "ent.saml.metadata.app_error",
-        "translation": "在建立服務提供者的中繼資料時發生錯誤。"
-    },
-    {
-        "id": "ent.saml.service_disable.app_error",
-        "translation": "本機不支援或未設定 SAML 2.0"
-    },
-    {
-        "id": "interactive_message.decode_trigger_id.base64_decode_failed",
-        "translation": "Base64 編碼解碼互動對話欄的觸發 ID 時發生錯誤。"
-    },
-    {
-        "id": "interactive_message.decode_trigger_id.expired",
-        "translation": "互動對話欄的觸發 ID 已過期。觸發 ID 最多保留 {{.Seconds}} 秒。"
-    },
-    {
-        "id": "interactive_message.decode_trigger_id.missing_data",
-        "translation": "互動對話欄的觸發 ID 缺少必要資料。"
-    },
-    {
-        "id": "interactive_message.decode_trigger_id.signature_decode_failed",
-        "translation": "Base64 編碼解碼互動對話欄觸發 ID 的簽名時發生錯誤。"
-    },
-    {
-        "id": "interactive_message.decode_trigger_id.verify_signature_failed",
-        "translation": "驗證互動對話欄觸發 ID 簽名失敗。"
-    },
-    {
-        "id": "interactive_message.generate_trigger_id.signing_failed",
-        "translation": "簽名互動對話欄的觸發 ID 時發生錯誤。"
-    },
-    {
-        "id": "jobs.do_job.batch_size.parse_error",
-        "translation": "無法解析訊息匯出工作 BatchSize。"
-    },
-    {
-        "id": "jobs.do_job.batch_start_timestamp.parse_error",
-        "translation": "無法解析訊息匯出工作 ExportFromTimestamp。"
-    },
-    {
-        "id": "jobs.request_cancellation.status.error",
-        "translation": "由於該工作不在可取消狀態中，無法要求取消工作。"
-    },
-    {
-        "id": "jobs.set_job_error.update.error",
-        "translation": "設定工作狀態為錯誤時失敗"
-    },
-    {
-        "id": "jobs.start_synchronize_job.timeout",
-        "translation": "AD/LDAP 同步工作逾時。"
-    },
-    {
-        "id": "manaultesting.manual_test.parse.app_error",
-        "translation": "無法解析網址"
-    },
-    {
-        "id": "manaultesting.test_autolink.unable.app_error",
-        "translation": "無法取得頻道"
-    },
-    {
-        "id": "matterfoss.bulletin.subject",
-        "translation": "Matterfoss 安全性公告"
-    },
-    {
-        "id": "mfa.activate.authenticate.app_error",
-        "translation": "嘗試認證多重要素驗證 Token 時遇到錯誤"
-    },
-    {
-        "id": "mfa.activate.bad_token.app_error",
-        "translation": "無效的多重要素驗證 Token"
-    },
-    {
-        "id": "mfa.activate.save_active.app_error",
-        "translation": "無法為使用者更新多重要素驗證使用狀態"
-    },
-    {
-        "id": "mfa.deactivate.save_active.app_error",
-        "translation": "無法為使用者更新多重要素驗證使用狀態"
-    },
-    {
-        "id": "mfa.deactivate.save_secret.app_error",
-        "translation": "清除多重要素驗證密碼時遇到錯誤"
-    },
-    {
-        "id": "mfa.generate_qr_code.create_code.app_error",
-        "translation": "產生 QR code 時遇到錯誤"
-    },
-    {
-        "id": "mfa.generate_qr_code.save_secret.app_error",
-        "translation": "儲存多重要素驗證密碼時遇到錯誤"
-    },
-    {
-        "id": "mfa.mfa_disabled.app_error",
-        "translation": "此伺服器上的多重要素驗證已被停用。"
-    },
-    {
-        "id": "mfa.validate_token.authenticate.app_error",
-        "translation": "嘗試認證多重要素驗證 Token 時遇到錯誤"
-    },
-    {
-        "id": "migrations.worker.run_advanced_permissions_phase_2_migration.invalid_progress",
-        "translation": "由於無效的進度資料，移轉失敗"
-    },
-    {
-        "id": "migrations.worker.run_migration.unknown_key",
-        "translation": "由於未知的移轉索引碼，無法執行移轉工作。"
-    },
-    {
-        "id": "model.access.is_valid.access_token.app_error",
-        "translation": "無效的存取 Token"
-    },
-    {
-        "id": "model.access.is_valid.client_id.app_error",
-        "translation": "無效的用戶 ID"
-    },
-    {
-        "id": "model.access.is_valid.redirect_uri.app_error",
-        "translation": "無效的重新導向網址"
-    },
-    {
-        "id": "model.access.is_valid.refresh_token.app_error",
-        "translation": "無效的重新整理 Token"
-    },
-    {
-        "id": "model.access.is_valid.user_id.app_error",
-        "translation": "無效的使用者 ID"
-    },
-    {
-        "id": "model.authorize.is_valid.auth_code.app_error",
-        "translation": "無效的授權碼"
-    },
-    {
-        "id": "model.authorize.is_valid.client_id.app_error",
-        "translation": "無效的用戶 ID"
-    },
-    {
-        "id": "model.authorize.is_valid.create_at.app_error",
-        "translation": "\"新增時間\"必須是一個有效時間"
-    },
-    {
-        "id": "model.authorize.is_valid.expires.app_error",
-        "translation": "必須設定到期時間"
-    },
-    {
-        "id": "model.authorize.is_valid.redirect_uri.app_error",
-        "translation": "無效的重新導向網址"
-    },
-    {
-        "id": "model.authorize.is_valid.response_type.app_error",
-        "translation": "無效的回應類型"
-    },
-    {
-        "id": "model.authorize.is_valid.scope.app_error",
-        "translation": "無效的範圍"
-    },
-    {
-        "id": "model.authorize.is_valid.state.app_error",
-        "translation": "無效的狀態"
-    },
-    {
-        "id": "model.authorize.is_valid.user_id.app_error",
-        "translation": "無效的使用者 ID"
-    },
-    {
-        "id": "model.bot.is_valid.create_at.app_error",
-        "translation": "無效的建立者 ID"
-    },
-    {
-        "id": "model.bot.is_valid.creator_id.app_error",
-        "translation": "無效的建立者 ID"
-    },
-    {
-        "id": "model.bot.is_valid.description.app_error",
-        "translation": "無效的敘述"
-    },
-    {
-        "id": "model.bot.is_valid.update_at.app_error",
-        "translation": "Invalid update at"
-    },
-    {
-        "id": "model.bot.is_valid.user_id.app_error",
-        "translation": "無效的使用者 ID"
-    },
-    {
-        "id": "model.bot.is_valid.username.app_error",
-        "translation": "無效的使用者名稱"
-    },
-    {
-        "id": "model.channel.is_valid.2_or_more.app_error",
-        "translation": "名稱必須是2個以上的小寫英數字元"
-    },
-    {
-        "id": "model.channel.is_valid.create_at.app_error",
-        "translation": "\"新增時間\"必須是一個有效時間"
-    },
-    {
-        "id": "model.channel.is_valid.creator_id.app_error",
-        "translation": "無效的建立者 ID"
-    },
-    {
-        "id": "model.channel.is_valid.display_name.app_error",
-        "translation": "無效的顯示名稱"
-    },
-    {
-        "id": "model.channel.is_valid.header.app_error",
-        "translation": "無效的標題"
-    },
-    {
-        "id": "model.channel.is_valid.id.app_error",
-        "translation": "無效的 ID"
-    },
-    {
-        "id": "model.channel.is_valid.purpose.app_error",
-        "translation": "無效的目的"
-    },
-    {
-        "id": "model.channel.is_valid.type.app_error",
-        "translation": "無效的類型"
-    },
-    {
-        "id": "model.channel.is_valid.update_at.app_error",
-        "translation": "\"更新時間\"必須是一個有效的時間"
-    },
-    {
-        "id": "model.channel_member.is_valid.channel_id.app_error",
-        "translation": "無效的頻道 ID"
-    },
-    {
-        "id": "model.channel_member.is_valid.email_value.app_error",
-        "translation": "無效的電子郵件通知值"
-    },
-    {
-        "id": "model.channel_member.is_valid.ignore_channel_mentions_value.app_error",
-        "translation": "無效的忽略頻道提及狀態"
-    },
-    {
-        "id": "model.channel_member.is_valid.notify_level.app_error",
-        "translation": "無效的通知等級"
-    },
-    {
-        "id": "model.channel_member.is_valid.push_level.app_error",
-        "translation": "無效的推播通知等級"
-    },
-    {
-        "id": "model.channel_member.is_valid.unread_level.app_error",
-        "translation": "無效的未讀標記等級"
-    },
-    {
-        "id": "model.channel_member.is_valid.user_id.app_error",
-        "translation": "無效的使用者 ID"
-    },
-    {
-        "id": "model.client.connecting.app_error",
-        "translation": "連接伺服器時遇到錯誤"
-    },
-    {
-        "id": "model.cluster.is_valid.create_at.app_error",
-        "translation": "必須設定建立時間"
-    },
-    {
-        "id": "model.cluster.is_valid.hostname.app_error",
-        "translation": "必須設定主機名稱"
-    },
-    {
-        "id": "model.cluster.is_valid.id.app_error",
-        "translation": "無效的 ID"
-    },
-    {
-        "id": "model.cluster.is_valid.last_ping_at.app_error",
-        "translation": "必須設定最後偵測時間"
-    },
-    {
-        "id": "model.cluster.is_valid.name.app_error",
-        "translation": "必須設定叢集名稱"
-    },
-    {
-        "id": "model.cluster.is_valid.type.app_error",
-        "translation": "必須設定類型"
-    },
-    {
-        "id": "model.command.is_valid.create_at.app_error",
-        "translation": "\"新增時間\"必須是一個有效時間"
-    },
-    {
-        "id": "model.command.is_valid.description.app_error",
-        "translation": "無效的敘述"
-    },
-    {
-        "id": "model.command.is_valid.display_name.app_error",
-        "translation": "無效的標題"
-    },
-    {
-        "id": "model.command.is_valid.id.app_error",
-        "translation": "無效的 ID"
-    },
-    {
-        "id": "model.command.is_valid.method.app_error",
-        "translation": "無效的方法"
-    },
-    {
-        "id": "model.command.is_valid.team_id.app_error",
-        "translation": "無效的團隊 ID"
-    },
-    {
-        "id": "model.command.is_valid.token.app_error",
-        "translation": "無效的 Token"
-    },
-    {
-        "id": "model.command.is_valid.trigger.app_error",
-        "translation": "無效的觸發指令"
-    },
-    {
-        "id": "model.command.is_valid.update_at.app_error",
-        "translation": "\"更新時間\"必須是一個有效的時間"
-    },
-    {
-        "id": "model.command.is_valid.url.app_error",
-        "translation": "無效的 URL"
-    },
-    {
-        "id": "model.command.is_valid.url_http.app_error",
-        "translation": "無效的網址。必須使用以 http:// 或 https:// 開頭的有效網址"
-    },
-    {
-        "id": "model.command.is_valid.user_id.app_error",
-        "translation": "無效的使用者 ID"
-    },
-    {
-        "id": "model.command_hook.channel_id.app_error",
-        "translation": "無效的頻道 ID"
-    },
-    {
-        "id": "model.command_hook.command_id.app_error",
-        "translation": "無效的命令 ID"
-    },
-    {
-        "id": "model.command_hook.create_at.app_error",
-        "translation": "新增時間必須是一個有效時間"
-    },
-    {
-        "id": "model.command_hook.id.app_error",
-        "translation": "無效的命令 Hook ID"
-    },
-    {
-        "id": "model.command_hook.parent_id.app_error",
-        "translation": "無效的上層 ID"
-    },
-    {
-        "id": "model.command_hook.root_id.app_error",
-        "translation": "無效的根 ID"
-    },
-    {
-        "id": "model.command_hook.user_id.app_error",
-        "translation": "無效的使用者 ID"
-    },
-    {
-        "id": "model.compliance.is_valid.create_at.app_error",
-        "translation": "\"新增時間\"必須是一個有效時間"
-    },
-    {
-        "id": "model.compliance.is_valid.desc.app_error",
-        "translation": "無效的敘述"
-    },
-    {
-        "id": "model.compliance.is_valid.end_at.app_error",
-        "translation": "\"到\"必須是一個有效的時間"
-    },
-    {
-        "id": "model.compliance.is_valid.id.app_error",
-        "translation": "無效的 ID"
-    },
-    {
-        "id": "model.compliance.is_valid.start_at.app_error",
-        "translation": "\"起始\"必須是一個有效的時間"
-    },
-    {
-        "id": "model.compliance.is_valid.start_end_at.app_error",
-        "translation": "\"到\"必須大於\"起始\""
-    },
-    {
-        "id": "model.config.is_valid.allow_cookies_for_subdomains.app_error",
-        "translation": "允許子網域的 Cookie 需要設定站台網址。"
-    },
-    {
-        "id": "model.config.is_valid.atmos_camo_image_proxy_options.app_error",
-        "translation": "atmos/camo 的 RemoteImageProxyOptions 無效。必須設成共享金鑰。"
-    },
-    {
-        "id": "model.config.is_valid.atmos_camo_image_proxy_url.app_error",
-        "translation": "atmos/camo 的 RemoteImageProxyURL 無效。必須設成共享金鑰。"
-    },
-    {
-        "id": "model.config.is_valid.cluster_email_batching.app_error",
-        "translation": "啟用叢集時無法啟用批次郵件"
-    },
-    {
-        "id": "model.config.is_valid.data_retention.deletion_job_start_time.app_error",
-        "translation": "資料保留工作起始時間必須為 HH:MM 格式的 24 小時時間戳記。"
-    },
-    {
-        "id": "model.config.is_valid.data_retention.file_retention_days_too_low.app_error",
-        "translation": "檔案保留需至少一天。"
-    },
-    {
-        "id": "model.config.is_valid.data_retention.message_retention_days_too_low.app_error",
-        "translation": "訊息保留需至少一天。"
-    },
-    {
-        "id": "model.config.is_valid.display.custom_url_schemes.app_error",
-        "translation": "自訂網址配置 {{.Scheme}} 無效。自訂網址配置必須以字母起始且只帶有字母、數字跟\"-\"。"
-    },
-    {
-        "id": "model.config.is_valid.elastic_search.aggregate_posts_after_days.app_error",
-        "translation": "Elasticsearch 設定 AggregatePostsAfterDays 必須為大於或等於 1 的數字"
-    },
-    {
-        "id": "model.config.is_valid.elastic_search.bulk_indexing_time_window_seconds.app_error",
-        "translation": "Elasticsearch 批次索引的時間範圍必須至少為 1 秒。"
-    },
-    {
-        "id": "model.config.is_valid.elastic_search.connection_url.app_error",
-        "translation": "當啟用 ElasticSearch 搜尋時必須設定 ElasticSearch ConnectionUrl。"
-    },
-    {
-        "id": "model.config.is_valid.elastic_search.enable_searching.app_error",
-        "translation": "當啟用 ElasticSearch 搜尋時必須設定 ElasticSearch IndexingEnabled 為啟用。"
-    },
-    {
-        "id": "model.config.is_valid.elastic_search.live_indexing_batch_size.app_error",
-        "translation": "Elasticsearch 即時索引的批次大小必須至少為 1 。"
-    },
-    {
-        "id": "model.config.is_valid.elastic_search.posts_aggregator_job_start_time.app_error",
-        "translation": "Elasticsearch 設定 PostsAggregatorJobStartTime 必須為 \"hh:mm\" 格式的時間"
-    },
-    {
-        "id": "model.config.is_valid.elastic_search.request_timeout_seconds.app_error",
-        "translation": "Elasticsearch 回應逾期的時間必須至少為 1 秒。"
-    },
-    {
-        "id": "model.config.is_valid.email_batching_buffer_size.app_error",
-        "translation": "電子郵件設定的批次郵件緩衝大小值無效。必須大於等於零。"
-    },
-    {
-        "id": "model.config.is_valid.email_batching_interval.app_error",
-        "translation": "電子郵件設定的批次郵件間隔值無效。必須大於等於30秒。"
-    },
-    {
-        "id": "model.config.is_valid.email_notification_contents_type.app_error",
-        "translation": "郵件通知內容類型無效。必須是 \"full\" 或是 \"generic\"。"
-    },
-    {
-        "id": "model.config.is_valid.email_security.app_error",
-        "translation": "電子郵件設定中的連線安全性設定無效。必須為 '', 'TLS', 或 'STARTTLS'"
-    },
-    {
-        "id": "model.config.is_valid.encrypt_sql.app_error",
-        "translation": "無效的 SQL 設定 REST 加密金鑰。必須在32個字元以上."
-    },
-    {
-        "id": "model.config.is_valid.file_driver.app_error",
-        "translation": "檔案設定中的驅動名稱無效。必須為 'local' 或 'amazons3'"
-    },
-    {
-        "id": "model.config.is_valid.file_salt.app_error",
-        "translation": "檔案設定中的公開連結 Salt 無效。必須在32個字元以上。"
-    },
-    {
-        "id": "model.config.is_valid.group_unread_channels.app_error",
-        "translation": "服務設定中的未讀頻道分組無效。必須為 'disabled' 、 'default_on' 或 'default_off'。"
-    },
-    {
-        "id": "model.config.is_valid.image_proxy_type.app_error",
-        "translation": "無效的圖像代理類別。必須為 '本地' 或 'atmos/camo'。"
-    },
-    {
-        "id": "model.config.is_valid.ldap_basedn",
-        "translation": "AD/LDAP 欄位 \"BaseDN\" 為必須欄位。"
-    },
-    {
-        "id": "model.config.is_valid.ldap_email",
-        "translation": "AD/LDAP 欄位 \"電子郵件位址屬性\" 為必須欄位。"
-    },
-    {
-        "id": "model.config.is_valid.ldap_id",
-        "translation": "AD/LDAP 欄位 \"ID 的屬性\" 為必須欄位。"
-    },
-    {
-        "id": "model.config.is_valid.ldap_login_id",
-        "translation": "AD/LDAP 欄位 \"登入 ID 的屬性\" 為必須欄位。"
-    },
-    {
-        "id": "model.config.is_valid.ldap_max_page_size.app_error",
-        "translation": "無效的最大分頁大小。"
-    },
-    {
-        "id": "model.config.is_valid.ldap_security.app_error",
-        "translation": "AD/LDAP 設定中的連線安全性設定無效. 必須為 '', 'TLS', 或 'STARTTLS'"
-    },
-    {
-        "id": "model.config.is_valid.ldap_server",
-        "translation": "AD/LDAP 欄位 \"LDAP 伺服器\" 為必須欄位。"
-    },
-    {
-        "id": "model.config.is_valid.ldap_sync_interval.app_error",
-        "translation": "無效的同步間隔。最短為一分鐘。"
-    },
-    {
-        "id": "model.config.is_valid.ldap_username",
-        "translation": "AD/LDAP 欄位 \"使用者名稱的屬性\" 為必須欄位。"
-    },
-    {
-        "id": "model.config.is_valid.listen_address.app_error",
-        "translation": "服務設定中的聆聽位址無效。此項目必須設定"
-    },
-    {
-        "id": "model.config.is_valid.localization.available_locales.app_error",
-        "translation": "可用的語言必須包含用戶端預設語言"
-    },
-    {
-        "id": "model.config.is_valid.login_attempts.app_error",
-        "translation": "服務設定中的最多登入嘗試次數無效。必須為正數."
-    },
-    {
-        "id": "model.config.is_valid.max_burst.app_error",
-        "translation": "最大高載值必須大於0。"
-    },
-    {
-        "id": "model.config.is_valid.max_channels.app_error",
-        "translation": "團隊設定中的單一團隊最高頻道數無效。必須為正數。"
-    },
-    {
-        "id": "model.config.is_valid.max_file_size.app_error",
-        "translation": "檔案設定的最大檔案大小無效。必須為大於零的整數。"
-    },
-    {
-        "id": "model.config.is_valid.max_notify_per_channel.app_error",
-        "translation": "團隊設定中的單一團隊最高通知數無效。必須為正數。"
-    },
-    {
-        "id": "model.config.is_valid.max_users.app_error",
-        "translation": "團隊設定中的單一團隊最高使用者數無效。必須為正數。"
-    },
-    {
-        "id": "model.config.is_valid.message_export.batch_size.app_error",
-        "translation": "匯出訊息工作 BatchSize 設定必須為正整數"
-    },
-    {
-        "id": "model.config.is_valid.message_export.daily_runtime.app_error",
-        "translation": "匯出訊息工作 DailyRuntime 設定必須為 HH:MM 格式的 24 小時時間戳記。"
-    },
-    {
-        "id": "model.config.is_valid.message_export.enable.app_error",
-        "translation": "匯出訊息工作 EnableExport 設定必須為 true 或是 false"
-    },
-    {
-        "id": "model.config.is_valid.message_export.export_from.app_error",
-        "translation": "匯出訊息工作 ExportFromTimestamp 設定必須為時間戳記 (以 Unix Epoch 以來的秒數表示)。只有在此時間戳記之後發送的訊息會被匯出。"
-    },
-    {
-        "id": "model.config.is_valid.message_export.export_type.app_error",
-        "translation": "訊息匯出工作的 ExportFormat 必須為 'actiance'、'csv' 或 'globalrelay'"
-    },
-    {
-        "id": "model.config.is_valid.message_export.global_relay.config_missing.app_error",
-        "translation": "訊息匯出工作的 ExportFormat 為 'globalrelay' 但缺少 GlobalRelaySettings "
-    },
-    {
-        "id": "model.config.is_valid.message_export.global_relay.customer_type.app_error",
-        "translation": "訊息匯出工作 GlobalRelaySettings。CustomerType 必須為 'A9' 或 'A10'"
-    },
-    {
-        "id": "model.config.is_valid.message_export.global_relay.email_address.app_error",
-        "translation": "訊息匯出工作 GlobalRelaySettings。EmailAddress 必須為有效的郵件地址"
-    },
-    {
-        "id": "model.config.is_valid.message_export.global_relay.smtp_password.app_error",
-        "translation": "訊息匯出工作 GlobalRelaySettings。SmtpPassword 必須有值"
-    },
-    {
-        "id": "model.config.is_valid.message_export.global_relay.smtp_username.app_error",
-        "translation": "訊息匯出工作 GlobalRelaySettings。SmtpUsername 必須有值"
-    },
-    {
-        "id": "model.config.is_valid.password_length.app_error",
-        "translation": "密碼最小長度必須是一個整數且大於或等於{{.MinLength}}同時小於或等於{{.MaxLength}}。"
-    },
-    {
-        "id": "model.config.is_valid.rate_mem.app_error",
-        "translation": "張貼速率限制設定中的記憶體儲存大小無效。必須為正數。"
-    },
-    {
-        "id": "model.config.is_valid.rate_sec.app_error",
-        "translation": "張貼速率限制設定中的每秒設定無效。必須為正數。"
-    },
-    {
-        "id": "model.config.is_valid.read_timeout.app_error",
-        "translation": "讀取逾時的值不正確。"
-    },
-    {
-        "id": "model.config.is_valid.restrict_direct_message.app_error",
-        "translation": "無效的直接訊息限制。必須為 'any', 或 'team'"
-    },
-    {
-        "id": "model.config.is_valid.saml_assertion_consumer_service_url.app_error",
-        "translation": "無效的網址。服務提供者登入網址必須使用以 http:// 或 https:// 開頭的有效網址。"
-    },
-    {
-        "id": "model.config.is_valid.saml_email_attribute.app_error",
-        "translation": "無效的電子郵件屬性。此屬性必須設定。"
-    },
-    {
-        "id": "model.config.is_valid.saml_idp_cert.app_error",
-        "translation": "找不到身份識別提供者公開憑證。是否忘記上傳？"
-    },
-    {
-        "id": "model.config.is_valid.saml_idp_descriptor_url.app_error",
-        "translation": "身份識別提供者的簽發者網址必須是有效且以 http:// 或 https:// 開頭的網址。"
-    },
-    {
-        "id": "model.config.is_valid.saml_idp_url.app_error",
-        "translation": "SAML SSO 網址必須使用以 http:// 或 https:// 開頭的有效網址。"
-    },
-    {
-        "id": "model.config.is_valid.saml_private_key.app_error",
-        "translation": "找不到身份識別提供者私鑰。是否忘記上傳？"
-    },
-    {
-        "id": "model.config.is_valid.saml_public_cert.app_error",
-        "translation": "找不到服務提供者公開憑證。是否忘記上傳？"
-    },
-    {
-        "id": "model.config.is_valid.saml_username_attribute.app_error",
-        "translation": "無效的使用者名稱屬性。此屬性必須設定。"
-    },
-    {
-        "id": "model.config.is_valid.site_url.app_error",
-        "translation": "站台網址必須使用以 http:// 或 https:// 開頭的有效網址。"
-    },
-    {
-        "id": "model.config.is_valid.site_url_email_batching.app_error",
-        "translation": "站台網址設定完畢之前無法啟用批次郵件"
-    },
-    {
-        "id": "model.config.is_valid.sitename_length.app_error",
-        "translation": "站台名稱至多{{.MaxLength}}個字"
-    },
-    {
-        "id": "model.config.is_valid.sql_conn_max_lifetime_milliseconds.app_error",
-        "translation": "SQL 設定中的最大連線時間無效，必須為正整數或零。"
-    },
-    {
-        "id": "model.config.is_valid.sql_data_src.app_error",
-        "translation": "SQL 設定中的資料來源無效。此項目必須設定."
-    },
-    {
-        "id": "model.config.is_valid.sql_driver.app_error",
-        "translation": "SQL 設定中的驅動名稱無效。必須為 'mysql' 或 'postgres'"
-    },
-    {
-        "id": "model.config.is_valid.sql_idle.app_error",
-        "translation": "SQL 設定中的最高閒置連線數無效。必須為正數。"
-    },
-    {
-        "id": "model.config.is_valid.sql_max_conn.app_error",
-        "translation": "SQL 設定中的最高開啟連線數無效。必須為正數。"
-    },
-    {
-        "id": "model.config.is_valid.sql_query_timeout.app_error",
-        "translation": "SQL 設定中的查詢時限無效。必須為正數。"
-    },
-    {
-        "id": "model.config.is_valid.teammate_name_display.app_error",
-        "translation": "團隊成員顯示設定值無效。必須為'full_name'、'nickname_full_name' 或 'username'"
-    },
-    {
-        "id": "model.config.is_valid.time_between_user_typing.app_error",
-        "translation": "使用者輸入更新間隔不應該設定為低於 1000 毫秒。"
-    },
-    {
-        "id": "model.config.is_valid.tls_cert_file.app_error",
-        "translation": "TLS 憑證檔案的值無效：請用 LetsEncrypt 或是設定為現有憑證檔案的路徑"
-    },
-    {
-        "id": "model.config.is_valid.tls_key_file.app_error",
-        "translation": "TLS 金鑰檔案的值無效：請用 LetsEncrypt 或是設定為現有金鑰檔案的路徑"
-    },
-    {
-        "id": "model.config.is_valid.tls_overwrite_cipher.app_error",
-        "translation": "TLS 覆寫加密模式的值無效：請參閱文件查詢有效的值"
-    },
-    {
-        "id": "model.config.is_valid.webserver_security.app_error",
-        "translation": "網頁伺服器連線安全的值不正確。"
-    },
-    {
-        "id": "model.config.is_valid.websocket_url.app_error",
-        "translation": "Websocket 網址必須是以 ws:// 或 wss:// 起始的有效網址。"
-    },
-    {
-        "id": "model.config.is_valid.write_timeout.app_error",
-        "translation": "寫入逾時的值不正確。"
-    },
-    {
-        "id": "model.emoji.create_at.app_error",
-        "translation": "\"新增時間\"必須是一個有效時間"
-    },
-    {
-        "id": "model.emoji.id.app_error",
-        "translation": "無效的繪文字 ID"
-    },
-    {
-        "id": "model.emoji.name.app_error",
-        "translation": "名稱必須是長度為1到64之間的小寫英數字元"
-    },
-    {
-        "id": "model.emoji.update_at.app_error",
-        "translation": "\"更新時間\"必須是一個有效的時間"
-    },
-    {
-        "id": "model.emoji.user_id.app_error",
-        "translation": "無效的建立者 ID"
-    },
-    {
-        "id": "model.file_info.get.gif.app_error",
-        "translation": "無法將 gif 解碼."
-    },
-    {
-        "id": "model.file_info.is_valid.create_at.app_error",
-        "translation": "無效的建立時間"
-    },
-    {
-        "id": "model.file_info.is_valid.id.app_error",
-        "translation": "無效的 ID"
-    },
-    {
-        "id": "model.file_info.is_valid.path.app_error",
-        "translation": "無效的路徑"
-    },
-    {
-        "id": "model.file_info.is_valid.post_id.app_error",
-        "translation": "無效的訊息 ID"
-    },
-    {
-        "id": "model.file_info.is_valid.update_at.app_error",
-        "translation": "無效的更新時間"
-    },
-    {
-        "id": "model.file_info.is_valid.user_id.app_error",
-        "translation": "無效的使用者 ID"
-    },
-    {
-        "id": "model.group.create_at.app_error",
-        "translation": "無效的群組建立時間"
-    },
-    {
-        "id": "model.group.delete_at.app_error",
-        "translation": "無效的群組刪除時間"
-    },
-    {
-        "id": "model.group.description.app_error",
-        "translation": "無效的群組描述"
-    },
-    {
-        "id": "model.group.display_name.app_error",
-        "translation": "無效的群組顯示名稱"
-    },
-    {
-        "id": "model.group.id.app_error",
-        "translation": "無效的群組 ID"
-    },
-    {
-        "id": "model.group.name.app_error",
-        "translation": "無效的群組名稱"
-    },
-    {
-        "id": "model.group.remote_id.app_error",
-        "translation": "無效的群組遠端 ID"
-    },
-    {
-        "id": "model.group.source.app_error",
-        "translation": "無效的群組來源"
-    },
-    {
-        "id": "model.group.update_at.app_error",
-        "translation": "無效的群組更新時間"
-    },
-    {
-        "id": "model.group_member.group_id.app_error",
-        "translation": "群組成員的群組 ID 無效"
-    },
-    {
-        "id": "model.group_member.user_id.app_error",
-        "translation": "群組成員的使用者 ID 無效"
-    },
-    {
-        "id": "model.group_syncable.group_id.app_error",
-        "translation": "群組同步資料的群組 ID 無效"
-    },
-    {
-        "id": "model.group_syncable.syncable_id.app_error",
-        "translation": "群組同步資料的同步資料 ID 無效"
-    },
-    {
-        "id": "model.group_syncable.type.app_error",
-        "translation": "無效的群組同步資料類別"
-    },
-    {
-        "id": "model.incoming_hook.channel_id.app_error",
-        "translation": "無效的頻道 ID"
-    },
-    {
-        "id": "model.incoming_hook.create_at.app_error",
-        "translation": "\"新增時間\"必須是一個有效時間"
-    },
-    {
-        "id": "model.incoming_hook.description.app_error",
-        "translation": "無效的敘述"
-    },
-    {
-        "id": "model.incoming_hook.display_name.app_error",
-        "translation": "無效的標題"
-    },
-    {
-        "id": "model.incoming_hook.icon_url.app_error",
-        "translation": "無效的文章圖示"
-    },
-    {
-        "id": "model.incoming_hook.id.app_error",
-        "translation": "無效的 ID"
-    },
-    {
-        "id": "model.incoming_hook.parse_data.app_error",
-        "translation": "無法解析流入的資料"
-    },
-    {
-        "id": "model.incoming_hook.team_id.app_error",
-        "translation": "無效的團隊 ID"
-    },
-    {
-        "id": "model.incoming_hook.update_at.app_error",
-        "translation": "\"更新時間\"必須是一個有效的時間"
-    },
-    {
-        "id": "model.incoming_hook.user_id.app_error",
-        "translation": "無效的使用者 ID"
-    },
-    {
-        "id": "model.incoming_hook.username.app_error",
-        "translation": "無效的使用者名稱"
-    },
-    {
-        "id": "model.job.is_valid.create_at.app_error",
-        "translation": "\"新增時間\"必須是一個有效時間"
-    },
-    {
-        "id": "model.job.is_valid.id.app_error",
-        "translation": "無效的工作 ID"
-    },
-    {
-        "id": "model.job.is_valid.status.app_error",
-        "translation": "無效的工作狀態"
-    },
-    {
-        "id": "model.job.is_valid.type.app_error",
-        "translation": "無效的工作類型"
-    },
-    {
-        "id": "model.license_record.is_valid.create_at.app_error",
-        "translation": "上傳授權時的建立時間無效"
-    },
-    {
-        "id": "model.license_record.is_valid.id.app_error",
-        "translation": "上傳授權時的 ID 無效"
-    },
-    {
-        "id": "model.link_metadata.is_valid.data.app_error",
-        "translation": "連結中繼資料不能為 nil"
-    },
-    {
-        "id": "model.link_metadata.is_valid.data_type.app_error",
-        "translation": "連結中繼資料不符給定類別"
-    },
-    {
-        "id": "model.link_metadata.is_valid.timestamp.app_error",
-        "translation": "連結中繼資料時間戳記不能為零且必須捨入至最近的小時"
-    },
-    {
-        "id": "model.link_metadata.is_valid.type.app_error",
-        "translation": "無效的連結中繼資料類別"
-    },
-    {
-        "id": "model.link_metadata.is_valid.url.app_error",
-        "translation": "必須設定連結中繼資料 URL"
-    },
-    {
-        "id": "model.oauth.is_valid.app_id.app_error",
-        "translation": "無效的應用程式 ID"
-    },
-    {
-        "id": "model.oauth.is_valid.callback.app_error",
-        "translation": "回呼網址必須使用以 http:// 或 https:// 開頭的有效網址。"
-    },
-    {
-        "id": "model.oauth.is_valid.client_secret.app_error",
-        "translation": "無效的用戶密碼"
-    },
-    {
-        "id": "model.oauth.is_valid.create_at.app_error",
-        "translation": "\"新增時間\"必須是一個有效時間"
-    },
-    {
-        "id": "model.oauth.is_valid.creator_id.app_error",
-        "translation": "無效的建立者 ID"
-    },
-    {
-        "id": "model.oauth.is_valid.description.app_error",
-        "translation": "無效的敘述"
-    },
-    {
-        "id": "model.oauth.is_valid.homepage.app_error",
-        "translation": "首頁網址必須使用以 http:// 或 https:// 開頭的有效網址。"
-    },
-    {
-        "id": "model.oauth.is_valid.icon_url.app_error",
-        "translation": "圖示網址必須使用以 http:// 或 https:// 開頭的有效網址。"
-    },
-    {
-        "id": "model.oauth.is_valid.name.app_error",
-        "translation": "無效的名稱"
-    },
-    {
-        "id": "model.oauth.is_valid.update_at.app_error",
-        "translation": "\"更新時間\"必須是一個有效的時間"
-    },
-    {
-        "id": "model.outgoing_hook.icon_url.app_error",
-        "translation": "無效的圖示"
-    },
-    {
-        "id": "model.outgoing_hook.is_valid.callback.app_error",
-        "translation": "無效的回呼網址"
-    },
-    {
-        "id": "model.outgoing_hook.is_valid.channel_id.app_error",
-        "translation": "無效的頻道 ID"
-    },
-    {
-        "id": "model.outgoing_hook.is_valid.content_type.app_error",
-        "translation": "內容類型無效"
-    },
-    {
-        "id": "model.outgoing_hook.is_valid.create_at.app_error",
-        "translation": "\"新增時間\"必須是一個有效時間"
-    },
-    {
-        "id": "model.outgoing_hook.is_valid.description.app_error",
-        "translation": "無效的敘述"
-    },
-    {
-        "id": "model.outgoing_hook.is_valid.display_name.app_error",
-        "translation": "無效的標題"
-    },
-    {
-        "id": "model.outgoing_hook.is_valid.id.app_error",
-        "translation": "無效的 ID"
-    },
-    {
-        "id": "model.outgoing_hook.is_valid.team_id.app_error",
-        "translation": "無效的團隊 ID"
-    },
-    {
-        "id": "model.outgoing_hook.is_valid.token.app_error",
-        "translation": "無效的 Token"
-    },
-    {
-        "id": "model.outgoing_hook.is_valid.trigger_words.app_error",
-        "translation": "無效的觸發關鍵字"
-    },
-    {
-        "id": "model.outgoing_hook.is_valid.update_at.app_error",
-        "translation": "\"更新時間\"必須是一個有效的時間"
-    },
-    {
-        "id": "model.outgoing_hook.is_valid.url.app_error",
-        "translation": "無效的回呼網址。每一個都必須是有效的網址並以 http:// or https:// 開頭"
-    },
-    {
-        "id": "model.outgoing_hook.is_valid.user_id.app_error",
-        "translation": "無效的使用者 ID"
-    },
-    {
-        "id": "model.outgoing_hook.is_valid.words.app_error",
-        "translation": "無效的觸發關鍵字"
-    },
-    {
-        "id": "model.outgoing_hook.username.app_error",
-        "translation": "無效的使用者名稱"
-    },
-    {
-        "id": "model.plugin_command.error.app_error",
-        "translation": "執行此指令時發生錯誤。"
-    },
-    {
-        "id": "model.plugin_key_value.is_valid.key.app_error",
-        "translation": "無效的鍵值。字元長度必須介於 {{.Min}} 與 {{.Max}} 之間。 "
-    },
-    {
-        "id": "model.plugin_key_value.is_valid.plugin_id.app_error",
-        "translation": "無效的模組 ID。字元長度必須介於 {{.Min}} 與 {{.Max}} 之間。"
-    },
-    {
-        "id": "model.post.is_valid.channel_id.app_error",
-        "translation": "無效的頻道 id"
-    },
-    {
-        "id": "model.post.is_valid.create_at.app_error",
-        "translation": "\"新增時間\"必須是一個有效時間"
-    },
-    {
-        "id": "model.post.is_valid.file_ids.app_error",
-        "translation": "無效的檔案 ID。上傳限制至多五個檔案。需要更多檔案時請使用額外的訊息。"
-    },
-    {
-        "id": "model.post.is_valid.filenames.app_error",
-        "translation": "無效的檔名"
-    },
-    {
-        "id": "model.post.is_valid.hashtags.app_error",
-        "translation": "無效的 hashtags"
-    },
-    {
-        "id": "model.post.is_valid.id.app_error",
-        "translation": "無效的 ID"
-    },
-    {
-        "id": "model.post.is_valid.msg.app_error",
-        "translation": "無效的訊息"
-    },
-    {
-        "id": "model.post.is_valid.original_id.app_error",
-        "translation": "無效的原始 ID"
-    },
-    {
-        "id": "model.post.is_valid.parent_id.app_error",
-        "translation": "無效的上層 ID"
-    },
-    {
-        "id": "model.post.is_valid.props.app_error",
-        "translation": "無效的屬性"
-    },
-    {
-        "id": "model.post.is_valid.root_id.app_error",
-        "translation": "無效的根 ID"
-    },
-    {
-        "id": "model.post.is_valid.root_parent.app_error",
-        "translation": "若上層 ID 已設定則根 ID 也必須設定否則無效"
-    },
-    {
-        "id": "model.post.is_valid.type.app_error",
-        "translation": "無效的類型"
-    },
-    {
-        "id": "model.post.is_valid.update_at.app_error",
-        "translation": "\"更新時間\"必須是一個有效的時間"
-    },
-    {
-        "id": "model.post.is_valid.user_id.app_error",
-        "translation": "無效的使用者 ID"
-    },
-    {
-        "id": "model.preference.is_valid.category.app_error",
-        "translation": "無效的類別"
-    },
-    {
-        "id": "model.preference.is_valid.id.app_error",
-        "translation": "無效的使用者 ID"
-    },
-    {
-        "id": "model.preference.is_valid.name.app_error",
-        "translation": "無效的名稱"
-    },
-    {
-        "id": "model.preference.is_valid.theme.app_error",
-        "translation": "無效的佈景主題"
-    },
-    {
-        "id": "model.preference.is_valid.value.app_error",
-        "translation": "值過長"
-    },
-    {
-        "id": "model.reaction.is_valid.create_at.app_error",
-        "translation": "\"新增時間\"必須是一個有效時間"
-    },
-    {
-        "id": "model.reaction.is_valid.emoji_name.app_error",
-        "translation": "無效的繪文字名稱"
-    },
-    {
-        "id": "model.reaction.is_valid.post_id.app_error",
-        "translation": "無效的文章 ID"
-    },
-    {
-        "id": "model.reaction.is_valid.user_id.app_error",
-        "translation": "無效的使用者 ID"
-    },
-    {
-        "id": "model.team.is_valid.characters.app_error",
-        "translation": "名稱必須是2個以上的小寫英數字元"
-    },
-    {
-        "id": "model.team.is_valid.company.app_error",
-        "translation": "無效的公司名稱"
-    },
-    {
-        "id": "model.team.is_valid.create_at.app_error",
-        "translation": "\"新增時間\"必須是一個有效時間"
-    },
-    {
-        "id": "model.team.is_valid.description.app_error",
-        "translation": "無效的敘述"
-    },
-    {
-        "id": "model.team.is_valid.domains.app_error",
-        "translation": "無效的許可網域"
-    },
-    {
-        "id": "model.team.is_valid.email.app_error",
-        "translation": "無效的電子郵件"
-    },
-    {
-        "id": "model.team.is_valid.id.app_error",
-        "translation": "無效的 ID"
-    },
-    {
-        "id": "model.team.is_valid.name.app_error",
-        "translation": "無效的名稱"
-    },
-    {
-        "id": "model.team.is_valid.reserved.app_error",
-        "translation": "這個網址不存在。請嘗試其他的。"
-    },
-    {
-        "id": "model.team.is_valid.type.app_error",
-        "translation": "無效的類型"
-    },
-    {
-        "id": "model.team.is_valid.update_at.app_error",
-        "translation": "\"更新時間\"必須是一個有效的時間"
-    },
-    {
-        "id": "model.team.is_valid.url.app_error",
-        "translation": "無效的 URL 識別碼"
-    },
-    {
-        "id": "model.team_member.is_valid.team_id.app_error",
-        "translation": "無效的團隊 ID"
-    },
-    {
-        "id": "model.team_member.is_valid.user_id.app_error",
-        "translation": "無效的使用者 ID"
-    },
-    {
-        "id": "model.token.is_valid.expiry",
-        "translation": "無效的 Token 失效期"
-    },
-    {
-        "id": "model.token.is_valid.size",
-        "translation": "無效的 Token。"
-    },
-    {
-        "id": "model.user.is_valid.email.app_error",
-        "translation": "請輸入有效的電子郵件位址。"
-    },
-    {
-        "id": "model.user.is_valid.pwd.app_error",
-        "translation": "密碼最短必須有{{.Min}}個字元。"
-    },
-    {
-        "id": "model.user.is_valid.pwd_lowercase.app_error",
-        "translation": "密碼最短必須有{{.Min}}個字元且至少有一個小寫英文字母。"
-    },
-    {
-        "id": "model.user.is_valid.pwd_lowercase_number.app_error",
-        "translation": "密碼最短必須有{{.Min}}個字元且至少有一個小寫英文字母和一個數字。"
-    },
-    {
-        "id": "model.user.is_valid.pwd_lowercase_number_symbol.app_error",
-        "translation": "密碼最短必須有{{.Min}}個字元且至少有一個小寫英文字母、一個數字和一個符號(\"~!@#$%^&*()\")。"
-    },
-    {
-        "id": "model.user.is_valid.pwd_lowercase_symbol.app_error",
-        "translation": "密碼最短必須有{{.Min}}個字元且至少有一個小寫英文字母和一個符號(\"~!@#$%^&*()\")。"
-    },
-    {
-        "id": "model.user.is_valid.pwd_lowercase_uppercase.app_error",
-        "translation": "密碼最短必須有{{.Min}}個字元且至少有一個小寫英文字母和一個大寫英文字母。"
-    },
-    {
-        "id": "model.user.is_valid.pwd_lowercase_uppercase_number.app_error",
-        "translation": "密碼最短必須有{{.Min}}個字元且至少有一個小寫英文字母、一個大寫英文字母和一個數字。"
-    },
-    {
-        "id": "model.user.is_valid.pwd_lowercase_uppercase_number_symbol.app_error",
-        "translation": "密碼最短必須有{{.Min}}個字元且至少有一個小寫英文字母、一個大寫英文字母、一個數字和一個符號(\"~!@#$%^&*()\")。"
-    },
-    {
-        "id": "model.user.is_valid.pwd_lowercase_uppercase_symbol.app_error",
-        "translation": "密碼最短必須有{{.Min}}個字元且至少有一個小寫英文字母、一個大寫英文字母和一個符號(\"~!@#$%^&*()\")。"
-    },
-    {
-        "id": "model.user.is_valid.pwd_number.app_error",
-        "translation": "密碼最短必須有{{.Min}}個字元且至少有一個數字。"
-    },
-    {
-        "id": "model.user.is_valid.pwd_number_symbol.app_error",
-        "translation": "密碼最短必須有{{.Min}}個字元且至少有一個數字和一個符號(\"~!@#$%^&*()\")。"
-    },
-    {
-        "id": "model.user.is_valid.pwd_symbol.app_error",
-        "translation": "密碼最短必須有{{.Min}}個字元且至少有一個符號(\"~!@#$%^&*()\")。"
-    },
-    {
-        "id": "model.user.is_valid.pwd_uppercase.app_error",
-        "translation": "密碼最短必須有{{.Min}}個字元且至少有一個大寫英文字母。"
-    },
-    {
-        "id": "model.user.is_valid.pwd_uppercase_number.app_error",
-        "translation": "密碼最短必須有{{.Min}}個字元且至少有一個大寫英文字母和一個數字。"
-    },
-    {
-        "id": "model.user.is_valid.pwd_uppercase_number_symbol.app_error",
-        "translation": "密碼最短必須有{{.Min}}個字元且至少有一個大寫英文字母、一個數字和一個符號(\"~!@#$%^&*()\")。"
-    },
-    {
-        "id": "model.user.is_valid.pwd_uppercase_symbol.app_error",
-        "translation": "密碼最短必須有{{.Min}}個字元且至少有一個大寫英文字母和一個符號(\"~!@#$%^&*()\")。"
-    },
-    {
-        "id": "model.user.is_valid.username.app_error",
-        "translation": "使用者名稱必須要以小寫英字母開頭，最少 3 個最多 22 個字，只能使用小寫英字母、數字、'.'、'-'跟'_'。"
-    },
-    {
-        "id": "model.user_access_token.is_valid.description.app_error",
-        "translation": "無效的描述，必須少於 255 個字元"
-    },
-    {
-        "id": "model.user_access_token.is_valid.id.app_error",
-        "translation": "無效的 ID"
-    },
-    {
-        "id": "model.user_access_token.is_valid.token.app_error",
-        "translation": "無效的存取 Token"
-    },
-    {
-        "id": "model.user_access_token.is_valid.user_id.app_error",
-        "translation": "無效的使用者 ID"
-    },
-    {
-        "id": "model.utils.decode_json.app_error",
-        "translation": "無法解碼"
-    },
-    {
-        "id": "model.websocket_client.connect_fail.app_error",
-        "translation": "無法連線到 WebSocket 伺服器。"
-    },
-    {
-        "id": "oauth.gitlab.tos.error",
-        "translation": "GitLab 的服務使用條款有更新。請前往 gitlab.com 接受新條款後重新嘗試登入 Matterfoss。"
-    },
-    {
-        "id": "plugin.api.update_user_status.bad_status",
-        "translation": "無法設定使用者狀態。未知的使用者狀態。"
-    },
-    {
-        "id": "plugin_api.get_file_link.disabled.app_error",
-        "translation": "公開連結已被停用"
-    },
-    {
-        "id": "plugin_api.get_file_link.no_post.app_error",
-        "translation": "無法取得檔案公開連結。檔案必須附加在可以被當前使用者讀取的發文。"
-    },
-    {
-        "id": "plugin_api.send_mail.missing_htmlbody",
-        "translation": "缺少 HTML Body。"
-    },
-    {
-        "id": "plugin_api.send_mail.missing_subject",
-        "translation": "缺少郵件主旨。"
-    },
-    {
-        "id": "plugin_api.send_mail.missing_to",
-        "translation": "缺少收件人位址。"
-    },
-    {
-        "id": "store.insert_error",
-        "translation": "插入失敗"
-    },
-    {
-        "id": "store.select_error",
-        "translation": "選取失敗"
-    },
-    {
-        "id": "store.sql.convert_string_array",
-        "translation": "FromDb: 無法將 StringArray 轉換為 *string"
-    },
-    {
-        "id": "store.sql.convert_string_interface",
-        "translation": "FromDb: 無法將 StringInterface 轉換為 *string"
-    },
-    {
-        "id": "store.sql.convert_string_map",
-        "translation": "FromDb: 無法將 StringMap 轉換為 *string"
-    },
-    {
-        "id": "store.sql_bot.get.missing.app_error",
-        "translation": "Bot does not exist"
-    },
-    {
-        "id": "store.sql_channel.analytics_deleted_type_count.app_error",
-        "translation": "無法取得已刪除的頻道類別數量"
-    },
-    {
-        "id": "store.sql_channel.analytics_type_count.app_error",
-        "translation": "無法取得頻道類別數量"
-    },
-    {
-        "id": "store.sql_channel.clear_all_custom_role_assignments.commit_transaction.app_error",
-        "translation": "認可資料庫交易時失敗"
-    },
-    {
-        "id": "store.sql_channel.clear_all_custom_role_assignments.open_transaction.app_error",
-        "translation": "開啟資料庫交易時失敗"
-    },
-    {
-        "id": "store.sql_channel.clear_all_custom_role_assignments.select.app_error",
-        "translation": "取得頻道成員時失敗"
-    },
-    {
-        "id": "store.sql_channel.clear_all_custom_role_assignments.update.app_error",
-        "translation": "更新頻道成員時失敗"
-    },
-    {
-        "id": "store.sql_channel.get.existing.app_error",
-        "translation": "找不到現有的頻道"
-    },
-    {
-        "id": "store.sql_channel.get.find.app_error",
-        "translation": "尋找頻道時遇到錯誤"
-    },
-    {
-        "id": "store.sql_channel.get_all.app_error",
-        "translation": "無法取得頻道"
-    },
-    {
-        "id": "store.sql_channel.get_by_scheme.app_error",
-        "translation": "無法取得提供的配置當中的頻道"
-    },
-    {
-        "id": "store.sql_channel.get_channel_counts.get.app_error",
-        "translation": "無法取得頻道類別數量"
-    },
-    {
-        "id": "store.sql_channel.get_channels_by_ids.get.app_error",
-        "translation": "無法取得頻道"
-    },
-    {
-        "id": "store.sql_channel.get_channels_by_ids.not_found.app_error",
-        "translation": "找不到頻道"
-    },
-    {
-        "id": "store.sql_channel.get_for_post.app_error",
-        "translation": "無法取得此發文的頻道"
-    },
-    {
-        "id": "store.sql_channel.get_member.app_error",
-        "translation": "無法取得頻道成員"
-    },
-    {
-        "id": "store.sql_channel.get_member.missing.app_error",
-        "translation": "相關的使用者 ID 與頻道 ID 找不到任何頻道成員"
-    },
-    {
-        "id": "store.sql_channel.get_member_count.app_error",
-        "translation": "無法取得頻道成員數"
-    },
-    {
-        "id": "store.sql_channel.get_member_for_post.app_error",
-        "translation": "無法取得此發文的頻道成員"
-    },
-    {
-        "id": "store.sql_channel.get_members.app_error",
-        "translation": "無法取得頻道成員"
-    },
-    {
-        "id": "store.sql_channel.get_members_by_ids.app_error",
-        "translation": "無法取得頻道成員"
-    },
-    {
-        "id": "store.sql_channel.get_public_channels.get.app_error",
-        "translation": "無法取得公開頻道"
-    },
-    {
-        "id": "store.sql_channel.get_unread.app_error",
-        "translation": "無法取得頻道未讀訊息"
-    },
-    {
-        "id": "store.sql_channel.increment_mention_count.app_error",
-        "translation": "無法增加提及的計數"
-    },
-    {
-        "id": "store.sql_channel.migrate_channel_members.commit_transaction.app_error",
-        "translation": "認可資料庫交易時失敗"
-    },
-    {
-        "id": "store.sql_channel.migrate_channel_members.open_transaction.app_error",
-        "translation": "開啟資料庫交易時失敗"
-    },
-    {
-        "id": "store.sql_channel.migrate_channel_members.select.app_error",
-        "translation": "批次選取頻道成員時失敗"
-    },
-    {
-        "id": "store.sql_channel.migrate_channel_members.update.app_error",
-        "translation": "更新頻道成員時失敗"
-    },
-    {
-        "id": "store.sql_channel.permanent_delete_members_by_user.app_error",
-        "translation": "無法移除頻道成員"
-    },
-    {
-        "id": "store.sql_channel.pinned_posts.app_error",
-        "translation": "找不到被釘選的訊息"
-    },
-    {
-        "id": "store.sql_channel.remove_all_deactivated_members.app_error",
-        "translation": "無法將已被停用的使用者從頻道中移除"
-    },
-    {
-        "id": "store.sql_channel.remove_member.app_error",
-        "translation": "無法移除頻道成員"
-    },
-    {
-        "id": "store.sql_channel.reset_all_channel_schemes.app_error",
-        "translation": "無法重置頻道配置"
-    },
-    {
-        "id": "store.sql_channel.reset_all_channel_schemes.commit_transaction.app_error",
-        "translation": "無法提交交易"
-    },
-    {
-        "id": "store.sql_channel.reset_all_channel_schemes.open_transaction.app_error",
-        "translation": "無法開啟交易"
-    },
-    {
-        "id": "store.sql_channel.save.archived_channel.app_error",
-        "translation": "不能修改已封存的頻道"
-    },
-    {
-        "id": "store.sql_channel.save.direct_channel.app_error",
-        "translation": "使用 SaveDirectChannel 建立一個直接訊息頻道"
-    },
-    {
-        "id": "store.sql_channel.save_channel.existing.app_error",
-        "translation": "必須為已存在的頻道執行更新"
-    },
-    {
-        "id": "store.sql_channel.save_channel.exists.app_error",
-        "translation": "相同名字的頻道已存在於同團隊"
-    },
-    {
-        "id": "store.sql_channel.save_channel.limit.app_error",
-        "translation": "已達允許加入的頻道總數量限制。"
-    },
-    {
-        "id": "store.sql_channel.save_direct_channel.not_direct.app_error",
-        "translation": "嘗試使用 SaveDirectChannel 建立的不是直接訊息頻道"
-    },
-    {
-        "id": "store.sql_channel.save_member.commit_transaction.app_error",
-        "translation": "無法提交交易"
-    },
-    {
-        "id": "store.sql_channel.save_member.exists.app_error",
-        "translation": "該 ID 的頻道使用者已存在"
-    },
-    {
-        "id": "store.sql_channel.save_member.open_transaction.app_error",
-        "translation": "無法開啟交易"
-    },
-    {
-        "id": "store.sql_channel.search.app_error",
-        "translation": "搜尋頻道時遇到錯誤"
-    },
-    {
-        "id": "store.sql_channel.update_last_viewed_at.app_error",
-        "translation": "無法更新最後瀏覽時間"
-    },
-    {
-        "id": "store.sql_channel.update_member.app_error",
-        "translation": "更新頻道成員時遇到錯誤"
-    },
-    {
-        "id": "store.sql_command.save.get.app_error",
-        "translation": "無法取得指令"
-    },
-    {
-        "id": "store.sql_file_info.PermanentDeleteByUser.app_error",
-        "translation": "無法刪除使用者的附件檔案"
-    },
-    {
-        "id": "store.sql_file_info.attach_to_post.app_error",
-        "translation": "無法添加檔案訊息到訊息上"
-    },
-    {
-        "id": "store.sql_file_info.delete_for_post.app_error",
-        "translation": "無法刪除訊息的檔案訊息"
-    },
-    {
-        "id": "store.sql_file_info.get.app_error",
-        "translation": "無法取得檔案訊息"
-    },
-    {
-        "id": "store.sql_file_info.get_by_path.app_error",
-        "translation": "無法根據路徑取得檔案訊息"
-    },
-    {
-        "id": "store.sql_file_info.get_for_post.app_error",
-        "translation": "無法取得訊息的檔案訊息"
-    },
-    {
-        "id": "store.sql_file_info.get_for_user_id.app_error",
-        "translation": "無法取得使用者的檔案訊息"
-    },
-    {
-        "id": "store.sql_file_info.permanent_delete.app_error",
-        "translation": "無法永久刪除檔案訊息"
-    },
-    {
-        "id": "store.sql_file_info.permanent_delete_batch.app_error",
-        "translation": "永久批次刪除檔案資訊時遇到錯誤"
-    },
-    {
-        "id": "store.sql_file_info.save.app_error",
-        "translation": "無法儲存檔案訊息"
-    },
-    {
-        "id": "store.sql_group.group_syncable_already_deleted",
-        "translation": "群組同步資料已被刪除"
-    },
-    {
-        "id": "store.sql_group.no_rows",
-        "translation": "找不到對應的群組"
-    },
-    {
-        "id": "store.sql_group.unique_constraint",
-        "translation": "已經存在相同名稱的團隊"
-    },
-    {
-        "id": "store.sql_group.uniqueness_error",
-        "translation": "群組成員已存在"
-    },
-    {
-        "id": "store.sql_job.delete.app_error",
-        "translation": "無法刪除工作"
-    },
-    {
-        "id": "store.sql_job.get.app_error",
-        "translation": "無法取得工作"
-    },
-    {
-        "id": "store.sql_job.get_all.app_error",
-        "translation": "無法取得工作"
-    },
-    {
-        "id": "store.sql_job.get_count_by_status_and_type.app_error",
-        "translation": "無法根據狀態與類型取得工作數量"
-    },
-    {
-        "id": "store.sql_job.get_newest_job_by_status_and_type.app_error",
-        "translation": "無法根據狀態與類型取得最新工作"
-    },
-    {
-        "id": "store.sql_job.save.app_error",
-        "translation": "無法儲存工作"
-    },
-    {
-        "id": "store.sql_job.update.app_error",
-        "translation": "無法更新工作"
-    },
-    {
-        "id": "store.sql_plugin_store.delete.app_error",
-        "translation": "無法刪除模組鍵值"
-    },
-    {
-        "id": "store.sql_plugin_store.get.app_error",
-        "translation": "無法取得模組鍵值"
-    },
-    {
-        "id": "store.sql_plugin_store.save.app_error",
-        "translation": "無法儲存或更新模組鍵值"
-    },
-    {
-        "id": "store.sql_post.analytics_posts_count.app_error",
-        "translation": "無法取得訊息計數"
-    },
-    {
-        "id": "store.sql_post.analytics_posts_count_by_day.app_error",
-        "translation": "無法取得每日訊息計數"
-    },
-    {
-        "id": "store.sql_post.analytics_user_counts_posts_by_day.app_error",
-        "translation": "無法取得使用者訊息計數"
-    },
-    {
-        "id": "store.sql_post.delete.app_error",
-        "translation": "無法刪除訊息"
-    },
-    {
-        "id": "store.sql_post.get.app_error",
-        "translation": "無法取得訊息"
-    },
-    {
-        "id": "store.sql_post.get_flagged_posts.app_error",
-        "translation": "無法新增被標記的訊息"
-    },
-    {
-        "id": "store.sql_post.get_parents_posts.app_error",
-        "translation": "無法取得該頻道的上層訊息"
-    },
-    {
-        "id": "store.sql_post.get_posts.app_error",
-        "translation": "分頁已達限制"
-    },
-    {
-        "id": "store.sql_post.get_posts_around.get.app_error",
-        "translation": "無法取得該頻道的訊息"
-    },
-    {
-        "id": "store.sql_post.get_posts_around.get_parent.app_error",
-        "translation": "無法取得該頻道的上層訊息"
-    },
-    {
-        "id": "store.sql_post.get_posts_batch_for_indexing.get.app_error",
-        "translation": "無法取得文章以建立索引"
-    },
-    {
-        "id": "store.sql_post.get_posts_by_ids.app_error",
-        "translation": "無法取得訊息"
-    },
-    {
-        "id": "store.sql_post.get_posts_created_att.app_error",
-        "translation": "無法取得該頻道的訊息"
-    },
-    {
-        "id": "store.sql_post.get_posts_since.app_error",
-        "translation": "無法取得該頻道的訊息"
-    },
-    {
-        "id": "store.sql_post.get_root_posts.app_error",
-        "translation": "無法取得該頻道的訊息"
-    },
-    {
-        "id": "store.sql_post.overwrite.app_error",
-        "translation": "無法覆蓋訊息"
-    },
-    {
-        "id": "store.sql_post.permanent_delete.app_error",
-        "translation": "無法刪除訊息"
-    },
-    {
-        "id": "store.sql_post.permanent_delete_all_comments_by_user.app_error",
-        "translation": "無法刪除使用者的註解"
-    },
-    {
-        "id": "store.sql_post.permanent_delete_batch.app_error",
-        "translation": "永久批次刪除訊息時遇到錯誤"
-    },
-    {
-        "id": "store.sql_post.permanent_delete_by_channel.app_error",
-        "translation": "無法根據頻道刪除訊息"
-    },
-    {
-        "id": "store.sql_post.permanent_delete_by_user.app_error",
-        "translation": "無法選擇該使用者的訊息以刪除"
-    },
-    {
-        "id": "store.sql_post.permanent_delete_by_user.too_many.app_error",
-        "translation": "無法選擇該使用者的訊息以刪除 (數量太多)，請重新執行"
-    },
-    {
-        "id": "store.sql_post.save.app_error",
-        "translation": "無法儲存訊息"
-    },
-    {
-        "id": "store.sql_post.save.existing.app_error",
-        "translation": "無法更新已存在的訊息"
-    },
-    {
-        "id": "store.sql_post.search.disabled",
-        "translation": "此伺服器已停用搜尋功能。請向系統管理員聯繫。"
-    },
-    {
-        "id": "store.sql_post.update.app_error",
-        "translation": "無法更新訊息"
-    },
-    {
-        "id": "store.sql_role.delete.update.app_error",
-        "translation": "無法刪除角色"
-    },
-    {
-        "id": "store.sql_role.get.app_error",
-        "translation": "無法取得角色"
-    },
-    {
-        "id": "store.sql_role.get_by_name.app_error",
-        "translation": "無法取得角色"
-    },
-    {
-        "id": "store.sql_role.get_by_names.app_error",
-        "translation": "無法取得角色"
-    },
-    {
-        "id": "store.sql_role.permanent_delete_all.app_error",
-        "translation": "無法永久刪除所有的角色"
-    },
-    {
-        "id": "store.sql_role.save.insert.app_error",
-        "translation": "無法儲存新角色"
-    },
-    {
-        "id": "store.sql_role.save.invalid_role.app_error",
-        "translation": "該角色無效"
-    },
-    {
-        "id": "store.sql_role.save.open_transaction.app_error",
-        "translation": "開啟交易以儲存角色時失敗"
-    },
-    {
-        "id": "store.sql_role.save.update.app_error",
-        "translation": "無法更新角色"
-    },
-    {
-        "id": "store.sql_role.save_role.commit_transaction.app_error",
-        "translation": "認可交易以儲存角色時失敗"
-    },
-    {
-        "id": "store.sql_status.get.app_error",
-        "translation": "嘗試取得狀態時遇到錯誤"
-    },
-    {
-        "id": "store.sql_status.get.missing.app_error",
-        "translation": "該狀態沒有對應的資料存在"
-    },
-    {
-        "id": "store.sql_status.get_total_active_users_count.app_error",
-        "translation": "無法計算活躍使用者的數量"
-    },
-    {
-        "id": "store.sql_status.reset_all.app_error",
-        "translation": "重置所有狀態時遇到錯誤"
-    },
-    {
-        "id": "store.sql_status.save.app_error",
-        "translation": "儲存狀態時遇到錯誤"
-    },
-    {
-        "id": "store.sql_status.update.app_error",
-        "translation": "更新狀態時遇到錯誤"
-    },
-    {
-        "id": "store.sql_status.update_last_activity_at.app_error",
-        "translation": "無法更新使用者的最後活動時間"
-    },
-    {
-        "id": "store.sql_system.get.app_error",
-        "translation": "尋找系統參數時遇到錯誤"
-    },
-    {
-        "id": "store.sql_system.get_by_name.app_error",
-        "translation": "找不到系統變數"
-    },
-    {
-        "id": "store.sql_system.permanent_delete_by_name.app_error",
-        "translation": "無法永久刪除系統表單當中的項目"
-    },
-    {
-        "id": "store.sql_system.save.app_error",
-        "translation": "儲存系統參數時遇到錯誤"
-    },
-    {
-        "id": "store.sql_system.update.app_error",
-        "translation": "更新系統參數時遇到錯誤"
-    },
-    {
-        "id": "store.sql_team.analytics_get_team_count_for_scheme.app_error",
-        "translation": "無法取得配置的頻道數量。"
-    },
-    {
-        "id": "store.sql_team.analytics_team_count.app_error",
-        "translation": "無法計算團隊數量"
-    },
-    {
-        "id": "store.sql_team.clear_all_custom_role_assignments.commit_transaction.app_error",
-        "translation": "認可資料庫交易時失敗"
-    },
-    {
-        "id": "store.sql_team.clear_all_custom_role_assignments.open_transaction.app_error",
-        "translation": "開啟資料庫交易時失敗"
-    },
-    {
-        "id": "store.sql_team.clear_all_custom_role_assignments.select.app_error",
-        "translation": "取得團隊成員時失敗"
-    },
-    {
-        "id": "store.sql_team.clear_all_custom_role_assignments.update.app_error",
-        "translation": "更新團隊成員時失敗"
-    },
-    {
-        "id": "store.sql_team.get.find.app_error",
-        "translation": "找不到已存在的團隊來更新"
-    },
-    {
-        "id": "store.sql_team.get.finding.app_error",
-        "translation": "尋找團隊時遇到錯誤"
-    },
-    {
-        "id": "store.sql_team.get_all.app_error",
-        "translation": "無法取得全部的團隊"
-    },
-    {
-        "id": "store.sql_team.get_all_team_listing.app_error",
-        "translation": "無法取得全部的團隊"
-    },
-    {
-        "id": "store.sql_team.get_by_invite_id.find.app_error",
-        "translation": "找不到已存在的團隊來更新"
-    },
-    {
-        "id": "store.sql_team.get_by_invite_id.finding.app_error",
-        "translation": "找不到已存在的團隊來更新"
-    },
-    {
-        "id": "store.sql_team.get_by_name.app_error",
-        "translation": "找不到已存在的團隊來更新"
-    },
-    {
-        "id": "store.sql_team.get_by_scheme.app_error",
-        "translation": "無法取得提供的配置當中的頻道"
-    },
-    {
-        "id": "store.sql_team.get_member.app_error",
-        "translation": "無法取得團隊成員"
-    },
-    {
-        "id": "store.sql_team.get_member.missing.app_error",
-        "translation": "相關的使用者 ID 與團隊 ID 找不到任何團隊成員"
-    },
-    {
-        "id": "store.sql_team.get_member_count.app_error",
-        "translation": "無法計算團隊成員數量"
-    },
-    {
-        "id": "store.sql_team.get_members.app_error",
-        "translation": "無法取得團隊成員"
-    },
-    {
-        "id": "store.sql_team.get_members_by_ids.app_error",
-        "translation": "無法取得團隊成員"
-    },
-    {
-        "id": "store.sql_team.get_unread.app_error",
-        "translation": "無法取得團隊未讀訊息"
-    },
-    {
-        "id": "store.sql_team.migrate_team_members.commit_transaction.app_error",
-        "translation": "認可資料庫交易時失敗"
-    },
-    {
-        "id": "store.sql_team.migrate_team_members.open_transaction.app_error",
-        "translation": "開啟資料庫交易時失敗"
-    },
-    {
-        "id": "store.sql_team.migrate_team_members.select.app_error",
-        "translation": " 批次選取頻道成員時失敗"
-    },
-    {
-        "id": "store.sql_team.migrate_team_members.update.app_error",
-        "translation": "更新團隊成員時失敗"
-    },
-    {
-        "id": "store.sql_team.permanent_delete.app_error",
-        "translation": "無法刪除已存在的團隊"
-    },
-    {
-        "id": "store.sql_team.remove_member.app_error",
-        "translation": "無法移除團隊成員"
-    },
-    {
-        "id": "store.sql_team.reset_all_team_schemes.app_error",
-        "translation": "無法重置團隊配置"
-    },
-    {
-        "id": "store.sql_team.save.app_error",
-        "translation": "無法儲存團隊"
-    },
-    {
-        "id": "store.sql_team.save.domain_exists.app_error",
-        "translation": "已經存在相同名稱的團隊"
-    },
-    {
-        "id": "store.sql_team.save.existing.app_error",
-        "translation": "必須為已存在的團隊執行更新"
-    },
-    {
-        "id": "store.sql_team.save_member.exists.app_error",
-        "translation": "該 ID 的團隊成員已存在"
-    },
-    {
-        "id": "store.sql_team.save_member.save.app_error",
-        "translation": "無法儲存團隊成員"
-    },
-    {
-        "id": "store.sql_team.search_all_team.app_error",
-        "translation": "搜尋團隊時遇到錯誤"
-    },
-    {
-        "id": "store.sql_team.search_open_team.app_error",
-        "translation": "搜尋開放團隊時遇到錯誤"
-    },
-    {
-        "id": "store.sql_team.update.app_error",
-        "translation": "無法更新團隊"
-    },
-    {
-        "id": "store.sql_team.update.find.app_error",
-        "translation": "找不到已存在的團隊來更新"
-    },
-    {
-        "id": "store.sql_team.update.finding.app_error",
-        "translation": "尋找團隊時遇到錯誤"
-    },
-    {
-        "id": "store.sql_team.update.updating.app_error",
-        "translation": "更新團隊時遇到錯誤"
-    },
-    {
-        "id": "store.sql_team.update_last_team_icon_update.app_error",
-        "translation": "無法更新最後一次團隊圖示更新的日期"
-    },
-    {
-        "id": "store.sql_user.analytics_daily_active_users.app_error",
-        "translation": "在要求的時間範圍內無法取得活躍使用者清單"
-    },
-    {
-        "id": "store.sql_user.analytics_get_inactive_users_count.app_error",
-        "translation": "無法計算非活躍使用者的數量"
-    },
-    {
-        "id": "store.sql_user.analytics_get_system_admin_count.app_error",
-        "translation": "無法取得系統管理員計數"
-    },
-    {
-        "id": "store.sql_user.app_error",
-        "translation": "Failed to build query"
-    },
-    {
-        "id": "store.sql_user.clear_all_custom_role_assignments.commit_transaction.app_error",
-        "translation": "認可資料庫交易時失敗"
-    },
-    {
-        "id": "store.sql_user.clear_all_custom_role_assignments.open_transaction.app_error",
-        "translation": "開啟資料庫交易時失敗"
-    },
-    {
-        "id": "store.sql_user.clear_all_custom_role_assignments.select.app_error",
-        "translation": "無法取得使用者"
-    },
-    {
-        "id": "store.sql_user.clear_all_custom_role_assignments.update.app_error",
-        "translation": "無法更新使用者"
-    },
-    {
-        "id": "store.sql_user.get.app_error",
-        "translation": "尋找帳號時遇到錯誤"
-    },
-    {
-        "id": "store.sql_user.get_by_auth.missing_account.app_error",
-        "translation": "在此團隊中找不到符合您認證型態的帳號，此團隊需要從團隊擁有者取得邀請才可加入。"
-    },
-    {
-        "id": "store.sql_user.get_by_auth.other.app_error",
-        "translation": "根據認證型態尋找帳號時遇到錯誤。"
-    },
-    {
-        "id": "store.sql_user.get_by_username.app_error",
-        "translation": "在此團隊中找不到符合您的使用者名稱之帳號，此團隊需要從團隊擁有者取得邀請才可加入。"
-    },
-    {
-        "id": "store.sql_user.get_for_login.app_error",
-        "translation": "找不到符合您的認證之帳號，此團隊需要從團隊擁有者取得邀請才可加入。"
-    },
-    {
-        "id": "store.sql_user.get_for_login.multiple_users",
-        "translation": "找到數個相符於您的認證之帳號，所以無法讓您登入，請聯繫系統管理員。"
-    },
-    {
-        "id": "store.sql_user.get_new_users.app_error",
-        "translation": "尋找新使用者時遇到錯誤"
-    },
-    {
-        "id": "store.sql_user.get_profiles.app_error",
-        "translation": "尋找使用者資訊時遇到錯誤"
-    },
-    {
-        "id": "store.sql_user.get_recently_active_users.app_error",
-        "translation": "在尋找近期活躍使用者時遭遇錯誤"
-    },
-    {
-        "id": "store.sql_user.get_sysadmin_profiles.app_error",
-        "translation": "尋找使用者資訊時遇到錯誤"
-    },
-    {
-        "id": "store.sql_user.get_system_install_date.app_error",
-        "translation": "無法根據第一個使用者建立的日期推斷系統日期。"
-    },
-    {
-        "id": "store.sql_user.get_total_users_count.app_error",
-        "translation": "無法計算使用者數量"
-    },
-    {
-        "id": "store.sql_user.get_unread_count.app_error",
-        "translation": "無法計算該使用者的未讀訊息數量"
-    },
-    {
-        "id": "store.sql_user.get_unread_count_for_channel.app_error",
-        "translation": "無法取得使用者跟頻道的未讀訊息數量"
-    },
-    {
-        "id": "store.sql_user.missing_account.const",
-        "translation": "找不到使用者。"
-    },
-    {
-        "id": "store.sql_user.permanent_delete.app_error",
-        "translation": "無法刪除已存在的帳號"
-    },
-    {
-        "id": "store.sql_user.save.app_error",
-        "translation": "無法儲存帳號"
-    },
-    {
-        "id": "store.sql_user.save.email_exists.app_error",
-        "translation": "有帳號已經使用這個電子郵件。"
-    },
-    {
-        "id": "store.sql_user.save.email_exists.ldap_app_error",
-        "translation": "該帳號未使用 AD/LDAP 認證。請用電子郵件地址與密碼登入。"
-    },
-    {
-        "id": "store.sql_user.save.email_exists.saml_app_error",
-        "translation": "該帳號未使用 SAML 認證。請用電子郵件地址與密碼登入。"
-    },
-    {
-        "id": "store.sql_user.save.existing.app_error",
-        "translation": "必須為已存在的使用者執行更新"
-    },
-    {
-        "id": "store.sql_user.save.max_accounts.app_error",
-        "translation": "此團隊已達最大使用者數量上限。請聯絡系統管理員調大數量限制。"
-    },
-    {
-        "id": "store.sql_user.save.member_count.app_error",
-        "translation": "取得目前團隊成員數量失敗"
-    },
-    {
-        "id": "store.sql_user.save.username_exists.app_error",
-        "translation": "有帳號已經使用這個使用者名稱。"
-    },
-    {
-        "id": "store.sql_user.save.username_exists.ldap_app_error",
-        "translation": "有帳號已經使用這個使用者名稱，請聯繫系統管理員。"
-    },
-    {
-        "id": "store.sql_user.save.username_exists.saml_app_error",
-        "translation": "有帳號已經使用這個使用者名稱，請聯繫系統管理員。"
-    },
-    {
-        "id": "store.sql_user.search.app_error",
-        "translation": "無法找到與搜尋條件相符的使用者"
-    },
-    {
-        "id": "store.sql_user.update.app_error",
-        "translation": "無法更新帳號"
-    },
-    {
-        "id": "store.sql_user.update.can_not_change_ldap.app_error",
-        "translation": "不能變更經由 AD/LDAP 設定的欄位資料"
-    },
-    {
-        "id": "store.sql_user.update.email_taken.app_error",
-        "translation": "這個電子郵件已經被使用。請選擇其他的。"
-    },
-    {
-        "id": "store.sql_user.update.find.app_error",
-        "translation": "找不到已存在的帳號以更新"
-    },
-    {
-        "id": "store.sql_user.update.finding.app_error",
-        "translation": "尋找帳號時遇到錯誤"
-    },
-    {
-        "id": "store.sql_user.update.updating.app_error",
-        "translation": "更新帳號時發生錯誤"
-    },
-    {
-        "id": "store.sql_user.update.username_taken.app_error",
-        "translation": "使用者名稱已被使用。請選擇其他的。"
-    },
-    {
-        "id": "store.sql_user.update_auth_data.app_error",
-        "translation": "無法更新認證資料"
-    },
-    {
-        "id": "store.sql_user.update_auth_data.email_exists.app_error",
-        "translation": "無法變更帳號至{{.Service}}。已經有使用此電子郵件地址{{.Email}}的帳號。"
-    },
-    {
-        "id": "store.sql_user.update_failed_pwd_attempts.app_error",
-        "translation": "無法更新失敗嘗試"
-    },
-    {
-        "id": "store.sql_user.update_last_picture_update.app_error",
-        "translation": "無法更新更新時間"
-    },
-    {
-        "id": "store.sql_user.update_mfa_active.app_error",
-        "translation": "更新使用者多重要素驗證使用狀態時遇到錯誤"
-    },
-    {
-        "id": "store.sql_user.update_mfa_secret.app_error",
-        "translation": "更新使用者多重要素驗證密碼時遇到錯誤"
-    },
-    {
-        "id": "store.sql_user.update_password.app_error",
-        "translation": "無法更新使用者密碼"
-    },
-    {
-        "id": "store.sql_user.update_update.app_error",
-        "translation": "無法更新最後一次使用者更新的日期"
-    },
-    {
-        "id": "store.sql_user.verify_email.app_error",
-        "translation": "無法更新驗證電子郵件欄位"
-    },
-    {
-        "id": "store.update_error",
-        "translation": "更新失敗"
-    },
-    {
-        "id": "system.message.name",
-        "translation": "系統"
-    },
-    {
-        "id": "utils.file.list_directory.local.app_error",
-        "translation": "從本地伺服器儲存空間表列目錄時遇到錯誤"
-    },
-    {
-        "id": "utils.file.list_directory.s3.app_error",
-        "translation": "從 S3 表列目錄時遇到錯誤"
-    },
-    {
-        "id": "utils.file.remove_directory.local.app_error",
-        "translation": "從本地儲存讀取時遇到錯誤"
-    },
-    {
-        "id": "utils.file.remove_directory.s3.app_error",
-        "translation": "從 S3 刪除目錄時遇到錯誤"
-    },
-    {
-        "id": "utils.file.remove_file.local.app_error",
-        "translation": "從本地儲存刪除檔案時遇到錯誤"
-    },
-    {
-        "id": "utils.file.remove_file.s3.app_error",
-        "translation": "從 S3 刪除檔案時遇到錯誤"
-    },
-    {
-        "id": "utils.mail.connect_smtp.helo.app_error",
-        "translation": "設定 HELO 時失敗"
-    },
-    {
-        "id": "utils.mail.connect_smtp.open.app_error",
-        "translation": "開啟連線失敗"
-    },
-    {
-        "id": "utils.mail.connect_smtp.open_tls.app_error",
-        "translation": "開啟 TLS 連線失敗"
-    },
-    {
-        "id": "utils.mail.new_client.auth.app_error",
-        "translation": "SMTP 伺服器驗證失敗"
-    },
-    {
-        "id": "utils.mail.sendMail.attachments.write_error",
-        "translation": "無法寫入附加檔案到電子郵件"
-    },
-    {
-        "id": "utils.mail.send_mail.close.app_error",
-        "translation": "關閉對 SMTP 伺服器的連線失敗"
-    },
-    {
-        "id": "utils.mail.send_mail.from_address.app_error",
-        "translation": "無法設定寄件人地址"
-    },
-    {
-        "id": "utils.mail.send_mail.msg.app_error",
-        "translation": "撰寫電子郵件訊息失敗"
-    },
-    {
-        "id": "utils.mail.send_mail.msg_data.app_error",
-        "translation": "新增電子郵件訊息失敗"
-    },
-    {
-        "id": "utils.mail.send_mail.to_address.app_error",
-        "translation": "無法設定收件人地址"
-    },
-    {
-        "id": "web.command_webhook.command.app_error",
-        "translation": "找不到命令"
-    },
-    {
-        "id": "web.command_webhook.parse.app_error",
-        "translation": "無法解析流入的資料"
-    },
-    {
-        "id": "web.get_access_token.internal_saving.app_error",
-        "translation": "無法更新使用者存取紀錄"
-    },
-    {
-        "id": "web.incoming_webhook.channel.app_error",
-        "translation": "找不到頻道"
-    },
-    {
-        "id": "web.incoming_webhook.channel_locked.app_error",
-        "translation": "此 Webhook 不被允許發布消息至指定的頻道"
-    },
-    {
-        "id": "web.incoming_webhook.disabled.app_error",
-        "translation": "內送 Webhook已被系統管理員停用"
-    },
-    {
-        "id": "web.incoming_webhook.invalid.app_error",
-        "translation": "無效的 Webhook"
-    },
-    {
-        "id": "web.incoming_webhook.parse.app_error",
-        "translation": "無法解析流入的資料"
-    },
-    {
-        "id": "web.incoming_webhook.permissions.app_error",
-        "translation": "不適當的頻道權限"
-    },
-    {
-        "id": "web.incoming_webhook.split_props_length.app_error",
-        "translation": "無法拆分 Webhook 屬性成 {{.Max}} 字元。"
-    },
-    {
-        "id": "web.incoming_webhook.text.app_error",
-        "translation": "沒有指定文字"
-    },
-    {
-        "id": "web.incoming_webhook.user.app_error",
-        "translation": "找不到使用者"
-    },
-    {
-        "id": "model.group.name.invalid_length.app_error",
-        "translation": "名稱必須是長度為1到64之間的小寫英數字元"
-    },
-    {
-        "id": "app.scheme.save.invalid_scheme.app_error",
-        "translation": "提供的配置無效"
-    },
-    {
-        "id": "app.scheme.save.app_error",
-        "translation": "無法建立配置"
-    },
-    {
-        "id": "app.scheme.permanent_delete_all.app_error",
-        "translation": "無法永久刪除配置"
-    },
-    {
-        "id": "app.scheme.get.app_error",
-        "translation": "無法取得配置"
-    },
-    {
-        "id": "app.channel.get_more_channels.get.app_error",
-        "translation": "無法取得頻道"
-    },
-    {
-        "id": "web.error.unsupported_browser.system_browser_or",
-        "translation": "或"
-    },
-    {
-        "id": "web.error.unsupported_browser.system_browser_make_default",
-        "translation": "設為預設"
-    },
-    {
-        "id": "web.error.unsupported_browser.open_system_browser.edge",
-        "translation": "開啟 Edge"
-    },
-    {
-        "id": "web.error.unsupported_browser.no_longer_support_version",
-        "translation": "Matterfoss 不再支援瀏覽器的這個版本"
-    },
-    {
-        "id": "web.error.unsupported_browser.no_longer_support",
-        "translation": "Matterfoss 不再支援此瀏覽器"
-    },
-    {
-        "id": "web.error.unsupported_browser.min_os_version.windows",
-        "translation": "Windows 7+"
-    },
-    {
-        "id": "web.error.unsupported_browser.min_os_version.mac",
-        "translation": "macOS 10.9+"
-    },
-    {
-        "id": "web.error.unsupported_browser.min_browser_version.safari",
-        "translation": "Version 12+"
-    },
-    {
-        "id": "web.error.unsupported_browser.min_browser_version.firefox",
-        "translation": "Version 60+"
-    },
-    {
-        "id": "web.error.unsupported_browser.min_browser_version.edge",
-        "translation": "Version 44+"
-    },
-    {
-        "id": "web.error.unsupported_browser.min_browser_version.chrome",
-        "translation": "Version 61+"
-    },
-    {
-        "id": "web.error.unsupported_browser.learn_more",
-        "translation": "了解更多關於支援的瀏覽器。"
-    },
-    {
-        "id": "web.error.unsupported_browser.install_guide.windows",
-        "translation": "安裝說明"
-    },
-    {
-        "id": "web.error.unsupported_browser.install_guide.mac",
-        "translation": "安裝說明"
-    },
-    {
-        "id": "web.error.unsupported_browser.download_the_app",
-        "translation": "下載應用程式"
-    },
-    {
-        "id": "web.error.unsupported_browser.download_app_or_upgrade_browser",
-        "translation": "下載 Matterfoss 應用程式或只用支援的瀏覽器以獲得更好的體驗。"
-    },
-    {
-        "id": "web.error.unsupported_browser.download",
-        "translation": "下載應用程式"
-    },
-    {
-        "id": "web.error.unsupported_browser.browser_title.safari",
-        "translation": "Safari"
-    },
-    {
-        "id": "web.error.unsupported_browser.browser_title.firefox",
-        "translation": "Firefox"
-    },
-    {
-        "id": "web.error.unsupported_browser.browser_title.edge",
-        "translation": "Microsoft Edge"
-    },
-    {
-        "id": "web.error.unsupported_browser.browser_title.chrome",
-        "translation": "Google Chrome"
-    },
-    {
-        "id": "web.error.unsupported_browser.browser_get_latest.safari",
-        "translation": "取得最新的 Safari 瀏覽器"
-    },
-    {
-        "id": "web.error.unsupported_browser.browser_get_latest.firefox",
-        "translation": "取得最新的 Firefox 瀏覽器"
-    },
-    {
-        "id": "web.error.unsupported_browser.browser_get_latest.chrome",
-        "translation": "取得最新的 Chrome 瀏覽器"
-    },
-    {
-        "id": "store.sql_user.update_active_for_multiple_users.updating.app_error",
-        "translation": "無法停用訪客"
-    },
-    {
-        "id": "store.sql_user.update_active_for_multiple_users.getting_changed_users.app_error",
-        "translation": "無法取得停用訪客的 ID 列表"
-    },
-    {
-        "id": "store.sql_user.promote_guest.user_update.app_error",
-        "translation": "無法更新使用者"
-    },
-    {
-        "id": "store.sql_user.promote_guest.team_members_update.app_error",
-        "translation": "更新團隊成員時失敗"
-    },
-    {
-        "id": "store.sql_user.promote_guest.open_transaction.app_error",
-        "translation": "開啟資料庫交易時失敗"
-    },
-    {
-        "id": "store.sql_user.promote_guest.commit_transaction.app_error",
-        "translation": "認可資料庫交易時失敗"
-    },
-    {
-        "id": "store.sql_user.promote_guest.channel_members_update.app_error",
-        "translation": "更新頻道成員時失敗"
-    },
-    {
-        "id": "store.sql_user.get_users_batch_for_indexing.get_users.app_error",
-        "translation": "無法取得使用者批次用以索引"
-    },
-    {
-        "id": "store.sql_user.get_users_batch_for_indexing.get_team_members.app_error",
-        "translation": "在使用者批次索引時無法取得團隊成員"
-    },
-    {
-        "id": "store.sql_user.get_users_batch_for_indexing.get_channel_members.app_error",
-        "translation": "在使用者批次索引時無法取得頻道成員"
-    },
-    {
-        "id": "store.sql_user.get_profile_by_group_channel_ids_for_user.app_error",
-        "translation": "尋找使用者資訊時遇到錯誤"
-    },
-    {
-        "id": "store.sql_user.get_known_users.get_users.app_error",
-        "translation": "無法從資料庫取得已知使用者。"
-    },
-    {
-        "id": "store.sql_user.demote_user_to_guest.user_update.app_error",
-        "translation": "無法更新使用者"
-    },
-    {
-        "id": "store.sql_user.demote_user_to_guest.team_members_update.app_error",
-        "translation": "更新團隊成員時失敗"
-    },
-    {
-        "id": "store.sql_user.demote_user_to_guest.open_transaction.app_error",
-        "translation": "開啟資料庫交易時失敗"
-    },
-    {
-        "id": "store.sql_user.demote_user_to_guest.commit_transaction.app_error",
-        "translation": "認可資料庫交易時失敗"
-    },
-    {
-        "id": "store.sql_user.demote_user_to_guest.channel_members_update.app_error",
-        "translation": "更新頻道成員時失敗"
-    },
-    {
-        "id": "store.sql_user.count.app_error",
-        "translation": "UserCountOptions 無效"
-    },
-    {
-        "id": "store.sql_team.user_belongs_to_teams.app_error",
-        "translation": "無法判定使用者是否屬於團隊"
-    },
-    {
-        "id": "store.sql_team.search_private_team.app_error",
-        "translation": "搜尋私人團隊時遇到錯誤"
-    },
-    {
-        "id": "store.sql_team.get_user_team_ids.app_error",
-        "translation": "無法取得使用者的團隊列表"
-    },
-    {
-        "id": "store.sql_team.get_by_names.missing.app_error",
-        "translation": "無法尋找部份要求的團隊"
-    },
-    {
-        "id": "store.sql_team.get_by_names.app_error",
-        "translation": "無法根據名稱取得團隊"
-    },
-    {
-        "id": "store.sql_team.get_by_name.missing.app_error",
-        "translation": "找不到已存在的團隊來更新"
-    },
-    {
-        "id": "store.sql_team.get_all_private_team_listing.app_error",
-        "translation": "無法取得全部的私人團隊"
-    },
-    {
-        "id": "store.sql_team.get_active_member_count.app_error",
-        "translation": "無法計算團隊成員數量"
-    },
-    {
-        "id": "store.sql_team.analytics_public_team_count.app_error",
-        "translation": "無法計算公開團隊數量"
-    },
-    {
-        "id": "store.sql_team.analytics_private_team_count.app_error",
-        "translation": "無法計算私人團隊數量"
-    },
-    {
-        "id": "store.sql_system.save.commit_transaction.app_error",
-        "translation": "認可資料庫交易時失敗"
-    },
-    {
-        "id": "store.sql_role.get_all.app_error",
-        "translation": "無法取得角色"
-    },
-    {
-        "id": "store.sql_post.populate_reply_count.app_error",
-        "translation": "無法取得訊息回應數量"
-    },
-    {
-        "id": "store.sql_post.get_post_id_around.app_error",
-        "translation": "無法取得時間限制附近的訊息"
-    },
-    {
-        "id": "store.sql_post.get_post_after_time.app_error",
-        "translation": "無法取得時間限制之後的訊息"
-    },
-    {
-        "id": "store.sql_post.get_direct_posts.app_error",
-        "translation": "無法取得直接訊息"
-    },
-    {
-        "id": "store.sql_plugin_store.list.app_error",
-        "translation": "無法表列模組鍵值"
-    },
-    {
-        "id": "store.sql_plugin_store.compare_and_set.too_many_rows.app_error",
-        "translation": "在用沒有改變的值執行 KVCompareAndSet 後，在 MySQL 找到不只一筆資料列。"
-    },
-    {
-        "id": "store.sql_plugin_store.compare_and_set.mysql_select.app_error",
-        "translation": "在用沒有改變的值執行 KVCompareAndSet 後，向 MySQL 查詢現存的資料列失敗。"
-    },
-    {
-        "id": "store.sql_group.permanent_delete_members_by_user.app_error",
-        "translation": "無法移除使用者 ID 為 \"{{.UserId}}\" 的群組成員"
-    },
-    {
-        "id": "store.sql_group.app_error",
-        "translation": "建立查詢時失敗"
-    },
-    {
-        "id": "store.sql_file_info.get_with_options.app_error",
-        "translation": "無法根據設定取得檔案訊息"
-    },
-    {
-        "id": "store.sql_channel.user_belongs_to_channels.app_error",
-        "translation": "無法判定使用者是否屬於頻道"
-    },
-    {
-        "id": "store.sql_channel.update_last_viewed_at_post.app_error",
-        "translation": "無法將頻道標為尚未閱讀"
-    },
-    {
-        "id": "store.sql_channel.search_group_channels.app_error",
-        "translation": "無法為指定的使用者跟詞取得群組頻道"
-    },
-    {
-        "id": "store.sql_channel.get_pinnedpost_count.app_error",
-        "translation": "無法取得頻道釘選訊息數"
-    },
-    {
-        "id": "store.sql_channel.get_channels_by_ids.app_error",
-        "translation": "無法根據 ID 取得頻道"
-    },
-    {
-        "id": "store.sql_channel.get_channels_batch_for_indexing.get.app_error",
-        "translation": "無法取得頻道批次以建立索引"
-    },
-    {
-        "id": "store.sql_channel.get_all_direct.app_error",
-        "translation": "無法取得直接頻道"
-    },
-    {
-        "id": "store.sql_channel.count_posts_since.app_error",
-        "translation": "無法計算自給定日期以來的訊息"
-    },
-    {
-        "id": "store.sql.build_query.app_error",
-        "translation": "建立查詢時失敗"
-    },
-    {
-        "id": "searchengine.bleve.disabled.error",
-        "translation": "清除 Bleve 索引錯誤：引擎已被停用。"
-    },
-    {
-        "id": "plugin_api.bot_cant_create_bot",
-        "translation": "機器人帳號不能建立機器人帳號。"
-    },
-    {
-        "id": "plugin.api.get_users_in_channel",
-        "translation": "無法取得使用者，無效的排序條件。"
-    },
-    {
-        "id": "model.user.is_valid.update_at.app_error",
-        "translation": "\"更新時間\"必須是一個有效的時間"
-    },
-    {
-        "id": "model.user.is_valid.position.app_error",
-        "translation": "無效的位置：不能超過128個字元。"
-    },
-    {
-        "id": "model.user.is_valid.password_limit.app_error",
-        "translation": "由於 bcrypt 的限制，無法設定超過72字元長度的密碼。"
-    },
-    {
-        "id": "model.user.is_valid.nickname.app_error",
-        "translation": "無效的暱稱"
-    },
-    {
-        "id": "model.user.is_valid.locale.app_error",
-        "translation": "無效的地區"
-    },
-    {
-        "id": "model.user.is_valid.last_name.app_error",
-        "translation": "無效的姓氏"
-    },
-    {
-        "id": "model.user.is_valid.id.app_error",
-        "translation": "無效的使用者 ID"
-    },
-    {
-        "id": "model.user.is_valid.first_name.app_error",
-        "translation": "無效的名字"
-    },
-    {
-        "id": "model.user.is_valid.create_at.app_error",
-        "translation": "\"新增時間\"必須是一個有效時間"
-    },
-    {
-        "id": "model.user.is_valid.auth_data_type.app_error",
-        "translation": "無效的使用者，認證資料必須與認證類別一起被設定"
-    },
-    {
-        "id": "model.user.is_valid.auth_data_pwd.app_error",
-        "translation": "無效的使用者，密碼與認證資料不能同時被設定"
-    },
-    {
-        "id": "model.user.is_valid.auth_data.app_error",
-        "translation": "無效的驗證資料"
-    },
-    {
-        "id": "model.team.is_valid.invite_id.app_error",
-        "translation": "邀請 ID 無效"
-    },
-    {
-        "id": "model.post.channel_notifications_disabled_in_channel.message",
-        "translation": "{{.ChannelName}} 的頻道通知已被停用。{{.Mention}} 沒有觸發任何通知。"
-    },
-    {
-        "id": "model.plugin_kvset_options.is_valid.old_value.app_error",
-        "translation": "無效的舊值，當操作不是不可部分完成時不該設定。"
-    },
-    {
-        "id": "model.guest.is_valid.emails.app_error",
-        "translation": "無效的電子郵件"
-    },
-    {
-        "id": "model.guest.is_valid.email.app_error",
-        "translation": "無效的電子郵件"
-    },
-    {
-        "id": "model.guest.is_valid.channels.app_error",
-        "translation": "無效的頻道"
-    },
-    {
-        "id": "model.guest.is_valid.channel.app_error",
-        "translation": "無效的頻道"
-    },
-    {
-        "id": "model.group.name.invalid_chars.app_error",
-        "translation": "群組名稱屬性有無效字元"
-    },
-    {
-        "id": "model.config.is_valid.saml_signature_algorithm.app_error",
-        "translation": "無效的簽章演算法。"
-    },
-    {
-        "id": "model.config.is_valid.saml_guest_attribute.app_error",
-        "translation": "無效的訪客屬性。必須為此格式：'欄位=值'"
-    },
-    {
-        "id": "model.config.is_valid.saml_canonical_algorithm.app_error",
-        "translation": "無效的標準演算法。"
-    },
-    {
-        "id": "model.config.is_valid.saml_admin_attribute.app_error",
-        "translation": "無效的管理者屬性。必須為格式：'欄位=值'"
-    },
-    {
-        "id": "model.config.is_valid.elastic_search.enable_autocomplete.app_error",
-        "translation": "當啟用 ElasticSearch EnableAutocomplete 時必須設定 ElasticSearch EnableIndexing 為啟用。"
-    },
-    {
-        "id": "model.config.is_valid.bleve_search.filename.app_error",
-        "translation": "當啟用 Bleve IndexingDir 時必須設定 Bleve EnableIndexing 為啟用。"
-    },
-    {
-        "id": "model.config.is_valid.bleve_search.enable_searching.app_error",
-        "translation": "當啟用 Bleve EnableSearching 時必須設定 Bleve EnableIndexing 為啟用。"
-    },
-    {
-        "id": "model.config.is_valid.bleve_search.enable_autocomplete.app_error",
-        "translation": "當啟用 Bleve EnableAutocomplete 時必須設定 Bleve EnableIndexing 為啟用。"
-    },
-    {
-        "id": "model.config.is_valid.bleve_search.bulk_indexing_time_window_seconds.app_error",
-        "translation": "Bleve 批次索引的時間範圍必須至少為 1 秒。"
-    },
-    {
-        "id": "model.command.is_valid.autocomplete_data.app_error",
-        "translation": "無效的 AutocompleteData"
-    },
-    {
-        "id": "model.channel.is_valid.name.app_error",
-        "translation": "無效的頻道名稱。非直接傳訊頻道不允許用使用者 ID 作為名稱。"
-    },
-    {
-        "id": "interactive_message.decode_trigger_id.base64_decode_failed_signature",
-        "translation": "Base64 編碼解碼互動對話欄觸發 ID 的簽名時發生錯誤。"
-    },
-    {
-        "id": "groups.unsupported_syncable_type",
-        "translation": "不支援的同步資料類別 '{{.Value}}'。"
-    },
-    {
-        "id": "group_not_associated_to_synced_team",
-        "translation": "在與父群組同步的團隊連結之前，群組不能跟頻道連結。"
-    },
-    {
-        "id": "ent.ldap.validate_guest_filter.app_error",
-        "translation": "無效的 AD/LDAP 訪客過濾條件"
-    },
-    {
-        "id": "ent.ldap.validate_admin_filter.app_error",
-        "translation": "無效的 AD/LDAP 管理者過濾條件"
-    },
-    {
-        "id": "ent.ldap.syncronize.search_failure_size_exceeded.app_error",
-        "translation": "超過大小限制。請檢查[最大分頁大小](https://docs.matterfoss.com/deployment/sso-ldap.html#i-see-the-log-error-ldap-result-code-4-size-limit-exceeded)。"
-    },
-    {
-        "id": "ent.ldap.syncronize.delete_group_constained_memberships",
-        "translation": "刪除團隊或頻道成員資格時錯誤"
-    },
-    {
-        "id": "ent.id_loaded.license_disable.app_error",
-        "translation": "授權不支援 ID Loaded Push Notification。"
-    },
-    {
-        "id": "ent.elasticsearch.start.parse_server_version.app_error",
-        "translation": "無法解析 Elasticsearch 伺服器版本"
-    },
-    {
-        "id": "ent.elasticsearch.start.get_server_version.app_error",
-        "translation": "無法取得 Elasticsearch 伺服器版本"
-    },
-    {
-        "id": "ent.elasticsearch.search_users.unmarshall_user_failed",
-        "translation": "無法解碼搜尋結果"
-    },
-    {
-        "id": "ent.elasticsearch.search_users.search_failed",
-        "translation": "無法完成搜尋"
-    },
-    {
-        "id": "ent.elasticsearch.search_channels.unmarshall_channel_failed",
-        "translation": "無法解碼搜尋結果"
-    },
-    {
-        "id": "ent.elasticsearch.search_channels.search_failed",
-        "translation": "無法完成搜尋"
-    },
-    {
-        "id": "ent.elasticsearch.search_channels.disabled",
-        "translation": "Elasticsearch 搜尋在此伺服器上為停用"
-    },
-    {
-        "id": "ent.elasticsearch.refresh_indexes.refresh_failed",
-        "translation": "更新 Elasticsearch 索引時失敗"
-    },
-    {
-        "id": "ent.elasticsearch.indexer.index_batch.nothing_left_to_index.error",
-        "translation": "在全部項目已完成時嘗試索引新批次。"
-    },
-    {
-        "id": "ent.elasticsearch.index_user.error",
-        "translation": "索引使用者時失敗"
-    },
-    {
-        "id": "ent.elasticsearch.index_channel.error",
-        "translation": "索引頻道時失敗"
-    },
-    {
-        "id": "ent.elasticsearch.delete_user.error",
-        "translation": "刪除使用者時失敗"
-    },
-    {
-        "id": "ent.elasticsearch.delete_channel.error",
-        "translation": "刪除頻道時失敗"
-    },
-    {
-        "id": "ent.elasticsearch.create_template_users_if_not_exists.template_create_failed",
-        "translation": "為使用者建立 Elasticsearch 樣板失敗"
-    },
-    {
-        "id": "ent.elasticsearch.create_template_posts_if_not_exists.template_create_failed",
-        "translation": "為訊息建立 Elasticsearch 樣板失敗"
-    },
-    {
-        "id": "ent.elasticsearch.create_template_channels_if_not_exists.template_create_failed",
-        "translation": "為頻道建立 Elasticsearch 樣板失敗"
-    },
-    {
-        "id": "ent.compliance.csv.warning.appError",
-        "translation": "無法建立警告檔案。"
-    },
-    {
-        "id": "ent.compliance.csv.metadata.json.zipfile.appError",
-        "translation": "無法建立 zip 檔案。"
-    },
-    {
-        "id": "cli.outgoing_webhook.inconsistent_state.app_error",
-        "translation": "該外寄 Webhook 已被刪除，但建立新的 Webhook 時發生錯誤。"
-    },
-    {
-        "id": "bleveengine.stop_user_index.error",
-        "translation": "關閉使用者索引失敗。"
-    },
-    {
-        "id": "bleveengine.stop_post_index.error",
-        "translation": "關閉訊息索引失敗。"
-    },
-    {
-        "id": "bleveengine.stop_channel_index.error",
-        "translation": "關閉頻道索引失敗。"
-    },
-    {
-        "id": "bleveengine.search_users_in_team.error",
-        "translation": "無法完成搜尋使用者。"
-    },
-    {
-        "id": "bleveengine.search_users_in_channel.uchan.error",
-        "translation": "無法完成搜尋使用者。"
-    },
-    {
-        "id": "bleveengine.search_users_in_channel.nuchan.error",
-        "translation": "無法完成搜尋使用者。"
-    },
-    {
-        "id": "bleveengine.search_posts.error",
-        "translation": "無法完成搜尋訊息。"
-    },
-    {
-        "id": "bleveengine.search_channels.error",
-        "translation": "無法完成搜尋頻道。"
-    },
-    {
-        "id": "bleveengine.purge_user_index.error",
-        "translation": "清除使用者索引失敗。"
-    },
-    {
-        "id": "bleveengine.purge_post_index.error",
-        "translation": "清除訊息索引失敗。"
-    },
-    {
-        "id": "bleveengine.purge_channel_index.error",
-        "translation": "清除頻道索引失敗。"
-    },
-    {
-        "id": "bleveengine.indexer.index_batch.nothing_left_to_index.error",
-        "translation": "在全部項目已完成時嘗試索引新批次。"
-    },
-    {
-        "id": "bleveengine.indexer.do_job.parse_start_time.error",
-        "translation": "Bleve 索引工作者工作者解析開始時間時失敗。"
-    },
-    {
-        "id": "bleveengine.indexer.do_job.parse_end_time.error",
-        "translation": "Bleve 索引工作者解析中止時間時失敗。"
-    },
-    {
-        "id": "bleveengine.indexer.do_job.get_oldest_post.error",
-        "translation": "無法從資料庫取得最老的訊息。"
-    },
-    {
-        "id": "bleveengine.indexer.do_job.engine_inactive",
-        "translation": "執行 Bleve 索引工作失敗：引擎尚未啟動。"
-    },
-    {
-        "id": "bleveengine.indexer.do_job.bulk_index_users.batch_error",
-        "translation": "對使用者批次建立索引失敗。"
-    },
-    {
-        "id": "bleveengine.indexer.do_job.bulk_index_posts.batch_error",
-        "translation": "對訊息批次建立索引失敗。"
-    },
-    {
-        "id": "bleveengine.indexer.do_job.bulk_index_channels.batch_error",
-        "translation": "對頻道批次建立索引失敗。"
-    },
-    {
-        "id": "bleveengine.index_user.error",
-        "translation": "索引使用者時失敗。"
-    },
-    {
-        "id": "bleveengine.index_post.error",
-        "translation": "索引訊息時失敗。"
-    },
-    {
-        "id": "bleveengine.index_channel.error",
-        "translation": "索引頻道時失敗。"
-    },
-    {
-        "id": "bleveengine.delete_user.error",
-        "translation": "刪除使用者時失敗。"
-    },
-    {
-        "id": "bleveengine.delete_post.error",
-        "translation": "刪除訊息時失敗。"
-    },
-    {
-        "id": "bleveengine.delete_channel.error",
-        "translation": "刪除頻道時失敗。"
-    },
-    {
-        "id": "bleveengine.create_user_index.error",
-        "translation": "建立 Bleve 使用者索引時錯誤。"
-    },
-    {
-        "id": "bleveengine.create_post_index.error",
-        "translation": "建立 Bleve 訊息索引時錯誤。"
-    },
-    {
-        "id": "bleveengine.create_channel_index.error",
-        "translation": "建立 Bleve 頻道索引時錯誤。"
-    },
-    {
-        "id": "bleveengine.already_started.error",
-        "translation": "Bleve 已啟動。"
-    },
-    {
-        "id": "app.user_terms_of_service.save.app_error",
-        "translation": "無法儲存使用條款"
-    },
-    {
-        "id": "app.user_terms_of_service.get_by_user.no_rows.app_error",
-        "translation": "找不到使用條款"
-    },
-    {
-        "id": "app.user_terms_of_service.get_by_user.app_error",
-        "translation": "無法取得使用條款"
-    },
-    {
-        "id": "app.user_terms_of_service.delete.app_error",
-        "translation": "無法刪除使用條款"
-    },
-    {
-        "id": "app.terms_of_service.get.no_rows.app_error",
-        "translation": "找不到使用條款"
-    },
-    {
-        "id": "app.terms_of_service.get.app_error",
-        "translation": "無法取得使用條款"
-    },
-    {
-        "id": "app.terms_of_service.create.existing.app_error",
-        "translation": "不能對現有的使用條款呼叫儲存"
-    },
-    {
-        "id": "app.terms_of_service.create.app_error",
-        "translation": "無法儲存使用條款"
-    },
-    {
-        "id": "app.team.rename_team.name_occupied",
-        "translation": "無法為團隊更名，該名稱已被使用。"
-    },
-    {
-        "id": "app.team.invite_token.group_constrained.error",
-        "translation": "無法以 Token 加入群組限制團隊。"
-    },
-    {
-        "id": "app.team.invite_id.group_constrained.error",
-        "translation": "無法由邀請加入群組限制團隊。"
-    },
-    {
-        "id": "app.plugin.write_file.saving.app_error",
-        "translation": "儲存檔案時發生錯誤。"
-    },
-    {
-        "id": "app.plugin.write_file.read.app_error",
-        "translation": "讀取檔案時發生錯誤。"
-    },
-    {
-        "id": "app.plugin.webapp_bundle.app_error",
-        "translation": "無法產生模組的網頁應用程式套件。"
-    },
-    {
-        "id": "app.plugin.sync.read_local_folder.app_error",
-        "translation": "讀取本地模組資料夾失敗。"
-    },
-    {
-        "id": "app.plugin.sync.list_filestore.app_error",
-        "translation": "從檔案儲存空間的模組資料夾讀取檔案失敗。"
-    },
-    {
-        "id": "app.plugin.store_signature.app_error",
-        "translation": "無法將模組簽章儲存至設定的檔案儲存空間。"
-    },
-    {
-        "id": "app.plugin.store_bundle.app_error",
-        "translation": "無法將模組儲存至設定的檔案儲存空間。"
-    },
-    {
-        "id": "app.plugin.signature_decode.app_error",
-        "translation": "無法解碼 base64 簽章。"
-    },
-    {
-        "id": "app.plugin.restart.app_error",
-        "translation": "升級時無法重新啟動模組。"
-    },
-    {
-        "id": "app.plugin.remove_bundle.app_error",
-        "translation": "無法從檔案儲存空間移除模組。"
-    },
-    {
-        "id": "app.plugin.modify_saml.app_error",
-        "translation": "無法修改 saml 檔案。"
-    },
-    {
-        "id": "app.plugin.marshal.app_error",
-        "translation": "無法封送處理市集模組。"
-    },
-    {
-        "id": "app.plugin.marketplace_plugins.signature_not_found.app_error",
-        "translation": "找不到請求的市集模組簽名。"
-    },
-    {
-        "id": "app.plugin.marketplace_plugins.not_found.app_error",
-        "translation": "找不到請求的市集模組。"
-    },
-    {
-        "id": "app.plugin.marketplace_plugin_request.app_error",
-        "translation": "無法解碼市集模組請求。"
-    },
-    {
-        "id": "app.plugin.marketplace_disabled.app_error",
-        "translation": "市集已被停用。詳情請看系統紀錄。"
-    },
-    {
-        "id": "app.plugin.marketplace_client.failed_to_fetch",
-        "translation": "無法從市集伺服器取得模組。"
-    },
-    {
-        "id": "app.plugin.marketplace_client.app_error",
-        "translation": "無法建立市集用戶端"
-    },
-    {
-        "id": "app.plugin.invalid_version.app_error",
-        "translation": "無法解析模組版本"
-    },
-    {
-        "id": "app.plugin.install_marketplace_plugin.app_error",
-        "translation": "無法安裝市集模組。"
-    },
-    {
-        "id": "app.plugin.get_public_key.get_file.app_error",
-        "translation": "從儲存空間取得公鑰時發生錯誤。"
-    },
-    {
-        "id": "app.plugin.flag_managed.app_error",
-        "translation": "無法設定模組為被檔案儲存空間管理。"
-    },
-    {
-        "id": "app.plugin.delete_public_key.delete.app_error",
-        "translation": "刪除公鑰檔案時發生錯誤"
-    },
-    {
-        "id": "app.import.validate_user_teams_import_data.invalid_team_theme.error",
-        "translation": "使用者的團隊佈景主題無效。"
-    },
-    {
-        "id": "app.import.validate_user_import_data.auth_data_and_service_dependency.error",
-        "translation": "使用者認證服務與認證資料為互斥的。"
-    },
-    {
-        "id": "app.import.validate_user_import_data.advanced_props_show_unread_section.error",
-        "translation": "使用者的顯示未讀區段設定無效。"
-    },
-    {
-        "id": "app.import.validate_user_import_data.advanced_props_formatting.error",
-        "translation": "使用者的文章格式設定無效。"
-    },
-    {
-        "id": "app.import.validate_user_import_data.advanced_props_feature_markdown_preview.error",
-        "translation": "使用者的 Markdown 預覽設定無效。"
-    },
-    {
-        "id": "app.import.validate_user_import_data.advanced_props_email_interval.error",
-        "translation": "使用者的批次郵件間隔值無效。"
-    },
-    {
-        "id": "app.import.validate_post_import_data.props_too_large.error",
-        "translation": "Post Props are longer than the maximum permitted length."
-    },
-    {
-        "id": "app.import.import_user_teams.save_preferences.error",
-        "translation": "無法儲存團隊佈景組題偏好"
-    },
-    {
-        "id": "app.import.import_user_channels.channel_not_found.error",
-        "translation": "匯入使用者頻道時發生錯誤。找不到頻道。"
-    },
-    {
-        "id": "app.import.get_users_by_username.some_users_not_found.error",
-        "translation": "找不到部份使用者"
-    },
-    {
-        "id": "app.import.get_teams_by_names.some_teams_not_found.error",
-        "translation": "找不到部份團隊"
-    },
-    {
-        "id": "app.export.export_custom_emoji.copy_emoji_images.error",
-        "translation": "無法複製自訂繪文字圖片"
-    },
-    {
-        "id": "app.emoji.get_list.internal_error",
-        "translation": "無法取得繪文字"
-    },
-    {
-        "id": "app.emoji.get_by_name.app_error",
-        "translation": "無法取得繪文字"
-    },
-    {
-        "id": "app.emoji.get.app_error",
-        "translation": "無法取得繪文字"
-    },
-    {
-        "id": "app.emoji.delete.no_results",
-        "translation": "找不到要刪除的繪文字"
-    },
-    {
-        "id": "app.emoji.delete.app_error",
-        "translation": "無法刪除繪文字"
-    },
-    {
-        "id": "app.channel_member_history.log_leave_event.internal_error",
-        "translation": "無法紀錄頻道成員歷史。無法更新現存的加入紀錄"
-    },
-    {
-        "id": "app.channel_member_history.log_join_event.internal_error",
-        "translation": "無法紀錄頻道成員歷史"
-    },
-    {
-        "id": "app.channel.update.bad_id",
-        "translation": "更新頻道時失敗"
-    },
-    {
-        "id": "app.channel.permanent_delete.app_error",
-        "translation": "無法刪除頻道"
-    },
-    {
-        "id": "app.channel.get_deleted.missing.app_error",
-        "translation": "沒有已刪除的頻道"
-    },
-    {
-        "id": "app.channel.get_deleted.existing.app_error",
-        "translation": "找不到現有的已刪除頻道"
-    },
-    {
-        "id": "app.channel.get_channels.not_found.app_error",
-        "translation": "找不到頻道"
-    },
-    {
-        "id": "app.channel.get_channels.get.app_error",
-        "translation": "無法取得頻道"
-    },
-    {
-        "id": "app.channel.get_by_name.missing.app_error",
-        "translation": "頻道不存在"
-    },
-    {
-        "id": "app.channel.get_by_name.existing.app_error",
-        "translation": "找不到現有的頻道"
-    },
-    {
-        "id": "app.channel.get_all_channels.app_error",
-        "translation": "無法取得頻道"
-    },
-    {
-        "id": "app.channel.get.find.app_error",
-        "translation": "尋找頻道時遇到錯誤"
-    },
-    {
-        "id": "app.channel.get.existing.app_error",
-        "translation": "找不到現有的頻道"
-    },
-    {
-        "id": "app.channel.delete.app_error",
-        "translation": "無法刪除頻道"
-    },
-    {
-        "id": "app.channel.create_direct_channel.internal_error",
-        "translation": "無法儲存直接通訊頻道。"
-    },
-    {
-        "id": "app.channel.create_channel.internal_error",
-        "translation": "無法儲存頻道。"
-    },
-    {
-        "id": "app.bot.permenent_delete.bad_id",
-        "translation": "無法刪除機器人。"
-    },
-    {
-        "id": "app.bot.permanent_delete.internal_error",
-        "translation": "無法永久刪除機器人。"
-    },
-    {
-        "id": "app.bot.patchbot.internal_error",
-        "translation": "無法更新機器人。"
-    },
-    {
-        "id": "app.bot.getbots.internal_error",
-        "translation": "無法取得機器人。"
-    },
-    {
-        "id": "app.bot.getbot.internal_error",
-        "translation": "無法取得機器人。"
-    },
-    {
-        "id": "app.bot.get_disable_bot_sysadmin_message",
-        "translation": "{{if .disableBotsSetting}}{{if .printAllBots}}{{.UserName}} 已被停用。下列由他們管理的機器人帳號已被停用。{{.BotNames}}{{else}}{{.UserName}} 已被停用。他們管理的 {{.NumBots}} 個機器人帳號已被停用，包括：{{.BotNames}}{{end}}可以在 **外部整合 > 機器人帳號** 對個別啟用以獲得所有權，並為其建立新的 Token。詳情請參閱 [文件](https://docs.matterfoss.com/developer/bot-accounts.html#what-happens-when-a-user-who-owns-bot-accounts-is-disabled)。{{else}}{{if .printAllBots}}{{.UserName}} 已被停用。下列由他們管理的機器人帳號還在運作：{{.BotNames}}{{else}}{{.UserName}} 已被停用。他們管理的 {{.NumBots}} 個機器人帳號還在運作，包括：{{.BotNames}}{{end}}在此強烈建議前往 **外部整合 > 機器人帳號** 重新啟用各個機器人以獲得所有權，並為其建立新的 Token。詳情請參閱 [文件](https://docs.matterfoss.com/developer/bot-accounts.html#what-happens-when-a-user-who-owns-bot-accounts-is-disabled)。如果想要在停用使用者帳號同時自動停用機器人帳號，請前往 **系統主控台 > 外部整合 > 機器人帳號** 啟用 \"停用使用者時停用機器人帳號\"。{{end}}"
-    },
-    {
-        "id": "app.bot.createbot.internal_error",
-        "translation": "無法儲存機器人。"
-    },
-    {
-        "id": "app.admin.test_site_url.failure",
-        "translation": "此網址無效"
-    },
-    {
-        "id": "app.admin.saml.invalid_response_from_idp.app_error",
-        "translation": "無法讀取身分識別提供者的回應。"
-    },
-    {
-        "id": "app.admin.saml.failure_read_response_body_from_idp.app_error",
-        "translation": "讀取身分識別提供者的回應時發生錯誤。"
-    },
-    {
-        "id": "app.admin.saml.failure_decode_metadata_xml_from_idp.app_error",
-        "translation": "無法解碼來自身分識別提供者的 XML 中繼資料。"
-    },
-    {
-        "id": "api.websocket_handler.server_busy.app_error",
-        "translation": "伺服器忙碌中，非必要服務將暫時無法使用"
-    },
-    {
-        "id": "api.user.update_user.accepted_guest_domain.app_error",
-        "translation": "您提供的電子郵件地址不屬於一個可接受訪客帳號的網域。請聯繫系統管理員或使用另一個不同的電子郵件地址註冊。"
-    },
-    {
-        "id": "api.user.update_user.accepted_domain.app_error",
-        "translation": "您提供的電子郵件地址不屬於一個可接受的網域。請聯繫系統管理員或使用另一個不同的電子郵件地址註冊。"
-    },
-    {
-        "id": "api.user.update_active.cannot_enable_guest_when_guest_feature_is_disabled.app_error",
-        "translation": "訪客存取未被啟用，無法啟用訪客帳號。"
-    },
-    {
-        "id": "api.user.reset_password.token_parse.error",
-        "translation": "無法解析密碼重置 Token"
-    },
-    {
-        "id": "api.user.promote_guest_to_user.no_guest.app_error",
-        "translation": "由於使用者不是訪客，無法將訪客轉換成一般使用者"
-    },
-    {
-        "id": "api.user.login.invalid_credentials_username",
-        "translation": "輸入一個有效的使用者名稱與/或密碼。"
-    },
-    {
-        "id": "api.user.login.invalid_credentials_sso",
-        "translation": "輸入一個有效的電子郵件地址或使用者名稱與/或密碼，或使用其他方式登入。"
-    },
-    {
-        "id": "api.user.login.invalid_credentials_email_username",
-        "translation": "輸入一個有效的電子郵件地址或使用者名稱與/或密碼。"
-    },
-    {
-        "id": "api.user.login.invalid_credentials_email",
-        "translation": "輸入一個有效的電子郵件地址與/或密碼"
-    },
-    {
-        "id": "api.user.login.guest_accounts.license.error",
-        "translation": "授權不支援訪客帳號"
-    },
-    {
-        "id": "api.user.login.guest_accounts.disabled.error",
-        "translation": "訪客帳號已停用"
-    },
-    {
-        "id": "api.user.demote_user_to_guest.already_guest.app_error",
-        "translation": "由於使用者已是訪客，無法將使用者轉換成訪客"
-    },
-    {
-        "id": "api.user.create_user.invalid_invitation_type.app_error",
-        "translation": "無法建立使用者，無效的邀請。"
-    },
-    {
-        "id": "api.user.create_user.guest_accounts.license.app_error",
-        "translation": "授權不支援訪客帳號"
-    },
-    {
-        "id": "api.user.create_user.guest_accounts.disabled.app_error",
-        "translation": "訪客帳號已停用"
-    },
-    {
-        "id": "api.user.create_password_token.error",
-        "translation": "無法產生密碼回復 Token"
-    },
-    {
-        "id": "api.templates.remove_expired_license.subject",
-        "translation": "Matterfoss 企業授權已被停用。"
-    },
-    {
-        "id": "api.templates.remove_expired_license.body.title",
-        "translation": "企業授權已過期，部份功能已被停用。請更新授權。"
-    },
-    {
-        "id": "api.templates.remove_expired_license.body.renew_button",
-        "translation": "更新授權"
-    },
-    {
-        "id": "api.templates.invite_guest_subject",
-        "translation": "[{{ .SiteName }}] {{ .SenderName }} 邀請您以訪客身份加入 [[{{.TeamDisplayName}}]]。"
-    },
-    {
-        "id": "api.templates.invite_body_guest.info",
-        "translation": "[[{{.SenderName}}]] 邀請您以訪客身份加入 [[{{.TeamDisplayName}}]]。"
-    },
-    {
-        "id": "api.team.update_team_member_roles.guest_and_user.app_error",
-        "translation": "無效的團隊成員更動：使用者角色必須在使用者與訪客間取一。"
-    },
-    {
-        "id": "api.team.search_teams.pagination_not_implemented.public_team_search",
-        "translation": "只針對公開團隊的搜尋沒有實做分頁。"
-    },
-    {
-        "id": "api.team.search_teams.pagination_not_implemented.private_team_search",
-        "translation": "只針對私人團隊的搜尋沒有實做分頁。"
-    },
-    {
-        "id": "api.team.remove_member.group_constrained.app_error",
-        "translation": "無法從群組限制團隊中移除使用者。"
-    },
-    {
-        "id": "api.team.invite_guests.channel_in_invalid_team.app_error",
-        "translation": "邀請的頻道必須屬於邀請的團隊"
-    },
-    {
-        "id": "api.team.invate_guests_to_channels.license.error",
-        "translation": "授權不支援訪客帳號"
-    },
-    {
-        "id": "api.team.invate_guests_to_channels.disabled.error",
-        "translation": "訪客帳號已停用"
-    },
-    {
-        "id": "api.team.invalidate_all_email_invites.app_error",
-        "translation": "使電子郵件邀請無效時失敗。"
-    },
-    {
-        "id": "api.team.get_all_teams.insufficient_permissions",
-        "translation": "權限不足以列出所有團隊。"
-    },
-    {
-        "id": "api.team.demote_user_to_guest.license.error",
-        "translation": "授權不支援訪客帳號"
-    },
-    {
-        "id": "api.team.demote_user_to_guest.disabled.error",
-        "translation": "訪客帳號已停用"
-    },
-    {
-        "id": "api.team.add_user_to_team_from_invite.guest.app_error",
-        "translation": "訪客受限為只能經由邀請連結加入團隊。請向團隊詢問訪客電子郵件邀請。"
-    },
-    {
-        "id": "api.team.add_members.user_denied",
-        "translation": "此團隊為群組管理。該使用者不屬於同步此團隊的群組。"
-    },
-    {
-        "id": "api.team.add_members.error",
-        "translation": "新增團隊成員時錯誤。"
-    },
-    {
-        "id": "api.system.id_loaded.not_available.app_error",
-        "translation": "此伺服器沒有設定或不支援 ID Loaded Push Notification。"
-    },
-    {
-        "id": "api.slackimport.slack_import.zip.file_too_large",
-        "translation": "匯入 Slack：ZIP 壓縮檔 {{.Filename}} 過大無法處理"
-    },
-    {
-        "id": "api.push_notifications_ack.message.parse.app_error",
-        "translation": "建立推播通知確認訊息時發生錯誤"
-    },
-    {
-        "id": "api.push_notifications_ack.forward.app_error",
-        "translation": "傳送訊息至推播服務時發生錯誤"
-    },
-    {
-        "id": "api.push_notifications.message.parse.app_error",
-        "translation": "建立推播通知訊息時發生錯誤"
-    },
-    {
-        "id": "api.push_notification.id_loaded.fetch.app_error",
-        "translation": "擷取 ID Loaded Push Notification 時發生錯誤"
-    },
-    {
-        "id": "api.push_notification.id_loaded.default_message",
-        "translation": "收到新訊息。"
-    },
-    {
-        "id": "api.push_notification.disabled.app_error",
-        "translation": "此伺服器停用推播通知。"
-    },
-    {
-        "id": "api.post.check_for_out_of_channel_groups_mentions.message.one",
-        "translation": "由於 @{{.Usernames}} 不在此頻道，沒有被此提及提醒。由於他們不是連結群組的成員，無法將其加入此頻道。如要將他們加入此頻道，必須將他們加入連結群組。"
-    },
-    {
-        "id": "api.post.check_for_out_of_channel_groups_mentions.message.multiple",
-        "translation": "由於 @{{.Usernames}} 與 @{{.LastUsername}} 不在此頻道，沒有被此提及提醒。由於他們不是連結群組的成員，無法將其加入此頻道。如要將使用者加入此頻道，必須將他們加入連結群組。"
-    },
-    {
-        "id": "api.post.check_for_out_of_channel_group_users.message.none",
-        "translation": "@{{.GroupName}} 在此團隊沒有成員"
-    },
-    {
-        "id": "api.plugin.verify_plugin.app_error",
-        "translation": "無法驗證模組簽章。"
-    },
-    {
-        "id": "api.plugin.install.download_failed.app_error",
-        "translation": "下載模組時錯誤。"
-    },
-    {
-        "id": "api.plugin.add_public_key.open.app_error",
-        "translation": "開啟公鑰檔案時發生錯誤"
-    },
-    {
-        "id": "api.license.remove_expired_license.failed.error",
-        "translation": "發送停用帳號郵件時失敗"
-    },
-    {
-        "id": "api.ldap_groups.existing_user_name_error",
-        "translation": "群組名稱已被用於使用者名稱"
-    },
-    {
-        "id": "api.ldap_groups.existing_reserved_name_error",
-        "translation": "群組名稱已被用於保留名稱"
-    },
-    {
-        "id": "api.ldap_groups.existing_group_name_error",
-        "translation": "群組已存在"
-    },
-    {
-        "id": "api.image.get.app_error",
-        "translation": "無法解析要求圖片的 URL。"
-    },
-    {
-        "id": "api.file.upload_file.rejected_by_plugin.app_error",
-        "translation": "無法上傳檔案 {{.Filename}}。被模組拒絕：{{.Reason}}"
-    },
-    {
-        "id": "api.context.server_busy.app_error",
-        "translation": "伺服器忙碌中，非必要服務將暫時無法使用"
-    },
-    {
-        "id": "api.context.local_origin_required.app_error",
-        "translation": "此端點需要要求來源為本地。"
-    },
-    {
-        "id": "api.config.update_config.restricted_merge.app_error",
-        "translation": "合併設定時失敗。"
-    },
-    {
-        "id": "api.command_remove.group_constrained_user_denied",
-        "translation": "由於使用者為此頻道連結的群組成員，無法將使用者移出。如要將他們從此頻道中移出，必須將使用者從連結群組中移除。"
-    },
-    {
-        "id": "api.command_invite.user_not_in_team.app_error",
-        "translation": "@{{.Username}}不是此頻道的成員。"
-    },
-    {
-        "id": "api.command_invite.group_constrained_user_denied",
-        "translation": "此頻道為群組管理。該使用者不屬於同步此頻道的群組。"
-    },
-    {
-        "id": "api.command.execute_command.format.app_error",
-        "translation": "命令觸發關鍵字缺少起始的斜線字元"
-    },
-    {
-        "id": "api.channel.update_team_member_roles.changing_guest_role.app_error",
-        "translation": "無效的團隊成員更動：訪客角色不能被手動增減"
-    },
-    {
-        "id": "api.channel.update_channel_privacy.default_channel_error",
-        "translation": "不能將預設頻道設為私人。"
-    },
-    {
-        "id": "api.channel.update_channel_member_roles.guest_and_user.app_error",
-        "translation": "無效的頻道成員更動：使用者角色必須在使用者與訪客間取一。"
-    },
-    {
-        "id": "api.channel.update_channel_member_roles.changing_guest_role.app_error",
-        "translation": "無效的頻道成員更動：訪客角色不能被手動增減"
-    },
-    {
-        "id": "api.channel.update_channel.typechange.app_error",
-        "translation": "無法更新頻道類型"
-    },
-    {
-        "id": "api.channel.restore_channel.unarchived",
-        "translation": "{{.Username}} 將頻道解除封存。"
-    },
-    {
-        "id": "api.channel.restore_channel.restored.app_error",
-        "translation": "無法解除頻道封存。該頻道未被封存。"
-    },
-    {
-        "id": "api.channel.remove_user_from_channel.app_error",
-        "translation": "無法從此類型頻道移除使用者"
-    },
-    {
-        "id": "api.channel.remove_members.denied",
-        "translation": "由於群組限制，下列使用者從頻道中移除：{{ .UserIDs }}"
-    },
-    {
-        "id": "api.channel.remove_member.group_constrained.app_error",
-        "translation": "無法從群組限制頻道中移除使用者。"
-    },
-    {
-        "id": "api.channel.patch_channel_moderations.license.error",
-        "translation": "現有授權不支援頻道管理。"
-    },
-    {
-        "id": "api.channel.guest_join_channel.post_and_forget",
-        "translation": "%v 已作為訪客加入頻道。"
-    },
-    {
-        "id": "api.channel.get_channel_moderations.license.error",
-        "translation": "現有授權不支援頻道管理。"
-    },
-    {
-        "id": "api.channel.channel_member_counts_by_group.license.error",
-        "translation": "授權不支援群組"
-    },
-    {
-        "id": "api.channel.add_members.user_denied",
-        "translation": "由於群組限制，下列使用者無法加入頻道：{{ .UserIDs }}"
-    },
-    {
-        "id": "api.channel.add_members.error",
-        "translation": "增加頻道成員時發生錯誤。"
-    },
-    {
-        "id": "api.channel.add_guest.added",
-        "translation": "%v 已被 %v 作為訪客加入頻道。"
-    },
-    {
-        "id": "api.bot.teams_channels.add_message_mobile",
-        "translation": "請將我加入想要互動的團隊與頻道。請用瀏覽器或是桌面應用程式加入。"
-    },
-    {
-        "id": "api.bot.set_bot_icon_image.too_large.app_error",
-        "translation": "無法上傳個人資訊圖片。檔案太大。"
-    },
-    {
-        "id": "api.bot.set_bot_icon_image.parse.app_error",
-        "translation": "無法解析 multipart 表單"
-    },
-    {
-        "id": "api.bot.set_bot_icon_image.open.app_error",
-        "translation": "無法開啟圖片檔案"
-    },
-    {
-        "id": "api.bot.set_bot_icon_image.no_file.app_error",
-        "translation": "要求的 'image' 欄位沒有檔案"
-    },
-    {
-        "id": "api.bot.set_bot_icon_image.array.app_error",
-        "translation": "要求的 'image' 欄位為空陣列"
-    },
-    {
-        "id": "api.bot.set_bot_icon_image.app_error",
-        "translation": "無法上傳個人頭像"
-    },
-    {
-        "id": "api.bot.get_bot_icon_image.read.app_error",
-        "translation": "無法讀取頭像檔案"
-    },
-    {
-        "id": "api.bot.delete_bot_icon_image.app_error",
-        "translation": "無法刪除個人頭像"
-    },
-    {
-        "id": "api.bot.create_disabled",
-        "translation": "建立機器人已被停用。"
-    },
-    {
-        "id": "api.admin.saml.set_certificate_from_metadata.missing_content_type.app_error",
-        "translation": "缺少內容類型。"
-    },
-    {
-        "id": "api.admin.saml.set_certificate_from_metadata.invalid_content_type.app_error",
-        "translation": "無效的內容類型。"
-    },
-    {
-        "id": "api.admin.saml.set_certificate_from_metadata.invalid_body.app_error",
-        "translation": "無效的簽章文字"
-    },
-    {
-        "id": "api.admin.saml.invalid_xml_missing_ssoservices.app_error",
-        "translation": "XML 中找不到身分識別提供者 SSO 服務節點。"
-    },
-    {
-        "id": "api.admin.saml.invalid_xml_missing_keydescriptor.app_error",
-        "translation": "XML 中找不到身分識別提供者鍵值描述節點。"
-    },
-    {
-        "id": "api.admin.saml.invalid_xml_missing_idpssodescriptors.app_error",
-        "translation": "XML 中找不到身分識別提供者 SSO 描述節點。"
-    },
-    {
-        "id": "api.admin.saml.failure_save_idp_certificate_file.app_error",
-        "translation": "無法儲存憑證檔案"
-    },
-    {
-        "id": "api.admin.saml.failure_parse_idp_certificate.app_error",
-        "translation": "解析來自身分識別提供者的中繼資料時發生錯誤。"
-    },
-    {
-        "id": "api.admin.saml.failure_get_metadata_from_idp.app_error",
-        "translation": "無法從身分識別提供者網址取得中繼資料"
-    },
-    {
-        "id": "api.admin.delete_brand_image.storage.not_found",
-        "translation": "無法刪除品牌圖片，沒有找到檔案。"
-    },
-    {
-        "id": "store.sql_channel.sidebar_categories.open_transaction.app_error",
-        "translation": "開啟資料庫交易時失敗"
-    },
-    {
-        "id": "store.sql_channel.sidebar_categories.commit_transaction.app_error",
-        "translation": "無法提交交易"
-    },
-    {
-        "id": "ent.data_retention.reactions_batch.internal_error",
-        "translation": "永久批次刪除回應時遇到錯誤"
-    },
-    {
-        "id": "app.reaction.save.save.app_error",
-        "translation": "無法儲存互動"
-    },
-    {
-        "id": "app.reaction.get_for_post.app_error",
-        "translation": "無法取得對於文章的互動"
-    },
-    {
-        "id": "app.reaction.delete_all_with_emoji_name.get_reactions.app_error",
-        "translation": "無法取得此繪文字名稱的互動"
-    },
-    {
-        "id": "app.reaction.bulk_get_for_post_ids.app_error",
-        "translation": "無法取得對於文章的互動"
-    },
-    {
-        "id": "app.audit.save.saving.app_error",
-        "translation": "儲存稽核紀錄時遇到錯誤"
-    },
-    {
-        "id": "app.audit.permanent_delete_by_user.app_error",
-        "translation": "刪除稽核紀錄時遇到錯誤"
-    },
-    {
-        "id": "app.audit.get.limit.app_error",
-        "translation": "分頁已達限制"
-    },
-    {
-        "id": "app.audit.get.finding.app_error",
-        "translation": "尋找稽核紀錄時遇到錯誤"
-    },
-    {
-        "id": "app.oauth.remove_access_data.app_error",
-        "translation": "無法移除存取 Token。"
-    },
-    {
-        "id": "app.oauth.permanent_delete_auth_data_by_user.app_error",
-        "translation": "無法移除認證碼。"
-    },
-    {
-        "id": "app.oauth.get_apps.find.app_error",
-        "translation": "尋找 OAuth2 應用程式時發生錯誤。"
-    },
-    {
-        "id": "app.oauth.get_app_by_user.find.app_error",
-        "translation": "找不到任何現存的應用程式。"
-    },
-    {
-        "id": "app.oauth.get_app.finding.app_error",
-        "translation": "尋找應用程式時遇到錯誤。"
-    },
-    {
-        "id": "app.oauth.get_app.find.app_error",
-        "translation": "無法找到要求的應用程式。"
-    },
-    {
-        "id": "app.oauth.get_access_data_by_user_for_app.app_error",
-        "translation": "尋找所有存取 Token 時遇到錯誤。"
-    },
-    {
-        "id": "app.oauth.delete_app.app_error",
-        "translation": "刪除 OAuth2 應用程式時發生錯誤。"
-    },
-    {
-        "id": "app.emoji.get_by_name.no_result",
-        "translation": "找不到繪文字。"
-    },
-    {
-        "id": "app.emoji.get.no_result",
-        "translation": "找不到繪文字。"
-    },
-    {
-        "id": "app.emoji.create.internal_error",
-        "translation": "無法儲存繪文字。"
-    },
-    {
-        "id": "app.command.updatecommand.internal_error",
-        "translation": "無法更新命令。"
-    },
-    {
-        "id": "app.command.tryexecutecustomcommand.internal_error",
-        "translation": "無法執行自訂命令。"
-    },
-    {
-        "id": "app.command.regencommandtoken.internal_error",
-        "translation": "無法重新產生命令 Token。"
-    },
-    {
-        "id": "app.command.movecommand.internal_error",
-        "translation": "無法移動命令。"
-    },
-    {
-        "id": "app.command.listteamcommands.internal_error",
-        "translation": "無法表列團隊命令。"
-    },
-    {
-        "id": "app.command.listautocompletecommands.internal_error",
-        "translation": "無法表列命令的自動完成選項。"
-    },
-    {
-        "id": "app.command.listallcommands.internal_error",
-        "translation": "無法表列命令。"
-    },
-    {
-        "id": "app.command.getcommand.internal_error",
-        "translation": "無法取得指令"
-    },
-    {
-        "id": "app.command.deletecommand.internal_error",
-        "translation": "無法刪除命令。"
-    },
-    {
-        "id": "app.command.createcommand.internal_error",
-        "translation": "無法儲存命令。"
-    },
-    {
-        "id": "app.channel.update_channel.internal_error",
-        "translation": "無法更新頻道。"
-    },
-    {
-        "id": "app.channel.restore.app_error",
-        "translation": "無法復原頻道。"
-    },
-    {
-        "id": "app.channel.get_all_channels_count.app_error",
-        "translation": "無法計算所有頻道。"
-    },
-    {
-        "id": "app.channel.create_initial_sidebar_categories.internal_error",
-        "translation": "無法為使用者建立初始側邊欄類別"
-    },
-    {
-        "id": "app.analytics.getanalytics.internal_error",
-        "translation": "無法取得分析結果。"
-    },
-    {
-        "id": "api.user.autocomplete_users.missing_team_id.app_error",
-        "translation": "需要團隊 ID 參數以自動完成頻道列表"
-    },
-    {
-        "id": "api.team.import_team.unknown_import_from.app_error",
-        "translation": "未知的匯入來源"
-    },
-    {
-        "id": "api.push_notifications.session.expired",
-        "translation": "工作階段逾期：請登入以持續接收通知。{{.siteName}}的工作階段被系統管理員設定為每 {{.daysCount}} 天逾期。"
-    },
-    {
-        "id": "api.post.error_get_post_id.pending",
-        "translation": "無法取得保留中的文章。"
-    },
-    {
-        "id": "api.license.request_trial_license.no-site-url.app_error",
-        "translation": "無法要求試用授權。請在 Matterfoss 系統控制台的網頁伺服器區段設定站台 URL。"
-    },
-    {
-        "id": "api.license.request_trial_license.app_error",
-        "translation": "無法取得試用授權，請再嘗試一次或聯絡 support@matterfoss.com。"
-    },
-    {
-        "id": "api.license.request-trial.bad-request.terms-not-accepted",
-        "translation": "要求授權前必須接受 Matterfoss Software Evaluation Agreement 跟隱私權政策。"
-    },
-    {
-        "id": "api.license.request-trial.bad-request",
-        "translation": "要求的使用者數量不正確。"
-    },
-    {
-        "id": "api.invalid_channel",
-        "translation": "要求中列出的頻道不屬於使用者"
-    },
-    {
-        "id": "api.file.upload_file.incorrect_channelId.app_error",
-        "translation": "無法上傳檔案。頻道 ID 不正確：{{.channelId}}"
-    },
-    {
-        "id": "api.emoji.create.internal_error",
-        "translation": "伺服器錯誤：建立繪文字時遇到伺服器內部錯誤。"
-    },
-    {
-        "id": "api.config.update_config.clear_siteurl.app_error",
-        "translation": "無法清除站台 URL。"
-    },
-    {
-        "id": "api.channel.move_channel.type.invalid",
-        "translation": "無法移動直接傳訊或群組頻道"
-    },
-    {
-        "id": "store.sql_post.get_oldest_entity_creation_time.app_error",
-        "translation": "無法取得最舊實體的建立時間。"
-    },
-    {
-        "id": "store.sql_group.more_than_one_row_changed",
-        "translation": "多於一筆資料列被改變。"
-    },
-    {
-        "id": "store.sql_command.update.missing.app_error",
-        "translation": "指令不存在。"
-    },
-    {
-        "id": "store.sql_command.get.missing.app_error",
-        "translation": "指令不存在。"
-    },
-    {
-        "id": "store.sql_channel.sidebar_categories.delete_invalid.app_error",
-        "translation": "無法刪除非自訂類別。"
-    },
-    {
-        "id": "store.sql_channel.sidebar_categories.app_error",
-        "translation": "插入資料至資料庫失敗。"
-    },
-    {
-        "id": "store.sql_channel.get_private_channels.get.app_error",
-        "translation": "無法取得私人頻道。"
-    },
-    {
-        "id": "model.config.is_valid.saml_spidentifier_attribute.app_error",
-        "translation": "需要服務提供者識別碼"
-    },
-    {
-        "id": "ent.ldap_id_migrate.app_error",
-        "translation": "無法遷移。"
-    },
-    {
-        "id": "ent.get_users_in_channel_during",
-        "translation": "無法取得此頻道特定時間範圍內的使用者。"
-    },
-    {
-        "id": "ent.elasticsearch.delete_user_posts.error",
-        "translation": "刪除使用者訊息失敗"
-    },
-    {
-        "id": "ent.elasticsearch.delete_channel_posts.error",
-        "translation": "刪除頻道訊息失敗"
-    },
-    {
-        "id": "ent.data_retention.channel_member_history_batch.internal_error",
-        "translation": "清除紀錄失敗。"
-    },
-    {
-        "id": "ent.cluster.timeout.error",
-        "translation": "等待叢集回應逾時"
-    },
-    {
-        "id": "ent.cluster.json_encode.error",
-        "translation": "封裝 JSON 要求時發生錯誤"
-    },
-    {
-        "id": "bleveengine.delete_user_posts.error",
-        "translation": "刪除使用者訊息失敗"
-    },
-    {
-        "id": "bleveengine.delete_channel_posts.error",
-        "translation": "刪除頻道訊息失敗"
-    },
-    {
-        "id": "app.user.permanentdeleteuser.internal_error",
-        "translation": "無法刪除使用者。"
-    },
-    {
-        "id": "app.team.permanentdeleteteam.internal_error",
-        "translation": "無法刪除團隊。"
-    },
-    {
-        "id": "app.session.update_device_id.app_error",
-        "translation": "無法更新裝置 ID。"
-    },
-    {
-        "id": "app.session.save.existing.app_error",
-        "translation": "無法更新現有工作階段。"
-    },
-    {
-        "id": "app.session.save.app_error",
-        "translation": "無法儲存工作階段。"
-    },
-    {
-        "id": "app.session.remove_all_sessions_for_team.app_error",
-        "translation": "無法移除所有工作階段。"
-    },
-    {
-        "id": "app.session.remove.app_error",
-        "translation": "無法移除工作階段。"
-    },
-    {
-        "id": "app.session.permanent_delete_sessions_by_user.app_error",
-        "translation": "無法為使用者移除全部工作階段。"
-    },
-    {
-        "id": "app.session.get_sessions.app_error",
-        "translation": "尋找使用者工作階段時發生錯誤。"
-    },
-    {
-        "id": "app.session.get.app_error",
-        "translation": "尋找工作階段時發生錯誤。"
-    },
-    {
-        "id": "app.session.analytics_session_count.app_error",
-        "translation": "無法計數工作階段。"
-    },
-    {
-        "id": "app.scheme.delete.app_error",
-        "translation": "無法刪除此結構描述。"
-    },
-    {
-        "id": "app.recover.save.app_error",
-        "translation": "無法儲存 Token。"
-    },
-    {
-        "id": "app.recover.delete.app_error",
-        "translation": "無法刪除 Token。"
-    },
-    {
-        "id": "app.oauth.update_app.updating.app_error",
-        "translation": "更新應用程式時遇到錯誤。"
-    },
-    {
-        "id": "app.oauth.update_app.find.app_error",
-        "translation": "無法找到現存應用程式以更新。"
-    },
-    {
-        "id": "app.oauth.save_app.save.app_error",
-        "translation": "無法儲存應用程式。"
-    },
-    {
-        "id": "app.oauth.save_app.existing.app_error",
-        "translation": "必須為現有的應用程式呼叫更新。"
-    },
-    {
-        "id": "app.command_webhook.try_use.invalid",
-        "translation": "無效的 Webhook"
-    },
-    {
-        "id": "app.command_webhook.try_use.internal_error",
-        "translation": "無法使用 Webhook"
-    },
-    {
-        "id": "app.command_webhook.handle_command_webhook.parse",
-        "translation": "無法解析流入的資料"
-    },
-    {
-        "id": "app.command_webhook.get.missing",
-        "translation": "無法取得 Webhook"
-    },
-    {
-        "id": "app.command_webhook.get.internal_error",
-        "translation": "無法取得 Webhook"
-    },
-    {
-        "id": "app.command_webhook.create_command_webhook.internal_error",
-        "translation": "無法儲存指令 Webhook"
-    },
-    {
-        "id": "app.command_webhook.create_command_webhook.existing",
-        "translation": "無法更新現有的命令 Webhook"
-    },
-    {
-        "id": "app.user_access_token.update_token_enable.app_error",
-        "translation": "無法啟用存取 Token"
-    },
-    {
-        "id": "app.user_access_token.update_token_disable.app_error",
-        "translation": "無法停用存取 Token"
-    },
-    {
-        "id": "app.user_access_token.search.app_error",
-        "translation": "尋找存取 Token 時遇到錯誤"
-    },
-    {
-        "id": "app.user_access_token.save.app_error",
-        "translation": "無法刪除儲存個人存取 Token"
-    },
-    {
-        "id": "app.user_access_token.get_by_user.app_error",
-        "translation": "無法根據使用者取得個人存取 Token"
-    },
-    {
-        "id": "app.user_access_token.get_all.app_error",
-        "translation": "無法取得全部的個人存取 Token"
-    },
-    {
-        "id": "app.user_access_token.delete.app_error",
-        "translation": "無法刪除個人存取 Token"
-    },
-    {
-        "id": "api.email.send_warn_metric_ack.missing_server.app_error",
-        "translation": "須填入 SMTP 伺服器"
-    },
-    {
-        "id": "api.user.delete_team.not_enabled.app_error",
-        "translation": "沒有啟用永久刪除團隊功能。請聯絡系統管理員。"
-    },
-    {
-        "id": "api.preference.update_preferences.update_sidebar.app_error",
-        "translation": "無法更新側邊欄以符合更新的偏好設定"
-    },
-    {
-        "id": "api.preference.delete_preferences.update_sidebar.app_error",
-        "translation": "無法更新側邊欄以符合刪除的偏好設定"
-    },
-    {
-        "id": "api.server.warn_metric.email_us",
-        "translation": "寄送電子郵件給我們"
-    },
-    {
-        "id": "api.server.warn_metric.contacting_us",
-        "translation": "正在聯絡我們"
-    },
-    {
-        "id": "api.server.warn_metric.contact_us",
-        "translation": "聯絡我們"
-    },
-    {
-        "id": "api.server.warn_metric.bot_response.number_of_users.mailto_body",
-        "translation": "Matterfoss 聯絡我們 要求。我的團隊現有 {{.Limit}} 使用者，正在考慮企業版。\n"
-    },
-    {
-        "id": "api.server.warn_metric.bot_response.notification_success.message",
-        "translation": "感謝您對 Matterfoss 有興趣，我們會盡快聯絡。"
-    },
-    {
-        "id": "api.server.warn_metric.bot_response.notification_failure.message",
-        "translation": "無法發送訊息。"
-    },
-    {
-        "id": "api.server.warn_metric.bot_response.notification_failure.body",
-        "translation": "請寄送電子郵件給我們。"
-    },
-    {
-        "id": "api.server.warn_metric.bot_response.mailto_subject",
-        "translation": "Matterfoss 聯絡我們 要求"
-    },
-    {
-        "id": "api.server.warn_metric.bot_response.mailto_site_url_header",
-        "translation": "站台網址：{{.SiteUrl}}"
-    },
-    {
-        "id": "api.server.warn_metric.bot_response.mailto_registered_users_header",
-        "translation": "總活躍使用者：{{.NoRegisteredUsers}}"
-    },
-    {
-        "id": "api.server.warn_metric.bot_response.mailto_footer",
-        "translation": "如果有其他的查詢，請聯絡 support@matterfoss.com"
-    },
-    {
-        "id": "api.server.warn_metric.bot_response.mailto_email_header",
-        "translation": "電子郵件：{{.Email}}"
-    },
-    {
-        "id": "api.server.warn_metric.bot_response.mailto_diagnostic_id_header",
-        "translation": "診斷 ID：{{.DiagnosticId}}"
-    },
-    {
-        "id": "api.server.warn_metric.bot_response.mailto_contact_header",
-        "translation": "聯絡：{{.Contact}}"
-    },
-    {
-        "id": "api.email.send_warn_metric_ack.invalid_warn_metric.app_error",
-        "translation": "找不到警告計量。"
-    },
-    {
-        "id": "api.email.send_warn_metric_ack.failure.app_error",
-        "translation": "寄送管理員通知郵件時失敗"
-    },
-    {
-        "id": "api.templates.warn_metric_ack.subject",
-        "translation": "Matterfoss 聯絡我們 要求"
-    },
-    {
-        "id": "api.templates.warn_metric_ack.footer",
-        "translation": "如果有其他的查詢，請聯絡 support@matterfoss.com"
-    },
-    {
-        "id": "ent.message_export.run_export.app_error",
-        "translation": "無法選擇匯出訊息資料"
-    },
-    {
-        "id": "app.compliance.save.saving.app_error",
-        "translation": "儲存規範報告時遇到錯誤"
-    },
-    {
-        "id": "app.compliance.get.finding.app_error",
-        "translation": "取得規範報告時遇到錯誤"
-    },
-    {
-        "id": "ent.compliance.actiance.attachment.copy.appError",
-        "translation": "無法複製附加檔案至 zip 檔案中。"
-    },
-    {
-        "id": "ent.data_retention.flags_batch.internal_error",
-        "translation": "永久批次清除標記時遇到錯誤"
-    },
-    {
-        "id": "app.preference.save.updating.app_error",
-        "translation": "更新偏好設定時遇到錯誤"
-    },
-    {
-        "id": "app.preference.permanent_delete_by_user.app_error",
-        "translation": "刪除偏好設定時遇到錯誤"
-    },
-    {
-        "id": "app.preference.get_category.app_error",
-        "translation": "尋找偏好設定時遇到錯誤"
-    },
-    {
-        "id": "app.preference.get_all.app_error",
-        "translation": "尋找偏好設定時遇到錯誤"
-    },
-    {
-        "id": "app.preference.get.app_error",
-        "translation": "尋找偏好設定時遇到錯誤"
-    },
-    {
-        "id": "app.preference.delete.app_error",
-        "translation": "刪除偏好設定時遇到錯誤"
-    },
-    {
-        "id": "app.system.warn_metric.notification.invalid_metric.app_error",
-        "translation": "找不到警告計量。"
-    },
-    {
-        "id": "api.templates.warn_metric_ack.number_of_active_users.body",
-        "translation": "Matterfoss 聯絡我們 要求。我的團隊現有 {{.Limit}} 使用者，正在考慮企業版。\n"
-    },
-    {
-        "id": "api.templates.warn_metric_ack.body.site_url_header",
-        "translation": "站台網址："
-    },
-    {
-        "id": "api.templates.warn_metric_ack.body.registered_users_header",
-        "translation": "總活躍使用者"
-    },
-    {
-        "id": "api.templates.warn_metric_ack.body.contact_email_header",
-        "translation": "電子郵件地址："
-    },
-    {
-        "id": "api.server.warn_metric.number_of_active_users_500.notification_title",
-        "translation": "升級至企業版"
-    },
-    {
-        "id": "api.server.warn_metric.number_of_active_users_500.notification_body",
-        "translation": "Matterfoss 強烈建議將使用者數量超過 {limit} 的佈署升級至企業版，企業版提供使用者管理、伺服器叢集、效能監控等功能。"
-    },
-    {
-        "id": "api.user.delete_user.not_enabled.app_error",
-        "translation": "沒有啟用永久刪除團隊功能。請聯絡系統管理員。"
-    },
-    {
-        "id": "ent.compliance.actiance.xml.write.appError",
-        "translation": "寫入 actiance XML 檔案時發生錯誤"
-    },
-    {
-        "id": "ent.compliance.actiance.xml.creation.appError",
-        "translation": "建立 actiance XML 檔案時發生錯誤"
-    },
-    {
-        "id": "ent.compliance.actiance.warning.write.appError",
-        "translation": "寫入 actiance 警告文字檔案時發生錯誤"
-    },
-    {
-        "id": "ent.compliance.actiance.warning.creation.appError",
-        "translation": "建立 actiance 警告文字檔案時發生錯誤"
-    },
-    {
-        "id": "ent.compliance.actiance.file.creation.appError",
-        "translation": "建立 actiance XML 檔案時發生錯誤"
-    },
-    {
-        "id": "app.webhooks.update_outgoing.app_error",
-        "translation": "無法更新 webhook。"
-    },
-    {
-        "id": "app.webhooks.update_incoming.app_error",
-        "translation": "無法更新 IncomingWebhook。"
-    },
-    {
-        "id": "app.webhooks.save_outgoing.override.app_error",
-        "translation": "無法覆蓋已存在的 OutgoingWebhook。"
-    },
-    {
-        "id": "app.webhooks.save_outgoing.app_error",
-        "translation": "無法儲存 OutgoingWebhook。"
-    },
-    {
-        "id": "app.webhooks.save_incoming.existing.app_error",
-        "translation": "您不能覆蓋已存在的 IncomingWebhook。"
-    },
-    {
-        "id": "app.webhooks.save_incoming.app_error",
-        "translation": "無法儲存 IncomingWebhook。"
-    },
-    {
-        "id": "app.webhooks.permanent_delete_outgoing_by_user.app_error",
-        "translation": "無法刪除 Webhook。"
-    },
-    {
-        "id": "app.webhooks.permanent_delete_outgoing_by_channel.app_error",
-        "translation": "無法刪除 Webhook。"
-    },
-    {
-        "id": "app.webhooks.permanent_delete_incoming_by_user.app_error",
-        "translation": "無法刪除 Webhook。"
-    },
-    {
-        "id": "app.webhooks.permanent_delete_incoming_by_channel.app_error",
-        "translation": "無法刪除 Webhook。"
-    },
-    {
-        "id": "app.webhooks.get_outgoing_by_team.app_error",
-        "translation": "無法取得 Webhook。"
-    },
-    {
-        "id": "app.webhooks.get_outgoing_by_channel.app_error",
-        "translation": "無法取得 Webhook。"
-    },
-    {
-        "id": "app.webhooks.get_outgoing.app_error",
-        "translation": "無法取得 Webhook。"
-    },
-    {
-        "id": "app.webhooks.get_incoming_by_user.app_error",
-        "translation": "無法取得 Webhook。"
-    },
-    {
-        "id": "app.webhooks.get_incoming_by_channel.app_error",
-        "translation": "無法取得 Webhook。"
-    },
-    {
-        "id": "app.webhooks.get_incoming.app_error",
-        "translation": "無法取得 Webhook。"
-    },
-    {
-        "id": "app.webhooks.delete_outgoing.app_error",
-        "translation": "無法刪除 Webhook。"
-    },
-    {
-        "id": "app.webhooks.delete_incoming.app_error",
-        "translation": "無法刪除 Webhook。"
-    },
-    {
-        "id": "app.webhooks.analytics_outgoing_count.app_error",
-        "translation": "無法計算外寄 Webhook 數量"
-    },
-    {
-        "id": "app.webhooks.analytics_incoming_count.app_error",
-        "translation": "無法計算內送 Webhook 數量"
-    },
-    {
-        "id": "app.system.warn_metric.store.app_error",
-        "translation": "儲存 {{.WarnMetricName}} 的值失敗"
-    },
-    {
-        "id": "app.system.warn_metric.notification.empty_admin_list.app_error",
-        "translation": "管理員清單空白。"
-    },
-    {
-        "id": "app.job.download_export_results_not_enabled",
-        "translation": "config.json 當中的 DownloadExportResults 設定為 false。請設為 true 才能下載此工作的結果。"
-    },
-    {
-        "id": "api.job.unable_to_download_job",
-        "translation": "無法下載此工作"
-    },
-    {
-        "id": "app.system.warn_metric.bot_displayname",
-        "translation": "Matterfoss Advisor"
-    },
-    {
-        "id": "app.system.warn_metric.bot_description",
-        "translation": "[了解 Matterfoss Advisor 的更多資訊](https://about.matterfoss.com/default-channel-handle-documentation)"
-    },
-    {
-        "id": "api.templates.warn_metric_ack.body.contact_name_header",
-        "translation": "聯絡： "
-    },
-    {
-        "id": "api.server.warn_metric.number_of_active_users_400.notification_title",
-        "translation": "整合 SAML 2.0"
-    },
-    {
-        "id": "api.server.warn_metric.number_of_active_users_200.notification_title",
-        "translation": "整合 AD/LDAP"
-=======
   {
     "id": "April",
     "translation": "四月"
@@ -8096,7 +85,7 @@
   },
   {
     "id": "api.admin.test_email.body",
-    "translation": "看起來您的 Mattermost 電子郵件設定正確！"
+    "translation": "看起來您的 Matterfoss 電子郵件設定正確！"
   },
   {
     "id": "api.admin.test_email.missing_server",
@@ -8108,7 +97,7 @@
   },
   {
     "id": "api.admin.test_email.subject",
-    "translation": "Mattermost - 測試電子郵件設定"
+    "translation": "Matterfoss - 測試電子郵件設定"
   },
   {
     "id": "api.admin.test_s3.missing_s3_bucket",
@@ -8364,7 +353,7 @@
   },
   {
     "id": "api.command.invite_people.desc",
-    "translation": "送個邀請函給您的 Mattermost 團隊"
+    "translation": "送個邀請函給您的 Matterfoss 團隊"
   },
   {
     "id": "api.command.invite_people.email_invitations_off",
@@ -8618,7 +607,6 @@
     "id": "api.command_groupmsg.invalid_user.app_error",
     "translation": {
       "other": "找不到使用者：{{.Users}}找不到使用者：{{.Users}}"
->>>>>>> 5c18142f
     }
   },
   {
@@ -8639,7 +627,7 @@
   },
   {
     "id": "api.command_help.desc",
-    "translation": "開啟 Mattermost 說明頁面"
+    "translation": "開啟 Matterfoss 說明頁面"
   },
   {
     "id": "api.command_help.name",
@@ -8651,7 +639,7 @@
   },
   {
     "id": "api.command_invite.channel.error",
-    "translation": "找不到頻道 {{.Channel}}. 請用[頻道識別](https://about.mattermost.com/default-channel-handle-documentation)以分辨頻道。"
+    "translation": "找不到頻道 {{.Channel}}. 請用[頻道識別](https://about.Matterfoss.com/default-channel-handle-documentation)以分辨頻道。"
   },
   {
     "id": "api.command_invite.desc",
@@ -8743,7 +731,7 @@
   },
   {
     "id": "api.command_logout.desc",
-    "translation": "登出 Mattermost"
+    "translation": "登出 Matterfoss"
   },
   {
     "id": "api.command_logout.name",
@@ -8795,7 +783,7 @@
   },
   {
     "id": "api.command_mute.error",
-    "translation": "找不到頻道 {{.Channel}}. 請用[頻道識別](https://about.mattermost.com/default-channel-handle-documentation)以分辨頻道。"
+    "translation": "找不到頻道 {{.Channel}}. 請用[頻道識別](https://about.Matterfoss.com/default-channel-handle-documentation)以分辨頻道。"
   },
   {
     "id": "api.command_mute.hint",
@@ -8807,7 +795,7 @@
   },
   {
     "id": "api.command_mute.no_channel.error",
-    "translation": "找不到特定的頻道。 請用[頻道識別](https://about.mattermost.com/default-channel-handle-documentation)以分辨頻道。"
+    "translation": "找不到特定的頻道。 請用[頻道識別](https://about.Matterfoss.com/default-channel-handle-documentation)以分辨頻道。"
   },
   {
     "id": "api.command_mute.not_member.error",
@@ -9553,7 +1541,7 @@
   },
   {
     "id": "api.slackimport.slack_add_channels.merge",
-    "translation": "Slack 頻道 {{.DisplayName}} 以存在於現行 Mattermost 中。已合併兩邊頻道。\r\n"
+    "translation": "Slack 頻道 {{.DisplayName}} 以存在於現行 Matterfoss 中。已合併兩邊頻道。\r\n"
   },
   {
     "id": "api.slackimport.slack_add_users.created",
@@ -9565,11 +1553,11 @@
   },
   {
     "id": "api.slackimport.slack_add_users.merge_existing",
-    "translation": "由於有相同的電子郵件 {{.Email}} 與使用者名稱 {{.Username}}，Slack 帳號與現有 Mattermost 帳號已合併。\r\n"
+    "translation": "由於有相同的電子郵件 {{.Email}} 與使用者名稱 {{.Username}}，Slack 帳號與現有 Matterfoss 帳號已合併。\r\n"
   },
   {
     "id": "api.slackimport.slack_add_users.merge_existing_failed",
-    "translation": "由於有相同的電子郵件 {{.Email}} 與使用者名稱 {{.Username}}，Slack 帳號與現有 Mattermost 帳號已合併，但無法新增使用者至對應團隊。\r\n"
+    "translation": "由於有相同的電子郵件 {{.Email}} 與使用者名稱 {{.Username}}，Slack 帳號與現有 Matterfoss 帳號已合併，但無法新增使用者至對應團隊。\r\n"
   },
   {
     "id": "api.slackimport.slack_add_users.missing_email_address",
@@ -9581,7 +1569,7 @@
   },
   {
     "id": "api.slackimport.slack_import.log",
-    "translation": "Mattermost Slack 匯入記錄\r\n"
+    "translation": "Matterfoss Slack 匯入記錄\r\n"
   },
   {
     "id": "api.slackimport.slack_import.note1",
@@ -11293,7 +3281,7 @@
   },
   {
     "id": "ent.ldap.do_login.user_filtered.app_error",
-    "translation": "您的 AD/LDAP 帳號沒有使用此 Mattermost 伺服器的權限。請向系統管理員詢問確認 AD/LDAP 使用者過濾條件。"
+    "translation": "您的 AD/LDAP 帳號沒有使用此 Matterfoss 伺服器的權限。請向系統管理員詢問確認 AD/LDAP 使用者過濾條件。"
   },
   {
     "id": "ent.ldap.do_login.user_not_registered.app_error",
@@ -11313,7 +3301,7 @@
   },
   {
     "id": "ent.ldap.syncronize.search_failure.app_error",
-    "translation": "無法用 AD/LDAP 搜尋使用者。請測試 Mattermost 是否能連線至 AD/LDAP 伺服器並重新嘗試。"
+    "translation": "無法用 AD/LDAP 搜尋使用者。請測試 Matterfoss 是否能連線至 AD/LDAP 伺服器並重新嘗試。"
   },
   {
     "id": "ent.ldap.validate_filter.app_error",
@@ -11409,7 +3397,7 @@
   },
   {
     "id": "ent.migration.migratetosaml.username_already_used_by_other_user",
-    "translation": "使用者名稱已被其他 Mattermost 使用者使用。 "
+    "translation": "使用者名稱已被其他 Matterfoss 使用者使用。 "
   },
   {
     "id": "ent.saml.attribute.app_error",
@@ -11508,8 +3496,8 @@
     "translation": "無法取得頻道"
   },
   {
-    "id": "mattermost.bulletin.subject",
-    "translation": "Mattermost 安全性公告"
+    "id": "Matterfoss.bulletin.subject",
+    "translation": "Matterfoss 安全性公告"
   },
   {
     "id": "mfa.activate.bad_token.app_error",
@@ -12681,7 +4669,7 @@
   },
   {
     "id": "oauth.gitlab.tos.error",
-    "translation": "GitLab 的服務使用條款有更新。請前往 gitlab.com 接受新條款後重新嘗試登入 Mattermost。"
+    "translation": "GitLab 的服務使用條款有更新。請前往 gitlab.com 接受新條款後重新嘗試登入 Matterfoss。"
   },
   {
     "id": "plugin.api.update_user_status.bad_status",
@@ -12857,11 +4845,11 @@
   },
   {
     "id": "web.error.unsupported_browser.no_longer_support_version",
-    "translation": "Mattermost 不再支援瀏覽器的這個版本"
+    "translation": "Matterfoss 不再支援瀏覽器的這個版本"
   },
   {
     "id": "web.error.unsupported_browser.no_longer_support",
-    "translation": "Mattermost 不再支援此瀏覽器"
+    "translation": "Matterfoss 不再支援此瀏覽器"
   },
   {
     "id": "web.error.unsupported_browser.min_os_version.windows",
@@ -12905,7 +4893,7 @@
   },
   {
     "id": "web.error.unsupported_browser.download_app_or_upgrade_browser",
-    "translation": "下載 Mattermost 應用程式或只用支援的瀏覽器以獲得更好的體驗。"
+    "translation": "下載 Matterfoss 應用程式或只用支援的瀏覽器以獲得更好的體驗。"
   },
   {
     "id": "web.error.unsupported_browser.download",
@@ -13097,7 +5085,7 @@
   },
   {
     "id": "ent.ldap.syncronize.search_failure_size_exceeded.app_error",
-    "translation": "超過大小限制。請檢查[最大分頁大小](https://docs.mattermost.com/deployment/sso-ldap.html#i-see-the-log-error-ldap-result-code-4-size-limit-exceeded)。"
+    "translation": "超過大小限制。請檢查[最大分頁大小](https://docs.Matterfoss.com/deployment/sso-ldap.html#i-see-the-log-error-ldap-result-code-4-size-limit-exceeded)。"
   },
   {
     "id": "ent.ldap.syncronize.delete_group_constained_memberships",
@@ -13589,7 +5577,7 @@
   },
   {
     "id": "app.bot.get_disable_bot_sysadmin_message",
-    "translation": "{{if .disableBotsSetting}}{{if .printAllBots}}{{.UserName}} 已被停用。下列由他們管理的機器人帳號已被停用。{{.BotNames}}{{else}}{{.UserName}} 已被停用。他們管理的 {{.NumBots}} 個機器人帳號已被停用，包括：{{.BotNames}}{{end}}可以在 **外部整合 > 機器人帳號** 對個別啟用以獲得所有權，並為其建立新的 Token。詳情請參閱 [文件](https://docs.mattermost.com/developer/bot-accounts.html#what-happens-when-a-user-who-owns-bot-accounts-is-disabled)。{{else}}{{if .printAllBots}}{{.UserName}} 已被停用。下列由他們管理的機器人帳號還在運作：{{.BotNames}}{{else}}{{.UserName}} 已被停用。他們管理的 {{.NumBots}} 個機器人帳號還在運作，包括：{{.BotNames}}{{end}}在此強烈建議前往 **外部整合 > 機器人帳號** 重新啟用各個機器人以獲得所有權，並為其建立新的 Token。詳情請參閱 [文件](https://docs.mattermost.com/developer/bot-accounts.html#what-happens-when-a-user-who-owns-bot-accounts-is-disabled)。如果想要在停用使用者帳號同時自動停用機器人帳號，請前往 **系統主控台 > 外部整合 > 機器人帳號** 啟用 \"停用使用者時停用機器人帳號\"。{{end}}"
+    "translation": "{{if .disableBotsSetting}}{{if .printAllBots}}{{.UserName}} 已被停用。下列由他們管理的機器人帳號已被停用。{{.BotNames}}{{else}}{{.UserName}} 已被停用。他們管理的 {{.NumBots}} 個機器人帳號已被停用，包括：{{.BotNames}}{{end}}可以在 **外部整合 > 機器人帳號** 對個別啟用以獲得所有權，並為其建立新的 Token。詳情請參閱 [文件](https://docs.Matterfoss.com/developer/bot-accounts.html#what-happens-when-a-user-who-owns-bot-accounts-is-disabled)。{{else}}{{if .printAllBots}}{{.UserName}} 已被停用。下列由他們管理的機器人帳號還在運作：{{.BotNames}}{{else}}{{.UserName}} 已被停用。他們管理的 {{.NumBots}} 個機器人帳號還在運作，包括：{{.BotNames}}{{end}}在此強烈建議前往 **外部整合 > 機器人帳號** 重新啟用各個機器人以獲得所有權，並為其建立新的 Token。詳情請參閱 [文件](https://docs.Matterfoss.com/developer/bot-accounts.html#what-happens-when-a-user-who-owns-bot-accounts-is-disabled)。如果想要在停用使用者帳號同時自動停用機器人帳號，請前往 **系統主控台 > 外部整合 > 機器人帳號** 啟用 \"停用使用者時停用機器人帳號\"。{{end}}"
   },
   {
     "id": "app.bot.createbot.internal_error",
@@ -13681,7 +5669,7 @@
   },
   {
     "id": "api.templates.remove_expired_license.subject",
-    "translation": "Mattermost 企業授權已被停用。"
+    "translation": "Matterfoss 企業授權已被停用。"
   },
   {
     "id": "api.templates.remove_expired_license.body.title",
@@ -14161,15 +6149,15 @@
   },
   {
     "id": "api.license.request_trial_license.no-site-url.app_error",
-    "translation": "無法要求試用授權。請在 Mattermost 系統控制台的網頁伺服器區段設定站台 URL。"
+    "translation": "無法要求試用授權。請在 Matterfoss 系統控制台的網頁伺服器區段設定站台 URL。"
   },
   {
     "id": "api.license.request_trial_license.app_error",
-    "translation": "無法取得試用授權，請再嘗試一次或聯絡 support@mattermost.com。"
+    "translation": "無法取得試用授權，請再嘗試一次或聯絡 support@Matterfoss.com。"
   },
   {
     "id": "api.license.request-trial.bad-request.terms-not-accepted",
-    "translation": "要求授權前必須接受 Mattermost Software Evaluation Agreement 跟隱私權政策。"
+    "translation": "要求授權前必須接受 Matterfoss Software Evaluation Agreement 跟隱私權政策。"
   },
   {
     "id": "api.license.request-trial.bad-request",
@@ -14401,7 +6389,7 @@
   },
   {
     "id": "api.server.warn_metric.bot_response.notification_success.message",
-    "translation": "感謝您對 Mattermost 有興趣，我們會盡快聯絡。"
+    "translation": "感謝您對 Matterfoss 有興趣，我們會盡快聯絡。"
   },
   {
     "id": "api.server.warn_metric.bot_response.notification_failure.message",
@@ -14413,7 +6401,7 @@
   },
   {
     "id": "api.server.warn_metric.bot_response.mailto_subject",
-    "translation": "Mattermost 聯絡我們 要求"
+    "translation": "Matterfoss 聯絡我們 要求"
   },
   {
     "id": "api.server.warn_metric.bot_response.mailto_site_url_header",
@@ -14425,7 +6413,7 @@
   },
   {
     "id": "api.server.warn_metric.bot_response.mailto_footer",
-    "translation": "如果有其他的查詢，請聯絡 support@mattermost.com"
+    "translation": "如果有其他的查詢，請聯絡 support@Matterfoss.com"
   },
   {
     "id": "api.server.warn_metric.bot_response.mailto_email_header",
@@ -14449,11 +6437,11 @@
   },
   {
     "id": "api.templates.warn_metric_ack.subject",
-    "translation": "Mattermost 聯絡我們 要求"
+    "translation": "Matterfoss 聯絡我們 要求"
   },
   {
     "id": "api.templates.warn_metric_ack.footer",
-    "translation": "如果有其他的查詢，請聯絡 support@mattermost.com"
+    "translation": "如果有其他的查詢，請聯絡 support@Matterfoss.com"
   },
   {
     "id": "ent.message_export.run_export.app_error",
@@ -14517,7 +6505,7 @@
   },
   {
     "id": "api.server.warn_metric.number_of_active_users_500.notification_body",
-    "translation": "Mattermost 強烈建議將使用者數量超過 {limit} 的佈署升級至企業版，企業版提供使用者管理、伺服器叢集、效能監控等功能。\n\n當點下聯絡我們時，將會把您的訊息分享給 Mattermost 公司，了解更多有關升級。[了解更多](https://mattermost.com/pl/default-admin-advisory)"
+    "translation": "Matterfoss 強烈建議將使用者數量超過 {limit} 的佈署升級至企業版，企業版提供使用者管理、伺服器叢集、效能監控等功能。\n\n當點下聯絡我們時，將會把您的訊息分享給 Matterfoss 公司，了解更多有關升級。[了解更多](https://Matterfoss.com/pl/default-admin-advisory)"
   },
   {
     "id": "api.user.delete_user.not_enabled.app_error",
@@ -14621,11 +6609,11 @@
   },
   {
     "id": "app.system.warn_metric.bot_displayname",
-    "translation": "Mattermost Advisor"
+    "translation": "Matterfoss Advisor"
   },
   {
     "id": "app.system.warn_metric.bot_description",
-    "translation": "[了解 Mattermost Advisor 的更多資訊](https://about.mattermost.com/default-channel-handle-documentation)"
+    "translation": "[了解 Matterfoss Advisor 的更多資訊](https://about.Matterfoss.com/default-channel-handle-documentation)"
   },
   {
     "id": "api.templates.warn_metric_ack.body.contact_name_header",
@@ -15273,15 +7261,15 @@
   },
   {
     "id": "api.upgrade_to_enterprise.invalid-user.app_error",
-    "translation": "無法升級至企業版。Mattermost 系統使用者 {{.MattermostUsername}} 沒有必要執行檔的寫入權限。系統管理員可以在 Mattermost 伺服器上執行下列命令以更新檔案權限：\n\n```\nchown {{.MattermostUsername}} \"{{.Path}}\"\n```\n\n變更檔案權限後，請重新嘗試升級。當完成升級並重新啟動後，記得還原執行檔權限：\n\n```\nchown {{.FileUsername}} \"{{.Path}}\"\n```"
+    "translation": "無法升級至企業版。Matterfoss 系統使用者 {{.MatterfossUsername}} 沒有必要執行檔的寫入權限。系統管理員可以在 Matterfoss 伺服器上執行下列命令以更新檔案權限：\n\n```\nchown {{.MatterfossUsername}} \"{{.Path}}\"\n```\n\n變更檔案權限後，請重新嘗試升級。當完成升級並重新啟動後，記得還原執行檔權限：\n\n```\nchown {{.FileUsername}} \"{{.Path}}\"\n```"
   },
   {
     "id": "api.upgrade_to_enterprise.invalid-user-and-permission.app_error",
-    "translation": "無法升級至企業版。Mattermost 系統使用者 {{.MattermostUsername}} 沒有必要執行檔的寫入權限。系統管理員可以在 Mattermost 伺服器上執行下列命令以更新檔案權限：\n\n```\nchown {{.MattermostUsername}} \"{{.Path}}\"\nchmod +w \"{{.Path}}\"\n```\n\n變更檔案權限後，請重新嘗試升級。當完成升級並重新啟動後，記得還原執行檔權限：\n\n```\nchown {{.FileUsername}} \"{{.Path}}\"\nchmod -w \"{{.Path}}\"\n```"
+    "translation": "無法升級至企業版。Matterfoss 系統使用者 {{.MatterfossUsername}} 沒有必要執行檔的寫入權限。系統管理員可以在 Matterfoss 伺服器上執行下列命令以更新檔案權限：\n\n```\nchown {{.MatterfossUsername}} \"{{.Path}}\"\nchmod +w \"{{.Path}}\"\n```\n\n變更檔案權限後，請重新嘗試升級。當完成升級並重新啟動後，記得還原執行檔權限：\n\n```\nchown {{.FileUsername}} \"{{.Path}}\"\nchmod -w \"{{.Path}}\"\n```"
   },
   {
     "id": "api.upgrade_to_enterprise.invalid-permission.app_error",
-    "translation": "無法升級至企業版。Mattermost 系統使用者 {{.MattermostUsername}} 沒有必要執行檔的寫入權限。系統管理員可以在 Mattermost 伺服器上執行下列命令以更新檔案權限：\n\n```\nchmod +w \"{{.Path}}\"\n```\n\n變更檔案權限後，請重新嘗試升級。當完成升級並重新啟動後，記得還原執行檔權限：\n\n```\nchmod -w \"{{.Path}}\"\n```"
+    "translation": "無法升級至企業版。Matterfoss 系統使用者 {{.MatterfossUsername}} 沒有必要執行檔的寫入權限。系統管理員可以在 Matterfoss 伺服器上執行下列命令以更新檔案權限：\n\n```\nchmod +w \"{{.Path}}\"\n```\n\n變更檔案權限後，請重新嘗試升級。當完成升級並重新啟動後，記得還原執行檔權限：\n\n```\nchmod -w \"{{.Path}}\"\n```"
   },
   {
     "id": "api.upgrade_to_enterprise.generic_error.app_error",
@@ -15289,15 +7277,15 @@
   },
   {
     "id": "api.upgrade_to_enterprise.app_error",
-    "translation": "正在升級至 Mattermost 企業版。"
+    "translation": "正在升級至 Matterfoss 企業版。"
   },
   {
     "id": "api.upgrade_to_enterprise.already-enterprise.app_error",
-    "translation": "無法升級，目前已運行 Mattermost 企業版。"
+    "translation": "無法升級，目前已運行 Matterfoss 企業版。"
   },
   {
     "id": "api.upgrade_to_enterprise.already-done.app_error",
-    "translation": "已升級至 Mattermost 企業版。請重新啟動伺服器以完成升級。"
+    "translation": "已升級至 Matterfoss 企業版。請重新啟動伺服器以完成升級。"
   },
   {
     "id": "api.templates.warn_metric_ack.body.diagnostic_id_header",
@@ -15313,7 +7301,7 @@
   },
   {
     "id": "api.server.warn_metric.number_of_active_users_200.notification_body",
-    "translation": "一共有 200 位使用者在此 Mattermost。隨著使用者數量的增長，準備新帳號將耗費更多的時間。我們建議與您組織的 Active Directory/LDAP 進行整合，如此將讓任何有帳號的人存取 Mattermost。\n\n[了解更多有關與 AD/LDAP 整合](https://docs.mattermost.com/deployment/sso-ldap.html?utm_medium=product&utm_source=mattermost-advisor-bot&utm_content=adldap)\n\n當點下聯絡我們時，將會把您的訊息分享給 Mattermost 公司，了解更多有關升級。[了解更多](https://mattermost.com/pl/default-admin-advisory)"
+    "translation": "一共有 200 位使用者在此 Matterfoss。隨著使用者數量的增長，準備新帳號將耗費更多的時間。我們建議與您組織的 Active Directory/LDAP 進行整合，如此將讓任何有帳號的人存取 Matterfoss。\n\n[了解更多有關與 AD/LDAP 整合](https://docs.Matterfoss.com/deployment/sso-ldap.html?utm_medium=product&utm_source=Matterfoss-advisor-bot&utm_content=adldap)\n\n當點下聯絡我們時，將會把您的訊息分享給 Matterfoss 公司，了解更多有關升級。[了解更多](https://Matterfoss.com/pl/default-admin-advisory)"
   },
   {
     "id": "api.post.search_posts.invalid_body.app_error",
@@ -15417,11 +7405,11 @@
   },
   {
     "id": "api.server.warn_metric.number_of_active_users_500.contact_us.email_body",
-    "translation": "Mattermost 聯絡我們 要求。我的團隊現有 {{.Limit}} 使用者，正在考慮企業版。\n"
+    "translation": "Matterfoss 聯絡我們 要求。我的團隊現有 {{.Limit}} 使用者，正在考慮企業版。\n"
   },
   {
     "id": "api.server.warn_metric.number_of_active_users_200.contact_us.email_body",
-    "translation": "Mattermost 聯絡我們 要求。我的團隊現有 {{.Limit}} 使用者，正在考慮企業版。\n"
+    "translation": "Matterfoss 聯絡我們 要求。我的團隊現有 {{.Limit}} 使用者，正在考慮企業版。\n"
   },
   {
     "id": "api.server.warn_metric.number_of_active_users_100.notification_title",
@@ -15429,11 +7417,11 @@
   },
   {
     "id": "api.server.warn_metric.number_of_active_users_100.notification_body",
-    "translation": "一共有 200 位使用者在此 Mattermost。隨著使用者數量的增長，準備新帳號將耗費更多的時間。我們建議與您組織的 Active Directory/LDAP 進行整合，如此將讓任何有帳號的人存取 Mattermost。\n\n[了解更多有關與 AD/LDAP 整合](https://docs.mattermost.com/deployment/sso-ldap.html?utm_medium=product&utm_source=mattermost-advisor-bot&utm_content=adldap)\n\n當點下聯絡我們時，將會把您的訊息分享給 Mattermost 公司，了解更多有關升級。[了解更多](https://mattermost.com/pl/default-admin-advisory)"
+    "translation": "一共有 200 位使用者在此 Matterfoss。隨著使用者數量的增長，準備新帳號將耗費更多的時間。我們建議與您組織的 Active Directory/LDAP 進行整合，如此將讓任何有帳號的人存取 Matterfoss。\n\n[了解更多有關與 AD/LDAP 整合](https://docs.Matterfoss.com/deployment/sso-ldap.html?utm_medium=product&utm_source=Matterfoss-advisor-bot&utm_content=adldap)\n\n當點下聯絡我們時，將會把您的訊息分享給 Matterfoss 公司，了解更多有關升級。[了解更多](https://Matterfoss.com/pl/default-admin-advisory)"
   },
   {
     "id": "api.server.warn_metric.number_of_active_users_100.contact_us.email_body",
-    "translation": "Mattermost 聯絡我們 要求。我的團隊現有 {{.Limit}} 使用者，正在考慮企業版。\n"
+    "translation": "Matterfoss 聯絡我們 要求。我的團隊現有 {{.Limit}} 使用者，正在考慮企業版。\n"
   },
   {
     "id": "api.server.warn_metric.mfa.notification_title",
