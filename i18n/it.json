--- conflicted
+++ resolved
@@ -1,7972 +1,4 @@
 [
-<<<<<<< HEAD
-    {
-        "id": "April",
-        "translation": "Aprile"
-    },
-    {
-        "id": "August",
-        "translation": "Agosto"
-    },
-    {
-        "id": "December",
-        "translation": "Dicembre"
-    },
-    {
-        "id": "February",
-        "translation": "Febbraio"
-    },
-    {
-        "id": "January",
-        "translation": "Gennaio"
-    },
-    {
-        "id": "July",
-        "translation": "Luglio"
-    },
-    {
-        "id": "June",
-        "translation": "Giugno"
-    },
-    {
-        "id": "March",
-        "translation": "Marzo"
-    },
-    {
-        "id": "May",
-        "translation": "Maggio"
-    },
-    {
-        "id": "November",
-        "translation": "Novembre"
-    },
-    {
-        "id": "October",
-        "translation": "Ottobre"
-    },
-    {
-        "id": "September",
-        "translation": "Settembre"
-    },
-    {
-        "id": "actiance.export.marshalToXml.appError",
-        "translation": "Impossibile convertire l'esportazione in XML."
-    },
-    {
-        "id": "api.admin.add_certificate.array.app_error",
-        "translation": "Nessun file presente nella richiesta alla voce 'certificato'."
-    },
-    {
-        "id": "api.admin.add_certificate.no_file.app_error",
-        "translation": "Nessun file presente nella richiesta alla voce 'certificato'."
-    },
-    {
-        "id": "api.admin.add_certificate.open.app_error",
-        "translation": "Impossibile aprire il file del certificato."
-    },
-    {
-        "id": "api.admin.add_certificate.saving.app_error",
-        "translation": "Impossibile salvare il file del certificato."
-    },
-    {
-        "id": "api.admin.file_read_error",
-        "translation": "Errore nella lettura del file di log."
-    },
-    {
-        "id": "api.admin.get_brand_image.storage.app_error",
-        "translation": "Il sistema di archiviazione delle immagini non è configurato."
-    },
-    {
-        "id": "api.admin.remove_certificate.delete.app_error",
-        "translation": "Si è verificato un errore durante l'eliminazione dell'App OAuth2."
-    },
-    {
-        "id": "api.admin.saml.metadata.app_error",
-        "translation": "Errore durante la costruzione dei Service Provider Metadata."
-    },
-    {
-        "id": "api.admin.saml.not_available.app_error",
-        "translation": "SAML 2.0 non configurato o non supportato su questo server."
-    },
-    {
-        "id": "api.admin.test_email.body",
-        "translation": "La configurazione email di Matterfoss è corretta!"
-    },
-    {
-        "id": "api.admin.test_email.missing_server",
-        "translation": "E' richiesto un server SMTP"
-    },
-    {
-        "id": "api.admin.test_email.reenter_password",
-        "translation": "Il server SMTP, la porta o lo username sono cambiati. Per favore reinserisci la password SMTP per testare la connessione."
-    },
-    {
-        "id": "api.admin.test_email.subject",
-        "translation": "Matterfoss - Test delle impostazioni Email"
-    },
-    {
-        "id": "api.admin.test_s3.missing_s3_bucket",
-        "translation": "Bucket S3 richiesto"
-    },
-    {
-        "id": "api.admin.upload_brand_image.array.app_error",
-        "translation": "Lista vuota per il campo 'image' nella richiesta."
-    },
-    {
-        "id": "api.admin.upload_brand_image.no_file.app_error",
-        "translation": "Nessun file per il campo 'immagine' nella richiesta."
-    },
-    {
-        "id": "api.admin.upload_brand_image.parse.app_error",
-        "translation": "Errore durante l'analisi del multipart-form."
-    },
-    {
-        "id": "api.admin.upload_brand_image.storage.app_error",
-        "translation": "Impossibile caricare l'immagine. Configurare lo spazio di archiviazione delle immagini."
-    },
-    {
-        "id": "api.admin.upload_brand_image.too_large.app_error",
-        "translation": "Impossibile caricare il file. Il file è troppo grande."
-    },
-    {
-        "id": "api.channel.add_member.added",
-        "translation": "%v aggiunto al canale da parte di %v."
-    },
-    {
-        "id": "api.channel.add_user.to.channel.failed.app_error",
-        "translation": "Impossibile aggiungere l'utente al canale."
-    },
-    {
-        "id": "api.channel.add_user.to.channel.failed.deleted.app_error",
-        "translation": "Impossibile aggiungere gli utenti al canale perché sono stati rimossi dal gruppo."
-    },
-    {
-        "id": "api.channel.add_user_to_channel.type.app_error",
-        "translation": "Impossibile aggiungere l'utente a questo tipo di canale."
-    },
-    {
-        "id": "api.channel.change_channel_privacy.private_to_public",
-        "translation": "Questo canale è stato convertito in un Canale Pubblico e ogni membro del gruppo può farne parte."
-    },
-    {
-        "id": "api.channel.change_channel_privacy.public_to_private",
-        "translation": "Questo canale è stato convertito in un Canale Privato."
-    },
-    {
-        "id": "api.channel.convert_channel_to_private.default_channel_error",
-        "translation": "Questo canale predefinito non può essere convertito in un canale privato."
-    },
-    {
-        "id": "api.channel.convert_channel_to_private.private_channel_error",
-        "translation": "Il canale da convertire è già un canale privato."
-    },
-    {
-        "id": "api.channel.create_channel.direct_channel.app_error",
-        "translation": "Bisogna usare il servizio createDirectChannel API per la creazione dei messaggi diretti nel canale."
-    },
-    {
-        "id": "api.channel.create_channel.max_channel_limit.app_error",
-        "translation": "Impossibile creare più di {{.MaxChannelsPerTeam}} canali per il gruppo corrente."
-    },
-    {
-        "id": "api.channel.create_default_channels.off_topic",
-        "translation": "Senza-Argomento"
-    },
-    {
-        "id": "api.channel.create_default_channels.town_square",
-        "translation": "Piazza"
-    },
-    {
-        "id": "api.channel.create_direct_channel.invalid_user.app_error",
-        "translation": "User ID non valido per la creazione di un canale diretto."
-    },
-    {
-        "id": "api.channel.create_group.bad_size.app_error",
-        "translation": "I canali per messaggi di gruppo devono contenere almeno 3 e non più di 8 utenti."
-    },
-    {
-        "id": "api.channel.create_group.bad_user.app_error",
-        "translation": "Uno degli utenti indicati non esiste."
-    },
-    {
-        "id": "api.channel.delete_channel.archived",
-        "translation": "%v ha archiviato il canale."
-    },
-    {
-        "id": "api.channel.delete_channel.cannot.app_error",
-        "translation": "Impossibile eliminare il canale predefinito {{.Channel}}."
-    },
-    {
-        "id": "api.channel.delete_channel.deleted.app_error",
-        "translation": "Il canale è stato archiviato o eliminato."
-    },
-    {
-        "id": "api.channel.delete_channel.type.invalid",
-        "translation": "Impossibile eliminare i canali diretti o di gruppo"
-    },
-    {
-        "id": "api.channel.join_channel.permissions.app_error",
-        "translation": "Non si dispone dei permessi necessari."
-    },
-    {
-        "id": "api.channel.join_channel.post_and_forget",
-        "translation": "%v è entrato nel canale."
-    },
-    {
-        "id": "api.channel.leave.default.app_error",
-        "translation": "Impossibile uscire dal canale predefinito {{.Channel}}."
-    },
-    {
-        "id": "api.channel.leave.direct.app_error",
-        "translation": "Impossibile uscire dal canale di messaggi diretti."
-    },
-    {
-        "id": "api.channel.leave.last_member.app_error",
-        "translation": "Tu sei l'unico membro rimasto, prova a rimuovere il canale privato invece di abbandonarlo."
-    },
-    {
-        "id": "api.channel.leave.left",
-        "translation": "%v ha lasciato il canale."
-    },
-    {
-        "id": "api.channel.patch_update_channel.forbidden.app_error",
-        "translation": "Errore durante l'aggiornamento del canale."
-    },
-    {
-        "id": "api.channel.post_channel_privacy_message.error",
-        "translation": "Impossibile pubblicare il messaggio di aggiornamento privacy sul canale."
-    },
-    {
-        "id": "api.channel.post_update_channel_displayname_message_and_forget.create_post.error",
-        "translation": "Errore nell'invio del messaggio di aggiornamento del nome"
-    },
-    {
-        "id": "api.channel.post_update_channel_displayname_message_and_forget.retrieve_user.error",
-        "translation": "Errore nel caricamento dell'utente durante l'aggiornamento del titolo del canale"
-    },
-    {
-        "id": "api.channel.post_update_channel_displayname_message_and_forget.updated_from",
-        "translation": "%s ha aggiornato il titolo del canale, da: %s a %s"
-    },
-    {
-        "id": "api.channel.post_update_channel_header_message_and_forget.post.error",
-        "translation": "Spedizione fallita: messaggio di aggiornamento dell'intestazione canale"
-    },
-    {
-        "id": "api.channel.post_update_channel_header_message_and_forget.removed",
-        "translation": "%s ha eliminato il titolo del canale (era: %s)"
-    },
-    {
-        "id": "api.channel.post_update_channel_header_message_and_forget.retrieve_user.error",
-        "translation": "Impossibile trovare l'utente durante l'aggiornamento dell'intestazione canale"
-    },
-    {
-        "id": "api.channel.post_update_channel_header_message_and_forget.updated_from",
-        "translation": "%s ha aggiornato il titolo del canale, da: %s a %s"
-    },
-    {
-        "id": "api.channel.post_update_channel_header_message_and_forget.updated_to",
-        "translation": "%s ha aggiornato il titolo del canale a: %s"
-    },
-    {
-        "id": "api.channel.post_user_add_remove_message_and_forget.error",
-        "translation": "Errore nell'invio del messaggio di entrata/uscita"
-    },
-    {
-        "id": "api.channel.remove.default.app_error",
-        "translation": "Impossibile eliminare l'utente dal canale predefinito {{.Channel}}."
-    },
-    {
-        "id": "api.channel.remove_channel_member.type.app_error",
-        "translation": "Impossibile rimuovere l'utente dal canale."
-    },
-    {
-        "id": "api.channel.remove_member.removed",
-        "translation": "%v è stato rimosso dal canale."
-    },
-    {
-        "id": "api.channel.rename_channel.cant_rename_direct_messages.app_error",
-        "translation": "Non puoi rinominare un canale di messaggio diretto."
-    },
-    {
-        "id": "api.channel.rename_channel.cant_rename_group_messages.app_error",
-        "translation": "Non puoi rinominare un canale di messaggio di gruppo."
-    },
-    {
-        "id": "api.channel.update_channel.deleted.app_error",
-        "translation": "Il canale è stato archiviato o eliminato."
-    },
-    {
-        "id": "api.channel.update_channel.tried.app_error",
-        "translation": "Tentativo di esecuzione di un aggiornamento non valido per il canale predefinito {{.Channel}}."
-    },
-    {
-        "id": "api.channel.update_channel_member_roles.scheme_role.app_error",
-        "translation": "Il ruolo fornito è gestito da uno schema è non può essere attribuito direttamente a un membro del canale."
-    },
-    {
-        "id": "api.channel.update_channel_scheme.license.error",
-        "translation": "La licenza non supporta l'aggiornamento dello schema di un canale"
-    },
-    {
-        "id": "api.channel.update_channel_scheme.scheme_scope.error",
-        "translation": "Impossibile impostare lo schema del canale perché lo schema fornito non è uno schema di canale."
-    },
-    {
-        "id": "api.channel.update_team_member_roles.scheme_role.app_error",
-        "translation": "Il ruolo fornito è gestito da uno schema e non può essere attribuito direttamente a un membro del gruppo."
-    },
-    {
-        "id": "api.command.admin_only.app_error",
-        "translation": "Le integrazioni sono limitate ai soli utenti amministratori."
-    },
-    {
-        "id": "api.command.command_post.forbidden.app_error",
-        "translation": "L'utente indicato non è membro del canale specificato."
-    },
-    {
-        "id": "api.command.disabled.app_error",
-        "translation": "I comandi sono stati disabilitati dall'amministratore di sistema."
-    },
-    {
-        "id": "api.command.duplicate_trigger.app_error",
-        "translation": "Questa parola di innnesco è già utilizzata. Scegli un altra parola."
-    },
-    {
-        "id": "api.command.execute_command.create_post_failed.app_error",
-        "translation": "Il comando '{{.Trigger}}' ha fallito pubblicando la risposta. Contattare l'Amministratore di Sistema."
-    },
-    {
-        "id": "api.command.execute_command.failed.app_error",
-        "translation": "Il comando per '{{.Trigger}}' non è stato trovato."
-    },
-    {
-        "id": "api.command.execute_command.failed_empty.app_error",
-        "translation": "Il comando eseguito per '{{.Trigger}}' ha ritornato una risposta vuota."
-    },
-    {
-        "id": "api.command.execute_command.failed_resp.app_error",
-        "translation": "Il comando eseguito per '{{.Trigger}}' ha avuto come risposta {{.Status}}."
-    },
-    {
-        "id": "api.command.execute_command.not_found.app_error",
-        "translation": "Il comando per '{{.Trigger}}' non è stato trovato. Per inviare un messaggio iniziante per \"/\" occorre aggiungere uno spazio all'inizio del messaggio."
-    },
-    {
-        "id": "api.command.execute_command.start.app_error",
-        "translation": "Nessuno innesco di comando trovato."
-    },
-    {
-        "id": "api.command.invite_people.desc",
-        "translation": "Manda un email di invito al tuo gruppo Matterfoss"
-    },
-    {
-        "id": "api.command.invite_people.email_invitations_off",
-        "translation": "Gli inviti per email sono disattivati, nessun invito inviato"
-    },
-    {
-        "id": "api.command.invite_people.email_off",
-        "translation": "Le email non sono state configurate, quindi nessun invito è stato inviato"
-    },
-    {
-        "id": "api.command.invite_people.fail",
-        "translation": "Errore durante l'invio degli inviti via email"
-    },
-    {
-        "id": "api.command.invite_people.hint",
-        "translation": "[nome@dominio.com ...]"
-    },
-    {
-        "id": "api.command.invite_people.invite_off",
-        "translation": "La creazione di utenti è stata disattivata per questo server, nessun invito inviato"
-    },
-    {
-        "id": "api.command.invite_people.name",
-        "translation": "invita_perona"
-    },
-    {
-        "id": "api.command.invite_people.no_email",
-        "translation": "Inserisci uno o più indirizzi email validi"
-    },
-    {
-        "id": "api.command.invite_people.sent",
-        "translation": "Email di invito inviata"
-    },
-    {
-        "id": "api.command.team_mismatch.app_error",
-        "translation": "Impossibile aggiornare i comandi tra gruppi."
-    },
-    {
-        "id": "api.command_away.desc",
-        "translation": "Imposta lo stato in \"Non al computer\""
-    },
-    {
-        "id": "api.command_away.name",
-        "translation": "assente"
-    },
-    {
-        "id": "api.command_away.success",
-        "translation": "Ora sei assente"
-    },
-    {
-        "id": "api.command_channel_header.channel.app_error",
-        "translation": "Errore nel caricamento del canale."
-    },
-    {
-        "id": "api.command_channel_header.desc",
-        "translation": "Modifica l'intestazione del canale"
-    },
-    {
-        "id": "api.command_channel_header.hint",
-        "translation": "[text]"
-    },
-    {
-        "id": "api.command_channel_header.message.app_error",
-        "translation": "Il testo deve essere specificato per il comando /header."
-    },
-    {
-        "id": "api.command_channel_header.name",
-        "translation": "intestazione"
-    },
-    {
-        "id": "api.command_channel_header.permission.app_error",
-        "translation": "Non si dispone dei permessi necessari per modificare l'intestazione del canale."
-    },
-    {
-        "id": "api.command_channel_header.update_channel.app_error",
-        "translation": "Errore nell'aggiornamento del canale."
-    },
-    {
-        "id": "api.command_channel_purpose.channel.app_error",
-        "translation": "Errore nel caricamento del canale."
-    },
-    {
-        "id": "api.command_channel_purpose.desc",
-        "translation": "Modifica lo scopo del canale"
-    },
-    {
-        "id": "api.command_channel_purpose.direct_group.app_error",
-        "translation": "Impossibile impostare lo scopo dei canali per i messaggi diretti. E' possibile utilizzare il comando /header per impostare l'intestazione di questi canali."
-    },
-    {
-        "id": "api.command_channel_purpose.hint",
-        "translation": "[testo]"
-    },
-    {
-        "id": "api.command_channel_purpose.message.app_error",
-        "translation": "E necessarrio fornitre un messaggio al comando /purpose."
-    },
-    {
-        "id": "api.command_channel_purpose.name",
-        "translation": "scopo"
-    },
-    {
-        "id": "api.command_channel_purpose.permission.app_error",
-        "translation": "Non si dispone dei permessi necessari per modificare lo scopo del canale."
-    },
-    {
-        "id": "api.command_channel_purpose.update_channel.app_error",
-        "translation": "Errore nell'aggiornamento del canale."
-    },
-    {
-        "id": "api.command_channel_remove.channel.app_error",
-        "translation": "Errore nel caricamento del canale."
-    },
-    {
-        "id": "api.command_channel_rename.channel.app_error",
-        "translation": "Errore nel caricamento del canale."
-    },
-    {
-        "id": "api.command_channel_rename.desc",
-        "translation": "Rinomina il canale"
-    },
-    {
-        "id": "api.command_channel_rename.direct_group.app_error",
-        "translation": "Impossibile rinominare un canale di messaggi diretti."
-    },
-    {
-        "id": "api.command_channel_rename.hint",
-        "translation": "[testo]"
-    },
-    {
-        "id": "api.command_channel_rename.message.app_error",
-        "translation": "Con il comando /rename è necessario fornire un messaggio."
-    },
-    {
-        "id": "api.command_channel_rename.name",
-        "translation": "rinomina"
-    },
-    {
-        "id": "api.command_channel_rename.permission.app_error",
-        "translation": "Non si dispone dei permessi necessari per rinominare il canale."
-    },
-    {
-        "id": "api.command_channel_rename.too_long.app_error",
-        "translation": "Il nome del canale deve essere lungo al masimo {{.Length}} caratteri."
-    },
-    {
-        "id": "api.command_channel_rename.too_short.app_error",
-        "translation": "Il nome del canale deve essere lungo almeno {{.Length}} caratteri."
-    },
-    {
-        "id": "api.command_channel_rename.update_channel.app_error",
-        "translation": "Errore nell'aggiornamento del canale."
-    },
-    {
-        "id": "api.command_code.desc",
-        "translation": "Visualizza il testo come un blocco di codice"
-    },
-    {
-        "id": "api.command_code.hint",
-        "translation": "[testo]"
-    },
-    {
-        "id": "api.command_code.message.app_error",
-        "translation": "Fornire un messaggio con il comando /code."
-    },
-    {
-        "id": "api.command_code.name",
-        "translation": "codice"
-    },
-    {
-        "id": "api.command_collapse.desc",
-        "translation": "Abilita auto-compressione delle immagini di anteprima"
-    },
-    {
-        "id": "api.command_collapse.name",
-        "translation": "contrai"
-    },
-    {
-        "id": "api.command_collapse.success",
-        "translation": "I collegamenti a immagini ora sono contratti per default"
-    },
-    {
-        "id": "api.command_dnd.desc",
-        "translation": "Non disturbare disattiva le notifiche desktop e mobile."
-    },
-    {
-        "id": "api.command_dnd.disabled",
-        "translation": "Non Disturbare non è attivo."
-    },
-    {
-        "id": "api.command_dnd.error",
-        "translation": "Impossibile recuperare lo stato dell'utente."
-    },
-    {
-        "id": "api.command_dnd.name",
-        "translation": "dnd"
-    },
-    {
-        "id": "api.command_dnd.success",
-        "translation": "Non Disturbare è attivo. Non riceverai notifiche desktop o notifiche mobile fino a quando Non Disturbare non verrà disattivato."
-    },
-    {
-        "id": "api.command_echo.delay.app_error",
-        "translation": "Il tempo di ritardo deve essere inferiore a 10000 secondi."
-    },
-    {
-        "id": "api.command_echo.desc",
-        "translation": "Echo test dal tuo account"
-    },
-    {
-        "id": "api.command_echo.high_volume.app_error",
-        "translation": "Volume eccessivo di richieste echo, impossibile elaborare la richiesta."
-    },
-    {
-        "id": "api.command_echo.hint",
-        "translation": "'messaggio' [ritardo in secondi]"
-    },
-    {
-        "id": "api.command_echo.message.app_error",
-        "translation": "Con il comando /echo è necessario fornire un messaggio."
-    },
-    {
-        "id": "api.command_echo.name",
-        "translation": "echo"
-    },
-    {
-        "id": "api.command_expand.desc",
-        "translation": "Disabilita auto-compressione delle immagini di anteprima"
-    },
-    {
-        "id": "api.command_expand.name",
-        "translation": "espandi"
-    },
-    {
-        "id": "api.command_expand.success",
-        "translation": "I collegamenti alle immagini ora sono espansi per default"
-    },
-    {
-        "id": "api.command_expand_collapse.fail.app_error",
-        "translation": "Errore durante l'espansione delle anteprime."
-    },
-    {
-        "id": "api.command_groupmsg.desc",
-        "translation": "Invia un Messaggio di Gruppo agli utenti specificati"
-    },
-    {
-        "id": "api.command_groupmsg.fail.app_error",
-        "translation": "Si è verificato un errore durante lo scambio di messaggi con gli utenti."
-    },
-    {
-        "id": "api.command_groupmsg.group_fail.app_error",
-        "translation": "Si è verificato un errore durante la creazione del messaggio di gruppo."
-    },
-    {
-        "id": "api.command_groupmsg.hint",
-        "translation": "@[nomeutente1],@[nomeutente2]'messaggio'"
-    },
-    {
-        "id": "api.command_groupmsg.invalid_user.app_error",
-        "translation": {
-            "one": "Impossibile trovare l'utente: {{.Users}}",
-            "other": "Impossibile trovare gli utenti: {{.Users}}"
-        }
-    },
-    {
-        "id": "api.command_groupmsg.max_users.app_error",
-        "translation": "I messaggi di gruppo sono limitati ad un massimo di {{.MaxUsers}} utenti."
-    },
-    {
-        "id": "api.command_groupmsg.min_users.app_error",
-        "translation": "I messaggi di gruppo sono limitati ad un minimo di {{.MinUsers}} utenti."
-    },
-    {
-        "id": "api.command_groupmsg.name",
-        "translation": "messaggio"
-    },
-    {
-        "id": "api.command_groupmsg.permission.app_error",
-        "translation": "Non si possiedono i permessi per creare un nuovo messaggio di gruppo."
-    },
-    {
-        "id": "api.command_help.desc",
-        "translation": "Vai alla pagina di aiuto di Matterfoss"
-    },
-    {
-        "id": "api.command_help.name",
-        "translation": "aiuto"
-    },
-    {
-        "id": "api.command_invite.channel.app_error",
-        "translation": "Errore nel caricamento del canale corrente."
-    },
-    {
-        "id": "api.command_invite.channel.error",
-        "translation": "Impossibile trovare il canale {{.Channel}}. Usare [channel handle](https://about.matterfoss.com/default-channel-handle-documentation) per identificare i canali."
-    },
-    {
-        "id": "api.command_invite.desc",
-        "translation": "Invita un utente in un canale"
-    },
-    {
-        "id": "api.command_invite.directchannel.app_error",
-        "translation": "Non puoi rimuovere qualcuno da un canale diretto."
-    },
-    {
-        "id": "api.command_invite.fail.app_error",
-        "translation": "Si è verificato un errore durante l'entrata nel canale."
-    },
-    {
-        "id": "api.command_invite.hint",
-        "translation": "@[username] ~[channel]"
-    },
-    {
-        "id": "api.command_invite.missing_message.app_error",
-        "translation": "Nome utente e Canale Mancanti."
-    },
-    {
-        "id": "api.command_invite.missing_user.app_error",
-        "translation": "Impossibile trovare l'utente. Può essere stato disattivato dall'Amministratore di Sistema."
-    },
-    {
-        "id": "api.command_invite.name",
-        "translation": "invita"
-    },
-    {
-        "id": "api.command_invite.permission.app_error",
-        "translation": "Non si hanno permessi sufficienti per aggiungere {{.User}} in {{.Channel}}."
-    },
-    {
-        "id": "api.command_invite.private_channel.app_error",
-        "translation": "Impossibile trovare il canale {{.Channel}}. Utilizzare il gestore canale per identificarli."
-    },
-    {
-        "id": "api.command_invite.success",
-        "translation": "{{.User}} aggiunto al canale {{.Channel}}."
-    },
-    {
-        "id": "api.command_invite.user_already_in_channel.app_error",
-        "translation": "{{.User}} è già membro del canale."
-    },
-    {
-        "id": "api.command_invite_people.permission.app_error",
-        "translation": "Non si possiedono i permessi per invitare nuovi utenti su questo server."
-    },
-    {
-        "id": "api.command_join.desc",
-        "translation": "Entra nel canale aperto"
-    },
-    {
-        "id": "api.command_join.fail.app_error",
-        "translation": "Si è verificato un errore durante l'entrata nel canale."
-    },
-    {
-        "id": "api.command_join.hint",
-        "translation": "~[canale]"
-    },
-    {
-        "id": "api.command_join.list.app_error",
-        "translation": "Si è verificato un errore durante la generazione della lista dei canali."
-    },
-    {
-        "id": "api.command_join.missing.app_error",
-        "translation": "Impossibile trovare il canale."
-    },
-    {
-        "id": "api.command_join.name",
-        "translation": "entra"
-    },
-    {
-        "id": "api.command_kick.name",
-        "translation": "calcio"
-    },
-    {
-        "id": "api.command_leave.desc",
-        "translation": "Esci dal canale corrente"
-    },
-    {
-        "id": "api.command_leave.fail.app_error",
-        "translation": "Si è verificato un errore durante l'uscita dal canale."
-    },
-    {
-        "id": "api.command_leave.name",
-        "translation": "abbandona"
-    },
-    {
-        "id": "api.command_logout.desc",
-        "translation": "Logout da Matterfoss"
-    },
-    {
-        "id": "api.command_logout.name",
-        "translation": "termina la sessione"
-    },
-    {
-        "id": "api.command_me.desc",
-        "translation": "Fai un azione"
-    },
-    {
-        "id": "api.command_me.hint",
-        "translation": "[messaggio]"
-    },
-    {
-        "id": "api.command_me.name",
-        "translation": "io"
-    },
-    {
-        "id": "api.command_msg.desc",
-        "translation": "Invia un messaggio diretto ad un utente"
-    },
-    {
-        "id": "api.command_msg.dm_fail.app_error",
-        "translation": "Si è verificato un errore durante la creazione del messaggio diretto."
-    },
-    {
-        "id": "api.command_msg.fail.app_error",
-        "translation": "Si è verificato un errore durante lo scambio di messaggi con l'utente."
-    },
-    {
-        "id": "api.command_msg.hint",
-        "translation": "@[nome-utente] 'messaggio'"
-    },
-    {
-        "id": "api.command_msg.missing.app_error",
-        "translation": "Impossibile trovare l'utente."
-    },
-    {
-        "id": "api.command_msg.name",
-        "translation": "messaggio"
-    },
-    {
-        "id": "api.command_msg.permission.app_error",
-        "translation": "Non si possiedono i permessi per inviare un messaggio diretto all'utente."
-    },
-    {
-        "id": "api.command_mute.desc",
-        "translation": "Disattiva le notifiche desktop, email e push per il canale corrente oppure per il [channel] specificato."
-    },
-    {
-        "id": "api.command_mute.error",
-        "translation": "Impossibile trovare il canale {{.Channel}}. Usare [channel handle](https://about.matterfoss.com/default-channel-handle-documentation) per identificare i canali."
-    },
-    {
-        "id": "api.command_mute.hint",
-        "translation": "~[canale]"
-    },
-    {
-        "id": "api.command_mute.name",
-        "translation": "silenzia"
-    },
-    {
-        "id": "api.command_mute.no_channel.error",
-        "translation": "Impossibile trovare il canale specificato. Usare [channel handle](https://about.matterfoss.com/default-channel-handle-documentation) per identificare i canali."
-    },
-    {
-        "id": "api.command_mute.not_member.error",
-        "translation": "Impossibile silenziare il canale {{.Channel}}, non ne sei membro."
-    },
-    {
-        "id": "api.command_mute.success_mute",
-        "translation": "Non riceverai ulteriori notifiche per {{.Channel}} fino a quando sarà silenziato."
-    },
-    {
-        "id": "api.command_mute.success_mute_direct_msg",
-        "translation": "Non riceverai notifiche per questo canale fino a quando sarà silenziato."
-    },
-    {
-        "id": "api.command_mute.success_unmute",
-        "translation": "{{.Channel}} non è più silenziato."
-    },
-    {
-        "id": "api.command_mute.success_unmute_direct_msg",
-        "translation": "Questo canale non è più silenziato."
-    },
-    {
-        "id": "api.command_offline.desc",
-        "translation": "Imposta lo stato in assente"
-    },
-    {
-        "id": "api.command_offline.name",
-        "translation": "assente"
-    },
-    {
-        "id": "api.command_offline.success",
-        "translation": "Ora sei non in linea"
-    },
-    {
-        "id": "api.command_online.desc",
-        "translation": "Imposta lo stato in linea"
-    },
-    {
-        "id": "api.command_online.name",
-        "translation": "online"
-    },
-    {
-        "id": "api.command_online.success",
-        "translation": "Ora sei in linea"
-    },
-    {
-        "id": "api.command_open.name",
-        "translation": "apri"
-    },
-    {
-        "id": "api.command_remove.desc",
-        "translation": "Rimuove un membro dal canale"
-    },
-    {
-        "id": "api.command_remove.direct_group.app_error",
-        "translation": "Non puoi rimuovere qualcuno da un canale diretto."
-    },
-    {
-        "id": "api.command_remove.hint",
-        "translation": "@[username]"
-    },
-    {
-        "id": "api.command_remove.message.app_error",
-        "translation": "Con il comando /remove o /kick è necessario fornire un messaggio."
-    },
-    {
-        "id": "api.command_remove.missing.app_error",
-        "translation": "Impossibile trovare l'utente. Può essere stato disattivato dall'Amministrator di Sistema."
-    },
-    {
-        "id": "api.command_remove.name",
-        "translation": "rimuovi"
-    },
-    {
-        "id": "api.command_remove.permission.app_error",
-        "translation": "Non si dispone dei permessi necessari per cancellare il membro."
-    },
-    {
-        "id": "api.command_remove.user_not_in_channel",
-        "translation": "{{.Username}} non è un membro di questo canale."
-    },
-    {
-        "id": "api.command_search.desc",
-        "translation": "Cerca testo nei messaggi"
-    },
-    {
-        "id": "api.command_search.hint",
-        "translation": "[text]"
-    },
-    {
-        "id": "api.command_search.name",
-        "translation": "cerca"
-    },
-    {
-        "id": "api.command_search.unsupported.app_error",
-        "translation": "Il comando di ricerca non è disponibile sul tuo dispositivo."
-    },
-    {
-        "id": "api.command_settings.desc",
-        "translation": "Apri la finestra delle Impostazioni Account"
-    },
-    {
-        "id": "api.command_settings.name",
-        "translation": "impostazioni"
-    },
-    {
-        "id": "api.command_settings.unsupported.app_error",
-        "translation": "Le impostazioni non sono disponibili sul tuo dispositivo."
-    },
-    {
-        "id": "api.command_shortcuts.desc",
-        "translation": "Mostra una lista di scorciatoie di tastiera"
-    },
-    {
-        "id": "api.command_shortcuts.name",
-        "translation": "scorciatoie"
-    },
-    {
-        "id": "api.command_shortcuts.unsupported.app_error",
-        "translation": "Il comando rapido non è disponibile sul tuo dispositivo."
-    },
-    {
-        "id": "api.command_shrug.desc",
-        "translation": "Aggiungi ¯\\_(ツ)_/¯ al tuo messaggio"
-    },
-    {
-        "id": "api.command_shrug.hint",
-        "translation": "[messaggio]"
-    },
-    {
-        "id": "api.command_shrug.name",
-        "translation": "alzatadispalle"
-    },
-    {
-        "id": "api.config.client.old_format.app_error",
-        "translation": "Il nuovo formato per la configurazione del client non è ancora supportato. Specificare format=old nella query."
-    },
-    {
-        "id": "api.context.404.app_error",
-        "translation": "Spiacente, impossibile trovare la pagina."
-    },
-    {
-        "id": "api.context.invalid_body_param.app_error",
-        "translation": "{{.Name}} non valido o mancante nel corpo della richiesta."
-    },
-    {
-        "id": "api.context.invalid_param.app_error",
-        "translation": "Parametro {{.Name}} invalido."
-    },
-    {
-        "id": "api.context.invalid_token.error",
-        "translation": "Token di sessione invalido={{.Token}}, err={{.Error}}"
-    },
-    {
-        "id": "api.context.invalid_url_param.app_error",
-        "translation": "{{.Name}} non valido o mancante nell'URL della richiesta."
-    },
-    {
-        "id": "api.context.mfa_required.app_error",
-        "translation": "L'autenticazione a più fattori è richiesta da questo server."
-    },
-    {
-        "id": "api.context.permissions.app_error",
-        "translation": "Non si dispone dei permessi necessari."
-    },
-    {
-        "id": "api.context.session_expired.app_error",
-        "translation": "Sessione invalida o scaduta, ri effettua l accesso."
-    },
-    {
-        "id": "api.context.token_provided.app_error",
-        "translation": "La sessione non è OAuth ma il token è presente nella stringa di query."
-    },
-    {
-        "id": "api.create_terms_of_service.custom_terms_of_service_disabled.app_error",
-        "translation": "La funzione termini di servizio personalizzati è disattivata."
-    },
-    {
-        "id": "api.create_terms_of_service.empty_text.app_error",
-        "translation": "Inserire il testo dei Termini di Servizio personalizzati."
-    },
-    {
-        "id": "api.email_batching.add_notification_email_to_batch.channel_full.app_error",
-        "translation": "Il canale che riceve i job batch di email era pieno. Per favore incrementa EmailBatchingBufferSize."
-    },
-    {
-        "id": "api.email_batching.add_notification_email_to_batch.disabled.app_error",
-        "translation": "La spedizione di email programmata è stata disabilitata dall aministratore di sistema."
-    },
-    {
-        "id": "api.email_batching.render_batched_post.date",
-        "translation": "{{.Hour}}:{{.Minute}} {{.Timezone}}, {{.Month}} {{.Day}}"
-    },
-    {
-        "id": "api.email_batching.render_batched_post.direct_message",
-        "translation": "Messaggio Diretto da "
-    },
-    {
-        "id": "api.email_batching.render_batched_post.go_to_post",
-        "translation": "Vai alla pubblicazione"
-    },
-    {
-        "id": "api.email_batching.render_batched_post.group_message",
-        "translation": "Messaggio di Gruppo da "
-    },
-    {
-        "id": "api.email_batching.render_batched_post.notification",
-        "translation": "Notifica da "
-    },
-    {
-        "id": "api.email_batching.send_batched_email_notification.body_text",
-        "translation": {
-            "one": "Hai una nuova notifica.",
-            "other": "Hai {{.Count}} nuove notifiche."
-        }
-    },
-    {
-        "id": "api.email_batching.send_batched_email_notification.subject",
-        "translation": {
-            "one": "[{{.SiteName}}] Nuova notifica per {{.Day}} {{.Month}} {{.Year}}",
-            "other": "[{{.SiteName}}] Nuove notifiche per {{.Day}} {{.Month}} {{.Year}}"
-        }
-    },
-    {
-        "id": "api.emoji.create.duplicate.app_error",
-        "translation": "Impossibile creare l'emoji. Un'altra emoji con lo stesso nome è già presente."
-    },
-    {
-        "id": "api.emoji.create.other_user.app_error",
-        "translation": "Id utente non valido."
-    },
-    {
-        "id": "api.emoji.create.parse.app_error",
-        "translation": "Impossibile creare l'emoji. La richiesta è malformata."
-    },
-    {
-        "id": "api.emoji.create.too_large.app_error",
-        "translation": "Impossibile creare l'emoji. L'immagine deve essere inferiore a 1MB."
-    },
-    {
-        "id": "api.emoji.disabled.app_error",
-        "translation": "Le emoji personalizzate sono state disabilitate dall'amministratore di sistema."
-    },
-    {
-        "id": "api.emoji.get_image.decode.app_error",
-        "translation": "Impossibile decodificare il file immagine per l'emoji."
-    },
-    {
-        "id": "api.emoji.get_image.read.app_error",
-        "translation": "Impossibile leggere il file immagine per l'emoji."
-    },
-    {
-        "id": "api.emoji.storage.app_error",
-        "translation": "Spazio di archiviazione non configurato correttamente. Configura S3 o il server locale."
-    },
-    {
-        "id": "api.emoji.upload.image.app_error",
-        "translation": "Impossibile creare l'emoji. I file supportati sono PNG, JPEG o GIF."
-    },
-    {
-        "id": "api.emoji.upload.large_image.decode_error",
-        "translation": "Impossibile creare l'emoji. Si è verificato un errore di decodifica dell'immagine."
-    },
-    {
-        "id": "api.emoji.upload.large_image.encode_error",
-        "translation": "Impossibile creare l'emoji. Si è verificato un errore di codifica dell'immagine."
-    },
-    {
-        "id": "api.emoji.upload.large_image.gif_decode_error",
-        "translation": "Impossibile creare l'emoji. Si è verificato un errore di decodifica dell'immagine GIF."
-    },
-    {
-        "id": "api.emoji.upload.large_image.gif_encode_error",
-        "translation": "Impossibile creare l'emoji. Si è verificato un errore di codifica dell'immagine GIF."
-    },
-    {
-        "id": "api.emoji.upload.large_image.too_large.app_error",
-        "translation": "Impossibile creare l'emoji. L'immagine deve essere più picola di {{.MaxWidth}} per {{.MaxHeight}}."
-    },
-    {
-        "id": "api.emoji.upload.open.app_error",
-        "translation": "Impossibile creare l'emoji. Si è verificato un errore aprendo l'immagine allegata."
-    },
-    {
-        "id": "api.file.attachments.disabled.app_error",
-        "translation": "Gli allegati sono stati disabilitati su questo server."
-    },
-    {
-        "id": "api.file.file_exists.exists_local.app_error",
-        "translation": "Impossibile controllare se il file esiste."
-    },
-    {
-        "id": "api.file.file_exists.s3.app_error",
-        "translation": "Impossibile controllare se il file esiste."
-    },
-    {
-        "id": "api.file.get_file.public_invalid.app_error",
-        "translation": "Il collegamento pubblico sembra non essere valido."
-    },
-    {
-        "id": "api.file.get_file_preview.no_preview.app_error",
-        "translation": "Il file non ha un immagine di anteprima."
-    },
-    {
-        "id": "api.file.get_file_thumbnail.no_thumbnail.app_error",
-        "translation": "Il file non ha un'immagine di anteprima."
-    },
-    {
-        "id": "api.file.get_public_link.disabled.app_error",
-        "translation": "I collegamenti pubblici sono stati disabilitati."
-    },
-    {
-        "id": "api.file.get_public_link.no_post.app_error",
-        "translation": "Impossibile trovare un collegamento pubblico per il file. Il file deve essere allegato ad una pubblicazione che l'utente attuale può leggere."
-    },
-    {
-        "id": "api.file.move_file.copy_within_s3.app_error",
-        "translation": "Impossibile copiare il file in S3."
-    },
-    {
-        "id": "api.file.move_file.delete_from_s3.app_error",
-        "translation": "Impossibile eliminare file da S3."
-    },
-    {
-        "id": "api.file.move_file.rename.app_error",
-        "translation": "Impossibile muovere il file localmente."
-    },
-    {
-        "id": "api.file.no_driver.app_error",
-        "translation": "Nessun dispositivo selezionato."
-    },
-    {
-        "id": "api.file.read_file.reading_local.app_error",
-        "translation": "Si è verificato un errore leggendo dall'archivio locale del server."
-    },
-    {
-        "id": "api.file.read_file.s3.app_error",
-        "translation": "Si è verificato un errore leggendo dall'archivio S3."
-    },
-    {
-        "id": "api.file.reader.reading_local.app_error",
-        "translation": "Si è verificato un errore nell'apertura della cartella nell'archivio locale del server."
-    },
-    {
-        "id": "api.file.reader.s3.app_error",
-        "translation": "Si è verificato un errore nell'apertura dell'archivio S3."
-    },
-    {
-        "id": "api.file.test_connection.local.connection.app_error",
-        "translation": "Permessi insufficienti per scrivere nel percorso specificato, oppure si è verificato un errore nel controllo."
-    },
-    {
-        "id": "api.file.test_connection.s3.bucked_create.app_error",
-        "translation": "Impossibile creare il bucket."
-    },
-    {
-        "id": "api.file.test_connection.s3.bucket_exists.app_error",
-        "translation": "Errore durante il controllo dell'esistenza del bucket."
-    },
-    {
-        "id": "api.file.test_connection.s3.connection.app_error",
-        "translation": "Connessione poco stabile verso S3 o minio."
-    },
-    {
-        "id": "api.file.upload_file.incorrect_number_of_client_ids.app_error",
-        "translation": "Impossibile caricare i file. Ci sono {{.NumClientIds}} client_ids per {{.NumFiles}} file."
-    },
-    {
-        "id": "api.file.upload_file.incorrect_number_of_files.app_error",
-        "translation": "Impossibile caricare i file. Specifica numero di file non valido."
-    },
-    {
-        "id": "api.file.upload_file.large_image.app_error",
-        "translation": "Non è stato possibile caricare il file che supera le dimensioni massime: {{.Filename}}"
-    },
-    {
-        "id": "api.file.upload_file.large_image_detailed.app_error",
-        "translation": "Le dimensioni ({{.Width}} per {{.Height}} pixels) del file {{.Filename}} superano i limiti."
-    },
-    {
-        "id": "api.file.upload_file.multiple_channel_ids.app_error",
-        "translation": "Impossibile caricare i file. Conflitto con channel_ids multipli."
-    },
-    {
-        "id": "api.file.upload_file.read_form_value.app_error",
-        "translation": "Impossibile caricare i file. Errore leggendo il valore di {{.Formname}}."
-    },
-    {
-        "id": "api.file.upload_file.read_request.app_error",
-        "translation": "Impossibile caricare i file. Errore leggendo o interpretando i dati della richiesta."
-    },
-    {
-        "id": "api.file.upload_file.storage.app_error",
-        "translation": "Impossibile caricare il file. Lo storage delle immagini non è configurato."
-    },
-    {
-        "id": "api.file.upload_file.too_large_detailed.app_error",
-        "translation": "Impossibile caricare il file {{.Filename}}. Il numero di bytes {{.Length}} supera la lunghezza massima consentita di {{.Limit}} bytes."
-    },
-    {
-        "id": "api.file.write_file.s3.app_error",
-        "translation": "Si è incontrato un errore scrivendo su S3."
-    },
-    {
-        "id": "api.file.write_file_locally.create_dir.app_error",
-        "translation": "Si è incontrato un errore creando la cartella per il nuovo file."
-    },
-    {
-        "id": "api.file.write_file_locally.writing.app_error",
-        "translation": "Si è verificato un errore scrivendo sulllo storage locale del server."
-    },
-    {
-        "id": "api.incoming_webhook.disabled.app_error",
-        "translation": "I webhook in ingresso sono stati disabilitati dall'amministratore di sistema."
-    },
-    {
-        "id": "api.incoming_webhook.invalid_username.app_error",
-        "translation": "Nome utente non valido."
-    },
-    {
-        "id": "api.io_error",
-        "translation": "errore inpu/output"
-    },
-    {
-        "id": "api.ldap_group.not_found",
-        "translation": "gruppo ldap non trovato"
-    },
-    {
-        "id": "api.ldap_groups.license_error",
-        "translation": "la licenza non supporta i gruppi ldap"
-    },
-    {
-        "id": "api.license.add_license.array.app_error",
-        "translation": "Lista vuota in 'licenza' nella richiesta."
-    },
-    {
-        "id": "api.license.add_license.expired.app_error",
-        "translation": "La licenza é scaduta o non é ancora attiva."
-    },
-    {
-        "id": "api.license.add_license.invalid.app_error",
-        "translation": "File di licenza invalido."
-    },
-    {
-        "id": "api.license.add_license.invalid_count.app_error",
-        "translation": "Impossibile il totale di utenti unici."
-    },
-    {
-        "id": "api.license.add_license.no_file.app_error",
-        "translation": "Nessun file per il campo 'licenza' nella richiesta."
-    },
-    {
-        "id": "api.license.add_license.open.app_error",
-        "translation": "Impossibile aprire la licenza."
-    },
-    {
-        "id": "api.license.add_license.save.app_error",
-        "translation": "La licenza non è stata salvata propriamente."
-    },
-    {
-        "id": "api.license.add_license.save_active.app_error",
-        "translation": "Licenza Active ID non salvata correttamente."
-    },
-    {
-        "id": "api.license.add_license.unique_users.app_error",
-        "translation": "La licensa supporta solo {{.Users}} utenti, il tuo sistema ha {{.Count}} utenti unici.Gli utenti unici sono contati in base all'indirizzo email. Puoi vedere il conteggio totale degli utenti in Rapporti Sito -> Statistiche."
-    },
-    {
-        "id": "api.license.client.old_format.app_error",
-        "translation": "Il nuovo formato per la licenza client non è ancora supportato. Specificare format=old nella query."
-    },
-    {
-        "id": "api.marshal_error",
-        "translation": "errore raccolta"
-    },
-    {
-        "id": "api.oauth.allow_oauth.redirect_callback.app_error",
-        "translation": "invalid_request: La redirect_uri fornita non corrisponde alla callback_url registrata."
-    },
-    {
-        "id": "api.oauth.allow_oauth.turn_off.app_error",
-        "translation": "L'amministratore di sistema ha disabilitato l'OAuth2."
-    },
-    {
-        "id": "api.oauth.authorize_oauth.disabled.app_error",
-        "translation": "L'amministratore di sistema ha disabilitato l'OAuth2."
-    },
-    {
-        "id": "api.oauth.get_access_token.bad_client_id.app_error",
-        "translation": "richiesta non valida: client_id incorretto."
-    },
-    {
-        "id": "api.oauth.get_access_token.bad_client_secret.app_error",
-        "translation": "invalid_request: Secret_client mancante."
-    },
-    {
-        "id": "api.oauth.get_access_token.bad_grant.app_error",
-        "translation": "invalid_request: Grant_type non valido."
-    },
-    {
-        "id": "api.oauth.get_access_token.credentials.app_error",
-        "translation": "invalid_client: Credenziali utente non valide."
-    },
-    {
-        "id": "api.oauth.get_access_token.disabled.app_error",
-        "translation": "L'amministratore di sistema ha disabilitato l'OAuth2."
-    },
-    {
-        "id": "api.oauth.get_access_token.expired_code.app_error",
-        "translation": "invalid_grant: Codice di autorizzazione non valido o scaduto."
-    },
-    {
-        "id": "api.oauth.get_access_token.internal.app_error",
-        "translation": "server_error: Errore interno del server durante l'accesso al database."
-    },
-    {
-        "id": "api.oauth.get_access_token.internal_saving.app_error",
-        "translation": "server_error: Errore interno del server durante il salvataggio di un token d'accesso nel database."
-    },
-    {
-        "id": "api.oauth.get_access_token.internal_session.app_error",
-        "translation": "server_error: Errore interno del server durante il salvataggio della sessione nel database."
-    },
-    {
-        "id": "api.oauth.get_access_token.internal_user.app_error",
-        "translation": "server_error: Errore interno del server durante il caricamento di un utente dal database."
-    },
-    {
-        "id": "api.oauth.get_access_token.missing_code.app_error",
-        "translation": "invalid_request: Codice mancante."
-    },
-    {
-        "id": "api.oauth.get_access_token.missing_refresh_token.app_error",
-        "translation": "invalid_request: Refresh_token mancante."
-    },
-    {
-        "id": "api.oauth.get_access_token.redirect_uri.app_error",
-        "translation": "invalid_request: Il redirect_uri fornito non corrisponde al codice di autorizzazione del redirect_uri."
-    },
-    {
-        "id": "api.oauth.get_access_token.refresh_token.app_error",
-        "translation": "invalid_grant: Refresh token non valido."
-    },
-    {
-        "id": "api.oauth.invalid_state_token.app_error",
-        "translation": "Token di stato non valido."
-    },
-    {
-        "id": "api.oauth.register_oauth_app.turn_off.app_error",
-        "translation": "L'amministratore di sistema ha disabilitato il servizio per l'autenticazione OAuth 2.0."
-    },
-    {
-        "id": "api.oauth.revoke_access_token.del_session.app_error",
-        "translation": "Errore nel cancellare la sessione dal DB."
-    },
-    {
-        "id": "api.oauth.revoke_access_token.del_token.app_error",
-        "translation": "Errore nel cancellare il token di accesso dal DB."
-    },
-    {
-        "id": "api.oauth.revoke_access_token.get.app_error",
-        "translation": "Errore nel recupero del token di accesso dal DB prima della cancellazione."
-    },
-    {
-        "id": "api.oauth.singup_with_oauth.disabled.app_error",
-        "translation": "Iscrizione utenti disabilitata."
-    },
-    {
-        "id": "api.oauth.singup_with_oauth.expired_link.app_error",
-        "translation": "Il collegamento per l'iscrizione è scaduto."
-    },
-    {
-        "id": "api.oauth.singup_with_oauth.invalid_link.app_error",
-        "translation": "Il collegamento per l'iscrizione non sembra essere valido."
-    },
-    {
-        "id": "api.outgoing_webhook.disabled.app_error",
-        "translation": "I webhooks in uscita sono stati disabilitati dall'Amministratore di Distema."
-    },
-    {
-        "id": "api.plugin.upload.array.app_error",
-        "translation": "L'elenco dei file è vuoto nella richiesta multipart/form."
-    },
-    {
-        "id": "api.plugin.upload.file.app_error",
-        "translation": "Impossibile aprire il file nella richiesta multipart/form."
-    },
-    {
-        "id": "api.plugin.upload.no_file.app_error",
-        "translation": "File mancante nella richiesta multipart/form."
-    },
-    {
-        "id": "api.post.check_for_out_of_channel_mentions.message.multiple",
-        "translation": "@{{.Usernames}} e @{{.LastUsername}} sono stati citati, ma non riceveranno notifiche in quanto non appartengono più a questo canale."
-    },
-    {
-        "id": "api.post.check_for_out_of_channel_mentions.message.one",
-        "translation": "@{{.Username}} è stato citato, ma non riceverà notifiche in quanto non appartiene più a questo canale."
-    },
-    {
-        "id": "api.post.create_post.can_not_post_to_deleted.error",
-        "translation": "Impossibile inviare ad un canale eliminato."
-    },
-    {
-        "id": "api.post.create_post.channel_root_id.app_error",
-        "translation": "ChannelId non valido per il parametro RootId."
-    },
-    {
-        "id": "api.post.create_post.parent_id.app_error",
-        "translation": "Parametro ParentId non valido."
-    },
-    {
-        "id": "api.post.create_post.root_id.app_error",
-        "translation": "Parametro RooId non valido."
-    },
-    {
-        "id": "api.post.create_post.town_square_read_only",
-        "translation": "Il canale è in sola lettura. Solo i membri con i permessi corretti possono pubblicare qui."
-    },
-    {
-        "id": "api.post.create_webhook_post.creating.app_error",
-        "translation": "Errore nel creare la pubblicazione."
-    },
-    {
-        "id": "api.post.deduplicate_create_post.failed_to_get",
-        "translation": "Impossibile caricare la pubblicazione originale dopo aver deduplicato una richiesta ripetuta da un client."
-    },
-    {
-        "id": "api.post.deduplicate_create_post.pending",
-        "translation": "Pubblicazione rifiutata poiché un altro client sta eseguendo la stessa richiesta."
-    },
-    {
-        "id": "api.post.delete_post.can_not_delete_post_in_deleted.error",
-        "translation": "Impossibile cancellare una pubblicazione in un canale eliminato."
-    },
-    {
-        "id": "api.post.disabled_all",
-        "translation": "@all è stato disabilitato perché il canale ha più di {{.Users}} utenti."
-    },
-    {
-        "id": "api.post.disabled_channel",
-        "translation": "@channel è stato disabilitato perché il canale ha più di {{.Users}} utenti."
-    },
-    {
-        "id": "api.post.disabled_here",
-        "translation": "@here è stato disabilitato perché il canale ha più di {{.Users}} utenti."
-    },
-    {
-        "id": "api.post.do_action.action_id.app_error",
-        "translation": "Id azione non valido."
-    },
-    {
-        "id": "api.post.do_action.action_integration.app_error",
-        "translation": "Errore azione d'integrazione."
-    },
-    {
-        "id": "api.post.get_message_for_notification.files_sent",
-        "translation": {
-            "one": "{{.Count}} file inviato: {{.Filenames}}",
-            "other": "{{.Count}} file inviati: {{.Filenames}}"
-        }
-    },
-    {
-        "id": "api.post.get_message_for_notification.images_sent",
-        "translation": {
-            "one": "{{.Count}} immagine inviata: {{.Filenames}}",
-            "other": "{{.Count}} immagini inviate: {{.Filenames}}"
-        }
-    },
-    {
-        "id": "api.post.link_preview_disabled.app_error",
-        "translation": "Le anteprime dei collegamenti sono state disabilitate dall'amministratore di sistema."
-    },
-    {
-        "id": "api.post.patch_post.can_not_update_post_in_deleted.error",
-        "translation": "Impossibile aggiornare una pubblicazione in un canale eliminato."
-    },
-    {
-        "id": "api.post.save_is_pinned_post.town_square_read_only",
-        "translation": "Il canale è in sola lettura. Solo i membri con i permessi corretti possono bloccare o sbloccare le pubblicazioni in questo canale."
-    },
-    {
-        "id": "api.post.send_notification_and_forget.push_channel_mention",
-        "translation": " ha notificato il canale."
-    },
-    {
-        "id": "api.post.send_notification_and_forget.push_comment_on_post",
-        "translation": " ha commentato la tua pubblicazione."
-    },
-    {
-        "id": "api.post.send_notification_and_forget.push_comment_on_thread",
-        "translation": " ha commentato una conversazione a cui hai partecipato."
-    },
-    {
-        "id": "api.post.send_notifications_and_forget.push_explicit_mention",
-        "translation": " ti ha citato."
-    },
-    {
-        "id": "api.post.send_notifications_and_forget.push_general_message",
-        "translation": " ha pubblicato un messaggio."
-    },
-    {
-        "id": "api.post.send_notifications_and_forget.push_image_only",
-        "translation": " ha allegato un file."
-    },
-    {
-        "id": "api.post.send_notifications_and_forget.push_message",
-        "translation": "ti ha inviato un messaggio."
-    },
-    {
-        "id": "api.post.update_post.can_not_update_post_in_deleted.error",
-        "translation": "Impossibile aggiornare una pubblicazione in un canale eliminato."
-    },
-    {
-        "id": "api.post.update_post.find.app_error",
-        "translation": "Non è stato possibile trovare la pubblicazione o il commento da aggiornare."
-    },
-    {
-        "id": "api.post.update_post.permissions_details.app_error",
-        "translation": "Già cancellato id={{.PostId}}."
-    },
-    {
-        "id": "api.post.update_post.permissions_time_limit.app_error",
-        "translation": "La modifica delle pubblicazioni è permessa solo per {{.timeLimit}} secondi. Chiedere all'amministratore maggiori informazioni."
-    },
-    {
-        "id": "api.post.update_post.system_message.app_error",
-        "translation": "Impossibile effettuare l'aggiornamento del system message."
-    },
-    {
-        "id": "api.post_get_post_by_id.get.app_error",
-        "translation": "Impossibile recuperare la pubblicazione."
-    },
-    {
-        "id": "api.preference.delete_preferences.delete.app_error",
-        "translation": "Impossibile eliminare le preferenze dell'utente."
-    },
-    {
-        "id": "api.preference.preferences_category.get.app_error",
-        "translation": "Impossibile recuperare le preferenze dell'utente."
-    },
-    {
-        "id": "api.preference.update_preferences.set.app_error",
-        "translation": "Impossibile impostare le preferenze dell'utente."
-    },
-    {
-        "id": "api.reaction.delete.archived_channel.app_error",
-        "translation": "Non puoi eliminare una reazione in un canale archiviato."
-    },
-    {
-        "id": "api.reaction.save.archived_channel.app_error",
-        "translation": "Non puoi reagire in un canale archiviato."
-    },
-    {
-        "id": "api.reaction.save_reaction.invalid.app_error",
-        "translation": "Reazione non valida."
-    },
-    {
-        "id": "api.reaction.save_reaction.user_id.app_error",
-        "translation": "Non puoi salvare le reazioni di un altro utente."
-    },
-    {
-        "id": "api.reaction.town_square_read_only",
-        "translation": "Non è possibile reagire alle pubblicazioni nei canali in sola lettura."
-    },
-    {
-        "id": "api.restricted_system_admin",
-        "translation": "Questa operazione è permessa solo ad un amministratore di sistema."
-    },
-    {
-        "id": "api.roles.patch_roles.license.error",
-        "translation": "La tua licenza attuale non supporta i permessi avanzati."
-    },
-    {
-        "id": "api.scheme.create_scheme.license.error",
-        "translation": "La tua licenza non supporta la creazione di schemi di permesso."
-    },
-    {
-        "id": "api.scheme.delete_scheme.license.error",
-        "translation": "La tua licenza non supporta la cancellazione di schemi di permesso"
-    },
-    {
-        "id": "api.scheme.get_channels_for_scheme.scope.error",
-        "translation": "Impossibile elencare i canali per lo schema poiché lo schema fornito non è uno schema di canale."
-    },
-    {
-        "id": "api.scheme.get_teams_for_scheme.scope.error",
-        "translation": "Impossibile elencare i gruppo per lo schema poiché lo schema fornito non è uno scheda di gruppo."
-    },
-    {
-        "id": "api.scheme.patch_scheme.license.error",
-        "translation": "La tua licenza non supporta l'aggiornamento di schemi di permesso"
-    },
-    {
-        "id": "api.server.start_server.forward80to443.disabled_while_using_lets_encrypt",
-        "translation": "Inolta 80 a 443 deve essere abilitato quando si utilizza LetsEncrypt"
-    },
-    {
-        "id": "api.server.start_server.forward80to443.enabled_but_listening_on_wrong_port",
-        "translation": "Impossibile inoltrare la porta 80 alla porta 443 mentre si è in ascolto sulla porta %s: disabilitare l'inoltro da 80 a 443 se si utilizza un server proxy"
-    },
-    {
-        "id": "api.server.start_server.rate_limiting_memory_store",
-        "translation": "Impossibile inizializzare il deposito di memoria per il rate limiting. Controllare l'impostazione MemoryStoreSize."
-    },
-    {
-        "id": "api.server.start_server.rate_limiting_rate_limiter",
-        "translation": "Impossibile inizializzare il rate limiting."
-    },
-    {
-        "id": "api.server.start_server.starting.critical",
-        "translation": "Errore nel avvio del server, err:%v"
-    },
-    {
-        "id": "api.slackimport.slack_add_bot_user.email_pwd",
-        "translation": "L'Integrazione/Slack-Bot-User con email {{.Email}} e password {{.Password}} è stata importata.\r\n"
-    },
-    {
-        "id": "api.slackimport.slack_add_bot_user.unable_import",
-        "translation": "Impossibile importare l'Integrazione/Slack-Bot-user {{.Username}}.\r\n"
-    },
-    {
-        "id": "api.slackimport.slack_add_channels.added",
-        "translation": "\r\nCanali aggiunti:\r\n"
-    },
-    {
-        "id": "api.slackimport.slack_add_channels.failed_to_add_user",
-        "translation": "Impossibile aggiungere l'utente Slack {{.Username}} al canale.\r\n"
-    },
-    {
-        "id": "api.slackimport.slack_add_channels.import_failed",
-        "translation": "Impossibile importare il canale Slack {{.DisplayName}}.\r\n"
-    },
-    {
-        "id": "api.slackimport.slack_add_channels.merge",
-        "translation": "Il canale Slack {{.DisplayName}} è già esistente come canale Matterfoss. Entrambi i canali sono stati uniti.\r\n"
-    },
-    {
-        "id": "api.slackimport.slack_add_users.created",
-        "translation": "\r\nUtente creato:\r\n"
-    },
-    {
-        "id": "api.slackimport.slack_add_users.email_pwd",
-        "translation": "L'utente Slack con email {{.Email}} e password {{.Password}} è stato importato.\r\n"
-    },
-    {
-        "id": "api.slackimport.slack_add_users.merge_existing",
-        "translation": "L'utente Slack è stato unito ad un utente Matterfoss con email {{.Email}} e nome-utente {{.Username}}.\r\n"
-    },
-    {
-        "id": "api.slackimport.slack_add_users.merge_existing_failed",
-        "translation": "L'utente Slack è stato unito ad un utente Matterfoss con email {{.Email}} e nome-utente {{.Username}}, ma non è stato possibile aggiungere l'utente al team.\r\n"
-    },
-    {
-        "id": "api.slackimport.slack_add_users.missing_email_address",
-        "translation": "L'utente {{.Username}} non ha un indirizzo email impostato nell'esportazione Slack. L'eMail {{.Email}} verrà usata come segnaposto. L'utente dovrebbe aggiornare il proprio indirizzo email una volta eseguito l'accesso al sistema.\r\n"
-    },
-    {
-        "id": "api.slackimport.slack_add_users.unable_import",
-        "translation": "Impossibile importare l'utente: {{.Username}}.\r\n"
-    },
-    {
-        "id": "api.slackimport.slack_import.log",
-        "translation": "Log di importazione da Slack\r\n"
-    },
-    {
-        "id": "api.slackimport.slack_import.note1",
-        "translation": "- Alcuni messaggi potrebbero non essere stati importate perché non supportati da questo import.\r\n"
-    },
-    {
-        "id": "api.slackimport.slack_import.note2",
-        "translation": "- I messaggi Bot non sono al momento supportati.\r\n"
-    },
-    {
-        "id": "api.slackimport.slack_import.note3",
-        "translation": "- Altri errori potrebbero comparire nei log del server.\r\n"
-    },
-    {
-        "id": "api.slackimport.slack_import.notes",
-        "translation": "\r\nNote:\r\n"
-    },
-    {
-        "id": "api.slackimport.slack_import.open.app_error",
-        "translation": "Impossibile aprire il file: {{.Filename}}.\r\n"
-    },
-    {
-        "id": "api.slackimport.slack_import.team_fail",
-        "translation": "Impossibile identificare il team in cui eseguire l'import.\r\n"
-    },
-    {
-        "id": "api.slackimport.slack_import.zip.app_error",
-        "translation": "Impossibile aprire l'archivio ZIP di esportazione Slack.\r\n"
-    },
-    {
-        "id": "api.status.user_not_found.app_error",
-        "translation": "Utente non trovato."
-    },
-    {
-        "id": "api.team.add_user_to_team.added",
-        "translation": "%v aggiunto al gruppo da parte di %v."
-    },
-    {
-        "id": "api.team.add_user_to_team.missing_parameter.app_error",
-        "translation": "Parametro necessario per aggiungere l'utente al gruppo."
-    },
-    {
-        "id": "api.team.get_invite_info.not_open_team",
-        "translation": "L'invito non è valido a causa del fatto che il gruppo non è aperto."
-    },
-    {
-        "id": "api.team.get_team_icon.filesettings_no_driver.app_error",
-        "translation": "Nome driver non valido per le impostazioni file.  Deve essere 'local' o 'amazons3'."
-    },
-    {
-        "id": "api.team.get_team_icon.read_file.app_error",
-        "translation": "Impossibile leggere il file con l'icona del gruppo."
-    },
-    {
-        "id": "api.team.import_team.array.app_error",
-        "translation": "Lista vuota per il campo 'file'."
-    },
-    {
-        "id": "api.team.import_team.integer.app_error",
-        "translation": "La dinmensione del file non è un integer."
-    },
-    {
-        "id": "api.team.import_team.no_file.app_error",
-        "translation": "Non ci sono file nella richiesta sotto il campo 'file'."
-    },
-    {
-        "id": "api.team.import_team.no_import_from.app_error",
-        "translation": "Richiesta malformata: campo importFrom non presente."
-    },
-    {
-        "id": "api.team.import_team.open.app_error",
-        "translation": "Impossibile aprire il file."
-    },
-    {
-        "id": "api.team.import_team.parse.app_error",
-        "translation": "Errore durante l'analisi del multipart-form."
-    },
-    {
-        "id": "api.team.import_team.unavailable.app_error",
-        "translation": "Richiesta mal formata: campo filesize non presente."
-    },
-    {
-        "id": "api.team.invite_members.disabled.app_error",
-        "translation": "Gli inviti per email sono disattivati."
-    },
-    {
-        "id": "api.team.invite_members.invalid_email.app_error",
-        "translation": "I seguenti indirizzi email non appartengono ad un dominio accettato: {{.Addresses}}. Contattare l'amministratore di sistema per maggiori dettagli."
-    },
-    {
-        "id": "api.team.invite_members.no_one.app_error",
-        "translation": "Nessuno da invitare."
-    },
-    {
-        "id": "api.team.is_team_creation_allowed.disabled.app_error",
-        "translation": "La creazione di gruppi è stata disabilitata. Chiedi al tuo amministratore per maggiori informazioni."
-    },
-    {
-        "id": "api.team.is_team_creation_allowed.domain.app_error",
-        "translation": "La email deve essere da uno specifico dominio (e.s. @esempio.com). Per favore chiedi al tuo amministratore di sistema maggiori informazioni."
-    },
-    {
-        "id": "api.team.join_team.post_and_forget",
-        "translation": "%v si è unito al gruppo."
-    },
-    {
-        "id": "api.team.join_user_to_team.allowed_domains.app_error",
-        "translation": "La email deve essere da uno specifico dominio (e.s. @esempio.com). Per favore chiedi al tuo amministratore di sistema maggiori informazioni."
-    },
-    {
-        "id": "api.team.leave.left",
-        "translation": "%v ha lasciato il gruppo."
-    },
-    {
-        "id": "api.team.move_channel.post.error",
-        "translation": "Impossibile pubblicare il messaggio di spostamento del canale."
-    },
-    {
-        "id": "api.team.move_channel.success",
-        "translation": "Questo canale è stato spostato in questo gruppo da %v."
-    },
-    {
-        "id": "api.team.remove_team_icon.get_team.app_error",
-        "translation": "Si è verificato un errore recuperando il gruppo."
-    },
-    {
-        "id": "api.team.remove_user_from_team.missing.app_error",
-        "translation": "L'utente non è membro di questo gruppo."
-    },
-    {
-        "id": "api.team.remove_user_from_team.removed",
-        "translation": "%v è stato rimosso dal gruppo."
-    },
-    {
-        "id": "api.team.set_team_icon.array.app_error",
-        "translation": "La richiesta contiene una lista vuota nel campo 'image'."
-    },
-    {
-        "id": "api.team.set_team_icon.decode.app_error",
-        "translation": "Impossibile decodificare l'icona del gruppo."
-    },
-    {
-        "id": "api.team.set_team_icon.decode_config.app_error",
-        "translation": "Impossibile decodificare i metadati dell'icona del gruppo."
-    },
-    {
-        "id": "api.team.set_team_icon.encode.app_error",
-        "translation": "Impossibile codificare l'icona del gruppo."
-    },
-    {
-        "id": "api.team.set_team_icon.get_team.app_error",
-        "translation": "Si è verificato un errore recuperando il gruppo."
-    },
-    {
-        "id": "api.team.set_team_icon.no_file.app_error",
-        "translation": "La richiesta non contiene file nel campo 'image'."
-    },
-    {
-        "id": "api.team.set_team_icon.open.app_error",
-        "translation": "Impossibile aprire il file immagine."
-    },
-    {
-        "id": "api.team.set_team_icon.parse.app_error",
-        "translation": "Errore durante l'analisi della form multipart."
-    },
-    {
-        "id": "api.team.set_team_icon.storage.app_error",
-        "translation": "Impossibile caricare l'icona del gruppo. Lo spazio di archiviazione delle immagini non è configurato."
-    },
-    {
-        "id": "api.team.set_team_icon.too_large.app_error",
-        "translation": "Impossibile caricare l'icona del gruppo. Il file è troppo grande."
-    },
-    {
-        "id": "api.team.set_team_icon.write_file.app_error",
-        "translation": "Impossibile salvare l'icona del gruppo."
-    },
-    {
-        "id": "api.team.team_icon.update.app_error",
-        "translation": "Si è verificato un errore aggiornando l'icona del gruppo."
-    },
-    {
-        "id": "api.team.update_member_roles.not_a_member",
-        "translation": "L'utente indicato non è membro del gruppo specificato."
-    },
-    {
-        "id": "api.team.update_restricted_domains.mismatch.app_error",
-        "translation": "Limitare i gruppi d {{ .Domain }} non è permesso dalle impostazioni di sistema. Contattare l'Amministratore di Sistema."
-    },
-    {
-        "id": "api.team.update_team_scheme.license.error",
-        "translation": "La licenza non supporta l'aggiornamento dello schema del gruppo"
-    },
-    {
-        "id": "api.team.update_team_scheme.scheme_scope.error",
-        "translation": "Impossibile attribuire lo schema al gruppo poiché lo schema fornito non è uno schema di gruppo."
-    },
-    {
-        "id": "api.templates.deactivate_body.info",
-        "translation": "Hai disattivato il tuo account su {{ .SiteURL }}."
-    },
-    {
-        "id": "api.templates.deactivate_body.title",
-        "translation": "Il tuo account è stato disattivato in {{ .ServerURL }}"
-    },
-    {
-        "id": "api.templates.deactivate_body.warning",
-        "translation": "Se questa modifica non è stata voluta da te oppure desideri riattivare il tuo account, contatta il tuo amministratore di sistema."
-    },
-    {
-        "id": "api.templates.deactivate_subject",
-        "translation": "[{{ .SiteName }}] Il tuo account in {{ .ServerURL }} è stato disattivato"
-    },
-    {
-        "id": "api.templates.email_change_body.info",
-        "translation": "Il tuo indirizzo email per {{.TeamDisplayName}} è stato cambiato in {{.NewEmail}}."
-    },
-    {
-        "id": "api.templates.email_change_body.title",
-        "translation": "Hai agiornato la tua email"
-    },
-    {
-        "id": "api.templates.email_change_subject",
-        "translation": "[{{ .SiteName }}] il tuo indirizzo email è cambiato"
-    },
-    {
-        "id": "api.templates.email_change_verify_body.button",
-        "translation": "Verifica Email"
-    },
-    {
-        "id": "api.templates.email_change_verify_body.info",
-        "translation": "Per completare l'aggiornamento del tuo indirizzo email per {{.TeamDisplayName}}, segui il collegamento sottostante per confermare che l'indirizzo sia corretto."
-    },
-    {
-        "id": "api.templates.email_change_verify_body.title",
-        "translation": "Hai aggiornato la tua email"
-    },
-    {
-        "id": "api.templates.email_change_verify_subject",
-        "translation": "[{{ .SiteName }}] Verifica il nuovo indirizzo email"
-    },
-    {
-        "id": "api.templates.email_footer",
-        "translation": "Per modificare le tue preferenze di notifica, accedi al gruppo e vai su Impostazioni Account > Notifiche."
-    },
-    {
-        "id": "api.templates.email_info1",
-        "translation": "Per qualsiasi necessità, scrivete a: "
-    },
-    {
-        "id": "api.templates.email_info2",
-        "translation": "Cordiali saluti,"
-    },
-    {
-        "id": "api.templates.email_info3",
-        "translation": "Il gruppo {{.SiteName}}"
-    },
-    {
-        "id": "api.templates.email_organization",
-        "translation": "Spedito da "
-    },
-    {
-        "id": "api.templates.email_warning",
-        "translation": "Se non ha deciso tu questa modifica contatta l'amministratore di sistema."
-    },
-    {
-        "id": "api.templates.invite_body.button",
-        "translation": "Entra nel gruppo"
-    },
-    {
-        "id": "api.templates.invite_body.extra_info",
-        "translation": "Matterfoss permette di condividere messaggi e file da PC o telefono, con ricerche e archiviazione. Dopo essere entrato in [[{{.TeamDisplayName}}]], potrai iscriverti al tuo nuovo team e accedere a queste funzioni dall'indirizzo web:"
-    },
-    {
-        "id": "api.templates.invite_body.info",
-        "translation": "Il gruppo {{.SenderStatus}} [[{{.SenderName}}]], ti ha invitato ad unirti a [[{{.TeamDisplayName}}]]."
-    },
-    {
-        "id": "api.templates.invite_body.title",
-        "translation": "Sei stato invitato"
-    },
-    {
-        "id": "api.templates.invite_subject",
-        "translation": "[{{ .SiteName }}] [{{ .SiteName }}] ti ha invitato ad unirti al gruppo {{ .TeamDisplayName }}"
-    },
-    {
-        "id": "api.templates.mfa_activated_body.info",
-        "translation": "L'autenticazione multifattore è stata aggiunta al tuo account su {{ .SiteURL }}."
-    },
-    {
-        "id": "api.templates.mfa_activated_body.title",
-        "translation": "E' stata aggiunta l'autenticazione multi-fattore"
-    },
-    {
-        "id": "api.templates.mfa_change_subject",
-        "translation": "[{{ .SiteName }}] il tuo MFA è stato aggiornato"
-    },
-    {
-        "id": "api.templates.mfa_deactivated_body.info",
-        "translation": "L'autenticazione multifattore è stata rimossa dal tuo account su {{ .SiteURL }}."
-    },
-    {
-        "id": "api.templates.mfa_deactivated_body.title",
-        "translation": "L'autenticazione multi-fattore è stata rimossa"
-    },
-    {
-        "id": "api.templates.password_change_body.info",
-        "translation": "La tua password è stata aggiornata per {{.TeamDisplayName}} su {{ .TeamURL }} da {{.Method}}."
-    },
-    {
-        "id": "api.templates.password_change_body.title",
-        "translation": "La tua password è stata aggiornata"
-    },
-    {
-        "id": "api.templates.password_change_subject",
-        "translation": "[{{ .SiteName }}] La tua password è stata aggiornata"
-    },
-    {
-        "id": "api.templates.post_body.button",
-        "translation": "Vai alla pubblicazione"
-    },
-    {
-        "id": "api.templates.reset_body.button",
-        "translation": "Reimposta password"
-    },
-    {
-        "id": "api.templates.reset_body.info1",
-        "translation": "Per modificare la password, cliccare \"Reset Password\"."
-    },
-    {
-        "id": "api.templates.reset_body.info2",
-        "translation": "Se non intendi modificare la tua password ignora questa email e la password rimarrà invariata. Il link per il reset della password scade tra 24 ore."
-    },
-    {
-        "id": "api.templates.reset_body.title",
-        "translation": "Hai richiesto un reset della password"
-    },
-    {
-        "id": "api.templates.reset_subject",
-        "translation": "[{{ .SiteName }}] Resetta la tua password"
-    },
-    {
-        "id": "api.templates.signin_change_email.body.info",
-        "translation": "Hai aggiornato il tuo metodo di accesso su {{ .SiteName }} a {{.Method}}."
-    },
-    {
-        "id": "api.templates.signin_change_email.body.method_email",
-        "translation": "email e password"
-    },
-    {
-        "id": "api.templates.signin_change_email.body.title",
-        "translation": "Hai aggiornato il tuo sistema di accesso"
-    },
-    {
-        "id": "api.templates.signin_change_email.subject",
-        "translation": "[{{ .SiteName }}] Il tuo metodo di autenticazione è stato aggiornato"
-    },
-    {
-        "id": "api.templates.user_access_token_body.info",
-        "translation": "Un token di accesso personale è stato aggiunto al tuo account su {{ .SiteURL }}. Può essere utilizzato per accedere a {{.SiteName}} con il tuo account."
-    },
-    {
-        "id": "api.templates.user_access_token_body.title",
-        "translation": "Token di accesso aggiunto al tuo account"
-    },
-    {
-        "id": "api.templates.user_access_token_subject",
-        "translation": "[{{ .SiteName }}] Token di accesso aggiunto al tuo account"
-    },
-    {
-        "id": "api.templates.username_change_body.info",
-        "translation": "Il nome utente per {{.TeamDisplayName}} è stato cambiato a {{.NewUsername}}."
-    },
-    {
-        "id": "api.templates.username_change_body.title",
-        "translation": "Hai agiornato il tuo username"
-    },
-    {
-        "id": "api.templates.username_change_subject",
-        "translation": "[{{ .SiteName }}] Il tuo nome utente è stato modificato"
-    },
-    {
-        "id": "api.templates.verify_body.button",
-        "translation": "Verifica Email"
-    },
-    {
-        "id": "api.templates.verify_body.info",
-        "translation": "Per favore verifica la tua email cliccando qui sotto."
-    },
-    {
-        "id": "api.templates.verify_body.title",
-        "translation": "Ti sei iscritto/a a {{ .ServerURL }}"
-    },
-    {
-        "id": "api.templates.verify_subject",
-        "translation": "[{{ .SiteName }}] Verifica Email"
-    },
-    {
-        "id": "api.templates.welcome_body.app_download_info",
-        "translation": "Per una migliore esperienza, scaricare le app per PC, Mac, iOS e Android da:"
-    },
-    {
-        "id": "api.templates.welcome_body.button",
-        "translation": "Verifica Email"
-    },
-    {
-        "id": "api.templates.welcome_body.info",
-        "translation": "Per favore verifica la tua email cliccando qui sotto."
-    },
-    {
-        "id": "api.templates.welcome_body.info2",
-        "translation": "Si può accedere da:"
-    },
-    {
-        "id": "api.templates.welcome_body.info3",
-        "translation": "Matterfoss ti permette di condividere messaggi e file dal PC o telefono, con ricerche istantanee e archiviazione."
-    },
-    {
-        "id": "api.templates.welcome_body.title",
-        "translation": "Ti sei iscritto/a a {{ .ServerURL }}"
-    },
-    {
-        "id": "api.templates.welcome_subject",
-        "translation": "[{{ .SiteName }}] Ti sei collegato a {{ .ServerURL }}"
-    },
-    {
-        "id": "api.user.activate_mfa.email_and_ldap_only.app_error",
-        "translation": "MFA non è disponibile per questo tipo di account."
-    },
-    {
-        "id": "api.user.add_direct_channels_and_forget.failed.error",
-        "translation": "Errore nell'inserimento diretto di preferenze del canale per l'utente user_id={{.UserId}}, team_id={{.TeamId}}, err={{.Error}}"
-    },
-    {
-        "id": "api.user.authorize_oauth_user.bad_response.app_error",
-        "translation": "Risposta sbagliata dal token di richiesta."
-    },
-    {
-        "id": "api.user.authorize_oauth_user.bad_token.app_error",
-        "translation": "Tipo di token sbagliato."
-    },
-    {
-        "id": "api.user.authorize_oauth_user.invalid_state.app_error",
-        "translation": "Stato invalido"
-    },
-    {
-        "id": "api.user.authorize_oauth_user.missing.app_error",
-        "translation": "Token di accesso mancante."
-    },
-    {
-        "id": "api.user.authorize_oauth_user.response.app_error",
-        "translation": "Ricevuta risposta non valida dal fornitore del servizio OAuth."
-    },
-    {
-        "id": "api.user.authorize_oauth_user.service.app_error",
-        "translation": "Token richiesto a {{.Service}} fallito."
-    },
-    {
-        "id": "api.user.authorize_oauth_user.token_failed.app_error",
-        "translation": "Richiesta token fallita."
-    },
-    {
-        "id": "api.user.authorize_oauth_user.unsupported.app_error",
-        "translation": "OAuth Service Provider non supportato."
-    },
-    {
-        "id": "api.user.check_user_login_attempts.too_many.app_error",
-        "translation": "Il tuo account è stato bloccato a causa di troppi errori nel inserire la password. Per favore resetta la tua password."
-    },
-    {
-        "id": "api.user.check_user_mfa.bad_code.app_error",
-        "translation": "Token MFA invalido."
-    },
-    {
-        "id": "api.user.check_user_password.invalid.app_error",
-        "translation": "Login fallito a causa di password sbagliata."
-    },
-    {
-        "id": "api.user.complete_switch_with_oauth.blank_email.app_error",
-        "translation": "Email vuota."
-    },
-    {
-        "id": "api.user.complete_switch_with_oauth.parse.app_error",
-        "translation": "Impossibile parsare gli auth data dall'oggetto {{.Service}}."
-    },
-    {
-        "id": "api.user.complete_switch_with_oauth.unavailable.app_error",
-        "translation": "{{.Service}} SSO tramite OAuth 2.0 non è disponibile su questo server."
-    },
-    {
-        "id": "api.user.create_email_token.error",
-        "translation": "Errore nel creare i dati per l'email di verifica"
-    },
-    {
-        "id": "api.user.create_oauth_user.already_attached.app_error",
-        "translation": "E' già presente un account associato a questo indirizzo email per l'accesso con un altro servizio diverso da {{.Service}}. Effettua login via {{.Auth}}."
-    },
-    {
-        "id": "api.user.create_oauth_user.create.app_error",
-        "translation": "Impossibile creare l'utente dall'oggetto {{.Service}}."
-    },
-    {
-        "id": "api.user.create_oauth_user.not_available.app_error",
-        "translation": "{{.Service}} SSO tramite OAuth 2.0 non è disponibile su questo server."
-    },
-    {
-        "id": "api.user.create_profile_image.default_font.app_error",
-        "translation": "Impossibile creare immagine di profilo di default."
-    },
-    {
-        "id": "api.user.create_profile_image.encode.app_error",
-        "translation": "Impossibile codificare l'immagine di profilo di default."
-    },
-    {
-        "id": "api.user.create_profile_image.initial.app_error",
-        "translation": "Impossibile aggiungere l'immagine profilo all'utente."
-    },
-    {
-        "id": "api.user.create_user.accepted_domain.app_error",
-        "translation": "L'indirizzo email fornito non appartiene ai domini accettati. Contattare l'amministratore di sistema oppure utilizzare una email differente."
-    },
-    {
-        "id": "api.user.create_user.disabled.app_error",
-        "translation": "Creazione degli utenti disabilitata."
-    },
-    {
-        "id": "api.user.create_user.no_open_server",
-        "translation": "Questo server non supporta la registrazione pubblica.  Contatta un amministratore per ricevere un invito."
-    },
-    {
-        "id": "api.user.create_user.signup_email_disabled.app_error",
-        "translation": "L'iscrizione al gruppo con email è disabilitata."
-    },
-    {
-        "id": "api.user.create_user.signup_link_expired.app_error",
-        "translation": "Il collegamento per l'iscrizione è scaduto."
-    },
-    {
-        "id": "api.user.create_user.signup_link_invalid.app_error",
-        "translation": "Il collegamento per l'iscrizione non sembra essere valido."
-    },
-    {
-        "id": "api.user.email_to_ldap.not_available.app_error",
-        "translation": "AD/LDAP non è disponibile su questo server."
-    },
-    {
-        "id": "api.user.email_to_oauth.not_available.app_error",
-        "translation": "Autenticazione sul Trasferimento non configurata o non disponibile su questo server."
-    },
-    {
-        "id": "api.user.get_authorization_code.unsupported.app_error",
-        "translation": "OAuth Service Provider non supportato."
-    },
-    {
-        "id": "api.user.get_user_by_email.permissions.app_error",
-        "translation": "Impossibile trovare l'utente per email."
-    },
-    {
-        "id": "api.user.ldap_to_email.not_available.app_error",
-        "translation": "AD/LDAP non è disponibile su questo server."
-    },
-    {
-        "id": "api.user.ldap_to_email.not_ldap_account.app_error",
-        "translation": "Questo account utente non usa AD/LDAP."
-    },
-    {
-        "id": "api.user.login.blank_pwd.app_error",
-        "translation": "Il campo password non può essere bianco"
-    },
-    {
-        "id": "api.user.login.bot_login_forbidden.app_error",
-        "translation": "Il login dei bot non è permesso."
-    },
-    {
-        "id": "api.user.login.client_side_cert.certificate.app_error",
-        "translation": "Tentativo di eseguire il login utilizzando la funzione sperimentale ClientSideCert senza fornire un valido certificato."
-    },
-    {
-        "id": "api.user.login.client_side_cert.license.app_error",
-        "translation": "Tentativo di utilizzare la funzione sperimentale ClientSideCertEnable senza una licenza enterprise valida."
-    },
-    {
-        "id": "api.user.login.inactive.app_error",
-        "translation": "Login fallito perchè il tuo account è stato disattivato.  Per favore contatta il tuo amministratore."
-    },
-    {
-        "id": "api.user.login.not_verified.app_error",
-        "translation": "Login fallito: l'indirizzo email non è stato verificato."
-    },
-    {
-        "id": "api.user.login.use_auth_service.app_error",
-        "translation": "Per favore accedi usando {{.AuthService}}."
-    },
-    {
-        "id": "api.user.login_by_oauth.bot_login_forbidden.app_error",
-        "translation": "Il login dei bot non è permesso."
-    },
-    {
-        "id": "api.user.login_by_oauth.not_available.app_error",
-        "translation": "{{.Service}} SSO tramite OAuth 2.0 non è disponibile su questo server."
-    },
-    {
-        "id": "api.user.login_by_oauth.parse.app_error",
-        "translation": "Impossibile leggere i dati di autenticazione dall'oggetto {{.Service}}."
-    },
-    {
-        "id": "api.user.login_ldap.not_available.app_error",
-        "translation": "AD/LDAP non è disponibile su questo server."
-    },
-    {
-        "id": "api.user.oauth_to_email.context.app_error",
-        "translation": "Aggiornamento password fallito perchè contesto user_id non coincide con user id."
-    },
-    {
-        "id": "api.user.oauth_to_email.not_available.app_error",
-        "translation": "Autenticazione sul Trasferimento non configurata o non disponibile su questo server."
-    },
-    {
-        "id": "api.user.reset_password.broken_token.app_error",
-        "translation": "Il token per reimpostare la password non sembra essere valido."
-    },
-    {
-        "id": "api.user.reset_password.invalid_link.app_error",
-        "translation": "Il collegamento per reimpostare la password non sembra essere valido."
-    },
-    {
-        "id": "api.user.reset_password.link_expired.app_error",
-        "translation": "Il collegamento per reimpostare la password è scaduto."
-    },
-    {
-        "id": "api.user.reset_password.method",
-        "translation": "usando un collegamento per il reset della password"
-    },
-    {
-        "id": "api.user.reset_password.sso.app_error",
-        "translation": "Non è possibile reimpostare la password per account SSO (Single Sign-On)."
-    },
-    {
-        "id": "api.user.saml.not_available.app_error",
-        "translation": "SAML 2.0 non configurato o non supportato su questo server."
-    },
-    {
-        "id": "api.user.send_deactivate_email_and_forget.failed.error",
-        "translation": "Impossibile inviare la notifica di disattivazione account"
-    },
-    {
-        "id": "api.user.send_email_change_email_and_forget.error",
-        "translation": "Invio notifica email di cambio email avvenuto con successo fallita"
-    },
-    {
-        "id": "api.user.send_email_change_username_and_forget.error",
-        "translation": "Invio notifica email di cambio username avvenuto con successo, fallita"
-    },
-    {
-        "id": "api.user.send_email_change_verify_email_and_forget.error",
-        "translation": "Invio email di verifica per il cambio email fallita"
-    },
-    {
-        "id": "api.user.send_mfa_change_email.error",
-        "translation": "Impossibile inviare l'email di notifica del cambio MFA."
-    },
-    {
-        "id": "api.user.send_password_change_email_and_forget.error",
-        "translation": "Invio email per la verifica dell'update della password fallito"
-    },
-    {
-        "id": "api.user.send_password_reset.send.app_error",
-        "translation": "Invio email di password reset fallito."
-    },
-    {
-        "id": "api.user.send_password_reset.sso.app_error",
-        "translation": "Non è possibile reimpostare la password per gli account SSO."
-    },
-    {
-        "id": "api.user.send_sign_in_change_email_and_forget.error",
-        "translation": "Invio email per la verifica dell'update della password fallito"
-    },
-    {
-        "id": "api.user.send_user_access_token.error",
-        "translation": "Impossibile inviare l'email di notifica per la creazione del token di accesso"
-    },
-    {
-        "id": "api.user.send_verify_email_and_forget.failed.error",
-        "translation": "Invio email di verifica fallita"
-    },
-    {
-        "id": "api.user.send_welcome_email_and_forget.failed.error",
-        "translation": "Invio email di benvenuto fallito"
-    },
-    {
-        "id": "api.user.update_active.not_enable.app_error",
-        "translation": "Non puoi disattivare il tuo account perché questa operazione non è abilitata. Contatta l'Amministratore di Sistema."
-    },
-    {
-        "id": "api.user.update_active.permissions.app_error",
-        "translation": "Non possiedi i permessi sufficienti."
-    },
-    {
-        "id": "api.user.update_oauth_user_attrs.get_user.app_error",
-        "translation": "Impossibile recuperare l'utente dall'oggetto {{.Service}}."
-    },
-    {
-        "id": "api.user.update_password.context.app_error",
-        "translation": "Aggiornamento password fallito perché contesto user_id non coincide con user id."
-    },
-    {
-        "id": "api.user.update_password.failed.app_error",
-        "translation": "Aggiornamento password fallito."
-    },
-    {
-        "id": "api.user.update_password.incorrect.app_error",
-        "translation": "Il campo \"Password Attuale\" inserito non è corretto. Controlla che il Blocco maiuscole sia disabilitato e riprova."
-    },
-    {
-        "id": "api.user.update_password.menu",
-        "translation": "usando il menù impostazioni"
-    },
-    {
-        "id": "api.user.update_password.oauth.app_error",
-        "translation": "Aggiornamento della password fallito perché l'utente è loggato tramite servizio OAuth."
-    },
-    {
-        "id": "api.user.update_password.valid_account.app_error",
-        "translation": "Aggiornamento password fallito perchè è impossibile trovare un account valido."
-    },
-    {
-        "id": "api.user.upload_profile_user.array.app_error",
-        "translation": "Lista vuota per il campo 'image' nella richiesta."
-    },
-    {
-        "id": "api.user.upload_profile_user.decode.app_error",
-        "translation": "Impossibile caricare l'immagine di profilo."
-    },
-    {
-        "id": "api.user.upload_profile_user.decode_config.app_error",
-        "translation": "Impossibile salvare l'immagine profilo. Il file non sembra essere un'immagine valida."
-    },
-    {
-        "id": "api.user.upload_profile_user.encode.app_error",
-        "translation": "Impossibile codificare immagine di profilo."
-    },
-    {
-        "id": "api.user.upload_profile_user.no_file.app_error",
-        "translation": "Nessun file per il campo 'immagine' nella richiesta."
-    },
-    {
-        "id": "api.user.upload_profile_user.open.app_error",
-        "translation": "Impossibile aprire il file immagine."
-    },
-    {
-        "id": "api.user.upload_profile_user.parse.app_error",
-        "translation": "Errore durante l'analisi del multipart-form."
-    },
-    {
-        "id": "api.user.upload_profile_user.storage.app_error",
-        "translation": "Impossibile caricare il file. Lo storage delle immagini non è configurato."
-    },
-    {
-        "id": "api.user.upload_profile_user.too_large.app_error",
-        "translation": "Impossibile caricare il file. Il file è troppo grande."
-    },
-    {
-        "id": "api.user.upload_profile_user.upload_profile.app_error",
-        "translation": "Impossibile caricare l'immagine di profilo."
-    },
-    {
-        "id": "api.user.verify_email.bad_link.app_error",
-        "translation": "Il collegamento per verificare l'email è errato."
-    },
-    {
-        "id": "api.user.verify_email.broken_token.app_error",
-        "translation": "Tipo token non valido per la verifica email."
-    },
-    {
-        "id": "api.user.verify_email.link_expired.app_error",
-        "translation": "Il collegamento per verificare l'email è scaduto."
-    },
-    {
-        "id": "api.user.verify_email.token_parse.error",
-        "translation": "Errore nel convertire i dati dall'email di verifica"
-    },
-    {
-        "id": "api.web_socket.connect.upgrade.app_error",
-        "translation": "Fallito l'aggiornamento della connessione websocket."
-    },
-    {
-        "id": "api.web_socket_router.bad_action.app_error",
-        "translation": "Azione WebSocket sconosciuta."
-    },
-    {
-        "id": "api.web_socket_router.bad_seq.app_error",
-        "translation": "Sequenza del messaggio WebSocket non valida."
-    },
-    {
-        "id": "api.web_socket_router.no_action.app_error",
-        "translation": "Azione websocket assente."
-    },
-    {
-        "id": "api.web_socket_router.not_authenticated.app_error",
-        "translation": "Connessione WebSocket non autenticata. Effettuare l'accesso e riprovare."
-    },
-    {
-        "id": "api.webhook.create_outgoing.intersect.app_error",
-        "translation": "Outgoing webhooks dallo stesso canale non possono avere lo stesso trigger/callback URLs."
-    },
-    {
-        "id": "api.webhook.create_outgoing.not_open.app_error",
-        "translation": "Outgoing webhooks possono essere creati solo per canali pubblici."
-    },
-    {
-        "id": "api.webhook.create_outgoing.permissions.app_error",
-        "translation": "Permessi inappropriati per creare un webhook in uscita."
-    },
-    {
-        "id": "api.webhook.create_outgoing.triggers.app_error",
-        "translation": "Almeno una tra trigger_words o channel_id deve essere configurata."
-    },
-    {
-        "id": "api.webhook.incoming.error",
-        "translation": "Impossibile decodificare la richiesta multipart del webhook in ingresso."
-    },
-    {
-        "id": "api.webhook.team_mismatch.app_error",
-        "translation": "Impossibile aggiornare webook tra gruppi."
-    },
-    {
-        "id": "api.webhook.update_outgoing.intersect.app_error",
-        "translation": "I webhooks dallo stesso canale non possono avere gli stessi URL innesco/callback."
-    },
-    {
-        "id": "api.websocket_handler.invalid_param.app_error",
-        "translation": "Parametro {{.Name}} non valido."
-    },
-    {
-        "id": "app.admin.test_email.failure",
-        "translation": "Connessione non riuscita: {{.Error}}"
-    },
-    {
-        "id": "app.channel.create_channel.no_team_id.app_error",
-        "translation": "E' necessario specificare l'ID del gruppo per creare un canale."
-    },
-    {
-        "id": "app.channel.move_channel.members_do_not_match.error",
-        "translation": "Impossibile spostare il canale a meno che tutti i membri del canale non siano membri del gruppo di destinazione."
-    },
-    {
-        "id": "app.channel.post_update_channel_purpose_message.post.error",
-        "translation": "Impossibile pubblicare lo scopo del canale"
-    },
-    {
-        "id": "app.channel.post_update_channel_purpose_message.removed",
-        "translation": "%s ha eliminato il titolo del canale (era: %s)"
-    },
-    {
-        "id": "app.channel.post_update_channel_purpose_message.retrieve_user.error",
-        "translation": "Errore nel caricamento dell'utente durante il salvataggio del titolo del canale %v"
-    },
-    {
-        "id": "app.channel.post_update_channel_purpose_message.updated_from",
-        "translation": "%s ha aggiornato il titolo del canale, da: %s a %s"
-    },
-    {
-        "id": "app.channel.post_update_channel_purpose_message.updated_to",
-        "translation": "%s ha aggiornato il titolo del canale a: %s"
-    },
-    {
-        "id": "app.cluster.404.app_error",
-        "translation": "Cluster API non trovate."
-    },
-    {
-        "id": "app.export.export_write_line.io_writer.error",
-        "translation": "Si è verificato un errore scrivendo i dati esportati."
-    },
-    {
-        "id": "app.export.export_write_line.json_marshall.error",
-        "translation": "Si è verificato un errore smistando i dati JSON per l'esportazione."
-    },
-    {
-        "id": "app.import.attachment.bad_file.error",
-        "translation": "Errore durante la lettura del file: \"{{.FilePath}}\""
-    },
-    {
-        "id": "app.import.attachment.file_upload.error",
-        "translation": "Errore durante il caricamento del file: \"{{.FilePath}}\""
-    },
-    {
-        "id": "app.import.bulk_import.file_scan.error",
-        "translation": "Errore di lettura del file dati di importazione."
-    },
-    {
-        "id": "app.import.bulk_import.json_decode.error",
-        "translation": "Decodifica JSON della riga fallita."
-    },
-    {
-        "id": "app.import.bulk_import.unsupported_version.error",
-        "translation": "Versione del file importato non corretta o mancante. Assicurarsi che la versione sia il primo oggetto del file e riprovare."
-    },
-    {
-        "id": "app.import.emoji.bad_file.error",
-        "translation": "Errore durante la lettura del file di importazione dell'emoji. Nome Emoji: \"{{.EmojiName}}\""
-    },
-    {
-        "id": "app.import.import_channel.scheme_deleted.error",
-        "translation": "Impossibile impostare il canale per usare uno schema eliminato."
-    },
-    {
-        "id": "app.import.import_channel.scheme_wrong_scope.error",
-        "translation": "Il canale deve avere uno schema assegnato all'interno dello stesso scopo."
-    },
-    {
-        "id": "app.import.import_channel.team_not_found.error",
-        "translation": "Errore di importazione del canale. Il gruppo di nome \"{{.TeamName}}\" non è stato trovato."
-    },
-    {
-        "id": "app.import.import_direct_channel.create_direct_channel.error",
-        "translation": "Impossibile creare il canale diretto"
-    },
-    {
-        "id": "app.import.import_direct_channel.create_group_channel.error",
-        "translation": "Impossibile creare il canale di gruppo"
-    },
-    {
-        "id": "app.import.import_direct_channel.update_header_failed.error",
-        "translation": "Errore durante l'aggiornamento del titolo del canale diretto"
-    },
-    {
-        "id": "app.import.import_direct_post.create_direct_channel.error",
-        "translation": "Canale diretto non trovato"
-    },
-    {
-        "id": "app.import.import_direct_post.create_group_channel.error",
-        "translation": "Canale di gruppo non trovato"
-    },
-    {
-        "id": "app.import.import_line.null_channel.error",
-        "translation": "La riga di dati da importare è di tipo \"channel\" ma l'oggetto channel è nullo."
-    },
-    {
-        "id": "app.import.import_line.null_direct_channel.error",
-        "translation": "La riga di dati da importare è di tipo \"canale_diretto\" ma l'oggetto canale_diretto è nullo."
-    },
-    {
-        "id": "app.import.import_line.null_direct_post.error",
-        "translation": "La riga di dati da importare è di tipo \"pubblicazione_diretta\" ma l'oggetto pubblicazione_diretta è nullo."
-    },
-    {
-        "id": "app.import.import_line.null_emoji.error",
-        "translation": "La riga di dati da importare è di tipo \"emoji\" ma l'oggetto post è nullo."
-    },
-    {
-        "id": "app.import.import_line.null_post.error",
-        "translation": "La riga di dati da importare è di tipo \"post\" ma l'oggetto post è nullo."
-    },
-    {
-        "id": "app.import.import_line.null_scheme.error",
-        "translation": "La riga di dati da importare è di tipo \"schema\" ma l'oggetto schema è nullo."
-    },
-    {
-        "id": "app.import.import_line.null_team.error",
-        "translation": "La riga di dati da importare è di tipo \"team\" ma l'oggetto gruppo è nullo."
-    },
-    {
-        "id": "app.import.import_line.null_user.error",
-        "translation": "La riga di dati da importare è di tipo \"user\" ma l'oggetto user è nullo."
-    },
-    {
-        "id": "app.import.import_line.unknown_line_type.error",
-        "translation": "La riga di dati da importare è del tipo ignoto \"{{.Type}}\"."
-    },
-    {
-        "id": "app.import.import_post.channel_not_found.error",
-        "translation": "Errore di importazione della pubblicazione. Il canale chiamato \"{{.ChannelName}}\" non è stato trovato."
-    },
-    {
-        "id": "app.import.import_post.save_preferences.error",
-        "translation": "Errore durante l'importazione delle pubblicazioni. Impossibile salvare le preferenze."
-    },
-    {
-        "id": "app.import.import_post.user_not_found.error",
-        "translation": "Errore di importazione della pubblicazione. L'utente chiamato \"{{.TeamName}}\" non è stato trovato."
-    },
-    {
-        "id": "app.import.import_scheme.scope_change.error",
-        "translation": "L'importazione massiva non può cambiare lo scopo di un schema preesistente."
-    },
-    {
-        "id": "app.import.import_team.scheme_deleted.error",
-        "translation": "Impossibile impostare il gruppo per usare uno schema eliminato."
-    },
-    {
-        "id": "app.import.import_team.scheme_wrong_scope.error",
-        "translation": "Il gruppo deve avere uno schema assegnato all'interno dello stesso scopo."
-    },
-    {
-        "id": "app.import.import_user.save_preferences.error",
-        "translation": "Errore durante l'importazione delle preferenze utente. Impossibile salvare le preferenze."
-    },
-    {
-        "id": "app.import.import_user_channels.save_preferences.error",
-        "translation": "Errore durante l'importazione dei membri del canale. Impossibile salvare le preferenze."
-    },
-    {
-        "id": "app.import.process_import_data_file_version_line.invalid_version.error",
-        "translation": "Impossibile leggere la versione del file importato."
-    },
-    {
-        "id": "app.import.validate_channel_import_data.display_name_length.error",
-        "translation": "Il campo display_name del canale non è nella gamma di lunghezze consentita."
-    },
-    {
-        "id": "app.import.validate_channel_import_data.display_name_missing.error",
-        "translation": "Manca la proprietà del canale richiesta: display_name"
-    },
-    {
-        "id": "app.import.validate_channel_import_data.header_length.error",
-        "translation": "L'intestazione del canale è troppo lunga."
-    },
-    {
-        "id": "app.import.validate_channel_import_data.name_characters.error",
-        "translation": "Il nome del canale contiene caratteri non validi."
-    },
-    {
-        "id": "app.import.validate_channel_import_data.name_length.error",
-        "translation": "Il nome del canale è troppo lungo."
-    },
-    {
-        "id": "app.import.validate_channel_import_data.name_missing.error",
-        "translation": "Manca una proprietà richiesta del canale: nome"
-    },
-    {
-        "id": "app.import.validate_channel_import_data.purpose_length.error",
-        "translation": "Lo scopo del canale è troppo lungo."
-    },
-    {
-        "id": "app.import.validate_channel_import_data.scheme_invalid.error",
-        "translation": "Nome dello schema di canale non valido."
-    },
-    {
-        "id": "app.import.validate_channel_import_data.team_missing.error",
-        "translation": "Manca una proprietà richiesta del canale: gruppo"
-    },
-    {
-        "id": "app.import.validate_channel_import_data.type_invalid.error",
-        "translation": "Il tipo del canale non è valido."
-    },
-    {
-        "id": "app.import.validate_channel_import_data.type_missing.error",
-        "translation": "Manca una proprietà richiesta del canale: tipo."
-    },
-    {
-        "id": "app.import.validate_direct_channel_import_data.header_length.error",
-        "translation": "Il titolo del canale diretto è troppo lungo"
-    },
-    {
-        "id": "app.import.validate_direct_channel_import_data.members_required.error",
-        "translation": "Manca una proprietà richiesta del canale diretto: membri"
-    },
-    {
-        "id": "app.import.validate_direct_channel_import_data.members_too_few.error",
-        "translation": "La lista dei membri del canale diretto contiene pochi elementi"
-    },
-    {
-        "id": "app.import.validate_direct_channel_import_data.members_too_many.error",
-        "translation": "La lista dei membri del canale diretto contiene troppi elementi"
-    },
-    {
-        "id": "app.import.validate_direct_channel_import_data.unknown_favoriter.error",
-        "translation": "Il canale diretto può diventare un canale preferito solo per i membri. \"{{.Username}}\" non è un membro."
-    },
-    {
-        "id": "app.import.validate_direct_post_import_data.channel_members_required.error",
-        "translation": "Manca una proprietà richiesta nella pubblicazione diretta: membri del canale"
-    },
-    {
-        "id": "app.import.validate_direct_post_import_data.channel_members_too_few.error",
-        "translation": "La lista dei membri del canale della pubblicazione diretta contiene pochi elementi"
-    },
-    {
-        "id": "app.import.validate_direct_post_import_data.channel_members_too_many.error",
-        "translation": "La lista dei membri del canale della pubblicazione diretta contiene troppi elementi"
-    },
-    {
-        "id": "app.import.validate_direct_post_import_data.create_at_missing.error",
-        "translation": "Manca una proprietà richiesta nella pubblicazione diretta: creato il"
-    },
-    {
-        "id": "app.import.validate_direct_post_import_data.create_at_zero.error",
-        "translation": "CreateAt deve essere maggiore di 0"
-    },
-    {
-        "id": "app.import.validate_direct_post_import_data.message_length.error",
-        "translation": "Il messaggio è troppo lungo"
-    },
-    {
-        "id": "app.import.validate_direct_post_import_data.message_missing.error",
-        "translation": "Manca una proprietà richiesta nella pubblicazione diretta: messaggio"
-    },
-    {
-        "id": "app.import.validate_direct_post_import_data.unknown_flagger.error",
-        "translation": "Una pubblicazione diretta può essere marcata solo dai membri del canali in cui si trova. \"{{.Username}}\" non è un membro."
-    },
-    {
-        "id": "app.import.validate_direct_post_import_data.user_missing.error",
-        "translation": "Manca una proprietà richiesta nella pubblicazione diretta: utente"
-    },
-    {
-        "id": "app.import.validate_emoji_import_data.empty.error",
-        "translation": "Nessun dato d'importazione emoji."
-    },
-    {
-        "id": "app.import.validate_emoji_import_data.image_missing.error",
-        "translation": "Il campo immagine emoji manca o è vuoto."
-    },
-    {
-        "id": "app.import.validate_emoji_import_data.name_missing.error",
-        "translation": "Il campo nome emoji manca o è vuoto."
-    },
-    {
-        "id": "app.import.validate_post_import_data.channel_missing.error",
-        "translation": "Proprietà della pubblicazione mancante: Canale."
-    },
-    {
-        "id": "app.import.validate_post_import_data.create_at_missing.error",
-        "translation": "Proprietà della pubblicazione mancante: create_at."
-    },
-    {
-        "id": "app.import.validate_post_import_data.create_at_zero.error",
-        "translation": "La proprietà CreateAt della pubblicazione non può essere zero."
-    },
-    {
-        "id": "app.import.validate_post_import_data.message_length.error",
-        "translation": "La proprieta Message della pubblicazione è maggiore della lunghezza ammessa."
-    },
-    {
-        "id": "app.import.validate_post_import_data.message_missing.error",
-        "translation": "Proprietà della pubblicazione mancante: Message."
-    },
-    {
-        "id": "app.import.validate_post_import_data.team_missing.error",
-        "translation": "Proprietà della pubblicazione mancante: gruppo."
-    },
-    {
-        "id": "app.import.validate_post_import_data.user_missing.error",
-        "translation": "Proprietà della pubblicazione mancante: User."
-    },
-    {
-        "id": "app.import.validate_reaction_import_data.create_at_before_parent.error",
-        "translation": "La proprietà della reazione CreateAt deve evvere maggiore della proprietà CreateAt della pubblicazione principale."
-    },
-    {
-        "id": "app.import.validate_reaction_import_data.create_at_missing.error",
-        "translation": "Proprietà della reazione mancante: create_at."
-    },
-    {
-        "id": "app.import.validate_reaction_import_data.create_at_zero.error",
-        "translation": "La proprietà della reazione CreateAt non può essere zero."
-    },
-    {
-        "id": "app.import.validate_reaction_import_data.emoji_name_length.error",
-        "translation": "La lunghezza della proprietà EmojiName della reazione è maggiore della lunghezza ammessa."
-    },
-    {
-        "id": "app.import.validate_reaction_import_data.emoji_name_missing.error",
-        "translation": "Proprietà della reazione mancante: EmojiName."
-    },
-    {
-        "id": "app.import.validate_reaction_import_data.user_missing.error",
-        "translation": "Proprietà della reazione mancante: User."
-    },
-    {
-        "id": "app.import.validate_reply_import_data.create_at_before_parent.error",
-        "translation": "La proprietà CreateAt della risposta deve essere maggiore della proprietà CreateAt della pubblicazione principale."
-    },
-    {
-        "id": "app.import.validate_reply_import_data.create_at_missing.error",
-        "translation": "Proprietà della risposta mancante: create_at."
-    },
-    {
-        "id": "app.import.validate_reply_import_data.create_at_zero.error",
-        "translation": "La proprietà CreateAt della risposta non può essere zero."
-    },
-    {
-        "id": "app.import.validate_reply_import_data.message_length.error",
-        "translation": "La lunghezza della proprietà Message della risposta è maggiore della lunghezza ammessa."
-    },
-    {
-        "id": "app.import.validate_reply_import_data.message_missing.error",
-        "translation": "Proprietà della risposta mancante: Message."
-    },
-    {
-        "id": "app.import.validate_reply_import_data.user_missing.error",
-        "translation": "Proprietà della risposta mancante: User."
-    },
-    {
-        "id": "app.import.validate_role_import_data.description_invalid.error",
-        "translation": "Descrizione del ruolo non valida."
-    },
-    {
-        "id": "app.import.validate_role_import_data.display_name_invalid.error",
-        "translation": "Nome ruolo non valido."
-    },
-    {
-        "id": "app.import.validate_role_import_data.invalid_permission.error",
-        "translation": "Permesso del ruolo non valido."
-    },
-    {
-        "id": "app.import.validate_role_import_data.name_invalid.error",
-        "translation": "Nome ruolo non valido."
-    },
-    {
-        "id": "app.import.validate_scheme_import_data.description_invalid.error",
-        "translation": "Descrizione schema non valida."
-    },
-    {
-        "id": "app.import.validate_scheme_import_data.display_name_invalid.error",
-        "translation": "Nome schema non valido."
-    },
-    {
-        "id": "app.import.validate_scheme_import_data.name_invalid.error",
-        "translation": "Nome schema non valido."
-    },
-    {
-        "id": "app.import.validate_scheme_import_data.null_scope.error",
-        "translation": "Lo scopo dello schema è obbligatorio."
-    },
-    {
-        "id": "app.import.validate_scheme_import_data.unknown_scheme.error",
-        "translation": "Scopo della schema sconosciuto."
-    },
-    {
-        "id": "app.import.validate_scheme_import_data.wrong_roles_for_scope.error",
-        "translation": "Sono stati forniti ruoli errati per lo schema in questo scopo."
-    },
-    {
-        "id": "app.import.validate_team_import_data.description_length.error",
-        "translation": "La descrizione del gruppo è troppo lunga."
-    },
-    {
-        "id": "app.import.validate_team_import_data.display_name_length.error",
-        "translation": "Il campo display_name del gruppo non è nella gamma di lunghezze consentita."
-    },
-    {
-        "id": "app.import.validate_team_import_data.display_name_missing.error",
-        "translation": "Proprietà del gruppo mancante: display_name."
-    },
-    {
-        "id": "app.import.validate_team_import_data.name_characters.error",
-        "translation": "Il nome del gruppo contiene caratteri non validi."
-    },
-    {
-        "id": "app.import.validate_team_import_data.name_length.error",
-        "translation": "Nome del gruppo troppo lungo."
-    },
-    {
-        "id": "app.import.validate_team_import_data.name_missing.error",
-        "translation": "Proprietà del gruppo mancante: nome."
-    },
-    {
-        "id": "app.import.validate_team_import_data.name_reserved.error",
-        "translation": "Il nome del gruppo contiene parole riservate."
-    },
-    {
-        "id": "app.import.validate_team_import_data.scheme_invalid.error",
-        "translation": "Nome schema non valido per il gruppo."
-    },
-    {
-        "id": "app.import.validate_team_import_data.type_invalid.error",
-        "translation": "Il tipo di gruppo non è valido."
-    },
-    {
-        "id": "app.import.validate_team_import_data.type_missing.error",
-        "translation": "Proprietà del gruppo mancante: type."
-    },
-    {
-        "id": "app.import.validate_user_channels_import_data.channel_name_missing.error",
-        "translation": "Nome canale non presente nelle iscrizioni dell'utente."
-    },
-    {
-        "id": "app.import.validate_user_channels_import_data.invalid_notify_props_desktop.error",
-        "translation": "Desktop NotifyProps non valido nelle iscrizioni dell'utente."
-    },
-    {
-        "id": "app.import.validate_user_channels_import_data.invalid_notify_props_mark_unread.error",
-        "translation": "MarkUnread NotifyProps non valido nelle iscrizioni dell'utente."
-    },
-    {
-        "id": "app.import.validate_user_channels_import_data.invalid_notify_props_mobile.error",
-        "translation": "Proprietà notifiche cellulare non valida per i gruppi di appantenenza dell'utente."
-    },
-    {
-        "id": "app.import.validate_user_channels_import_data.invalid_roles.error",
-        "translation": "Ruoli non validi per le iscrizioni canale dell'utente."
-    },
-    {
-        "id": "app.import.validate_user_import_data.auth_data_and_password.error",
-        "translation": "User AuthData e Password sono mutualmente esclusivi."
-    },
-    {
-        "id": "app.import.validate_user_import_data.auth_data_length.error",
-        "translation": "Il campo utente AuthData è troppo lungo."
-    },
-    {
-        "id": "app.import.validate_user_import_data.email_length.error",
-        "translation": "Il campo email dell'utente ha una lunghezza non valida."
-    },
-    {
-        "id": "app.import.validate_user_import_data.email_missing.error",
-        "translation": "Proprietà dell'utente mancante: email."
-    },
-    {
-        "id": "app.import.validate_user_import_data.first_name_length.error",
-        "translation": "Il campo Nome dell'utente è troppo lungo."
-    },
-    {
-        "id": "app.import.validate_user_import_data.last_name_length.error",
-        "translation": "Il campo Cognome dell'utente è troppo lungo."
-    },
-    {
-        "id": "app.import.validate_user_import_data.nickname_length.error",
-        "translation": "Il campo soprannome dell'utente è troppo lungo."
-    },
-    {
-        "id": "app.import.validate_user_import_data.notify_props_channel_trigger_invalid.error",
-        "translation": "Proprietà scatena notifiche canale non valida per l'utente."
-    },
-    {
-        "id": "app.import.validate_user_import_data.notify_props_comments_trigger_invalid.error",
-        "translation": "Proprietà Comments non valida per l'utente."
-    },
-    {
-        "id": "app.import.validate_user_import_data.notify_props_desktop_invalid.error",
-        "translation": "Proprietà notifiche su desktop non valida per l'utente."
-    },
-    {
-        "id": "app.import.validate_user_import_data.notify_props_desktop_sound_invalid.error",
-        "translation": "Proprietà suono notifiche desktop non valida per l'utente."
-    },
-    {
-        "id": "app.import.validate_user_import_data.notify_props_email_invalid.error",
-        "translation": "Proprietà notifiche email non valida per l'utente."
-    },
-    {
-        "id": "app.import.validate_user_import_data.notify_props_mobile_invalid.error",
-        "translation": "Proprietà notifiche su cellulare non valida per l'utente."
-    },
-    {
-        "id": "app.import.validate_user_import_data.notify_props_mobile_push_status_invalid.error",
-        "translation": "Proprietà stato notifiche push non valida per l'utente."
-    },
-    {
-        "id": "app.import.validate_user_import_data.password_length.error",
-        "translation": "La Password ha una lunghezza non valida."
-    },
-    {
-        "id": "app.import.validate_user_import_data.position_length.error",
-        "translation": "Il campo Posizione dell'utente è troppo lungo."
-    },
-    {
-        "id": "app.import.validate_user_import_data.profile_image.error",
-        "translation": "Immagine profilo non valida."
-    },
-    {
-        "id": "app.import.validate_user_import_data.roles_invalid.error",
-        "translation": "I ruoli utente non sono validi."
-    },
-    {
-        "id": "app.import.validate_user_import_data.username_invalid.error",
-        "translation": "Il nome utente non è valido."
-    },
-    {
-        "id": "app.import.validate_user_import_data.username_missing.error",
-        "translation": "Proprietà dell'utente mancante: nome utente."
-    },
-    {
-        "id": "app.import.validate_user_teams_import_data.invalid_roles.error",
-        "translation": "Ruoli non validi per le iscrizioni al gruppo dell'utente."
-    },
-    {
-        "id": "app.import.validate_user_teams_import_data.team_name_missing.error",
-        "translation": "Nome gruppo mancante nelle iscrizioni al gruppo dell'utente."
-    },
-    {
-        "id": "app.notification.body.intro.direct.full",
-        "translation": "Hai un nuovo messaggio diretto."
-    },
-    {
-        "id": "app.notification.body.intro.direct.generic",
-        "translation": "Hai un nuovo messaggio diretto da @{{.SenderName}}"
-    },
-    {
-        "id": "app.notification.body.intro.group_message.full",
-        "translation": "Hai un nuovo messaggio di gruppo."
-    },
-    {
-        "id": "app.notification.body.intro.group_message.generic",
-        "translation": "Hai un nuovo messaggio di gruppo da @{{.SenderName}}"
-    },
-    {
-        "id": "app.notification.body.intro.notification.full",
-        "translation": "Hai una nuova notifica."
-    },
-    {
-        "id": "app.notification.body.intro.notification.generic",
-        "translation": "Hai una nuova notifica da @{{.SenderName}}"
-    },
-    {
-        "id": "app.notification.body.text.direct.full",
-        "translation": "@{{.SenderName}} - {{.Hour}}:{{.Minute}} {{.Timezone}}, {{.Month}} {{.Day}}"
-    },
-    {
-        "id": "app.notification.body.text.direct.generic",
-        "translation": "{{.Hour}}:{{.Minute}} {{.Timezone}}, {{.Day}}/{{.Month}}"
-    },
-    {
-        "id": "app.notification.body.text.group_message.full",
-        "translation": "Canale: {{.ChannelName}}"
-    },
-    {
-        "id": "app.notification.body.text.group_message.full2",
-        "translation": "@{{.SenderName}} - {{.Hour}}:{{.Minute}} {{.Timezone}}, {{.Month}} {{.Day}}"
-    },
-    {
-        "id": "app.notification.body.text.group_message.generic",
-        "translation": "{{.Hour}}:{{.Minute}} {{.Timezone}}, {{.Month}} {{.Day}}"
-    },
-    {
-        "id": "app.notification.body.text.notification.full",
-        "translation": "Canale: {{.ChannelName}}"
-    },
-    {
-        "id": "app.notification.body.text.notification.full2",
-        "translation": "@{{.SenderName}} - {{.Hour}}:{{.Minute}} {{.Timezone}}, {{.Month}} {{.Day}}"
-    },
-    {
-        "id": "app.notification.body.text.notification.generic",
-        "translation": "{{.Hour}}:{{.Minute}} {{.Timezone}}, {{.Day}} {{.Month}}"
-    },
-    {
-        "id": "app.notification.subject.direct.full",
-        "translation": "[{{.SiteName}}] Nuovo messaggio diretto da @{{.SenderDisplayName}} il {{.Month}} {{.Day}}, {{.Year}}"
-    },
-    {
-        "id": "app.notification.subject.group_message.full",
-        "translation": "[{{ .SiteName }}] Nuovo messaggio di gruppo in {{ .ChannelName}} del {{.Month}} {{.Day}}, {{.Year}}"
-    },
-    {
-        "id": "app.notification.subject.group_message.generic",
-        "translation": "[{{.SiteName}}] Nuovo messaggio di gruppo on {{.Month}} {{.Day}}, {{.Year}}"
-    },
-    {
-        "id": "app.notification.subject.notification.full",
-        "translation": "[{{ .SiteName }}] Notifca in {{ .TeamName}} del {{.Day}}/{{.Month}}/{{.Year}}"
-    },
-    {
-        "id": "app.plugin.cluster.save_config.app_error",
-        "translation": "La configurazione del plugin nel file config.json deve essere aggiornata manualmente se si utilizza ReadOnlyConfig con il clustering abilitato."
-    },
-    {
-        "id": "app.plugin.config.app_error",
-        "translation": "Errore durante il salvataggio della configurazione del plugin."
-    },
-    {
-        "id": "app.plugin.deactivate.app_error",
-        "translation": "Impossibile disattivare il plugin."
-    },
-    {
-        "id": "app.plugin.disabled.app_error",
-        "translation": "I plugin sono disattivati. Controllare i log per ulteriori informazioni."
-    },
-    {
-        "id": "app.plugin.extract.app_error",
-        "translation": "Rilevato errore durante l'estrazione del plugin."
-    },
-    {
-        "id": "app.plugin.filesystem.app_error",
-        "translation": "Rilevato errore sul filesystem."
-    },
-    {
-        "id": "app.plugin.get_cluster_plugin_statuses.app_error",
-        "translation": "Impossibile ottenere lo stato dei plugin dal cluster."
-    },
-    {
-        "id": "app.plugin.get_plugins.app_error",
-        "translation": "Impossibile trovare i plugin attivi."
-    },
-    {
-        "id": "app.plugin.get_statuses.app_error",
-        "translation": "Impossibile recuperare lo stato del plugin."
-    },
-    {
-        "id": "app.plugin.install.app_error",
-        "translation": "Impossibile installare il plugin."
-    },
-    {
-        "id": "app.plugin.install_id.app_error",
-        "translation": "Impossibile installare il plugin. Un plugin con lo stesso ID è già installato."
-    },
-    {
-        "id": "app.plugin.install_id_failed_remove.app_error",
-        "translation": "Impossibile installare il plugin. Un plugin con lo stesso ID è già installato sul sistema e non è stato possibile rimuoverlo."
-    },
-    {
-        "id": "app.plugin.invalid_id.app_error",
-        "translation": "L'id del plugin deve essere lungo almeno {{.Min}} caratteri, al massimo {{.Max}} caratteri e corrispondere a {{.Regex}}."
-    },
-    {
-        "id": "app.plugin.manifest.app_error",
-        "translation": "Impossibile trovare il manifest del plugin estratto."
-    },
-    {
-        "id": "app.plugin.mvdir.app_error",
-        "translation": "Impossibile spostare il plugin dalla cartella temporanea alla cartella definitiva. Può essere che un altro plugin stia utilizzando lo stesso nome cartella."
-    },
-    {
-        "id": "app.plugin.not_installed.app_error",
-        "translation": "Il plugin non è installato."
-    },
-    {
-        "id": "app.plugin.remove.app_error",
-        "translation": "Impossibile eliminare il plugin."
-    },
-    {
-        "id": "app.plugin.upload_disabled.app_error",
-        "translation": "I plugin e/o il caricamento dei plugin è stato disattivato."
-    },
-    {
-        "id": "app.role.check_roles_exist.role_not_found",
-        "translation": "Il ruolo fornito non esiste"
-    },
-    {
-        "id": "app.save_config.app_error",
-        "translation": "Si è verificato un errore salvando la configurazione."
-    },
-    {
-        "id": "app.schemes.is_phase_2_migration_completed.not_completed.app_error",
-        "translation": "Questa API non è accessibile poiché le migrazioni richieste non sono ancora state completate."
-    },
-    {
-        "id": "app.submit_interactive_dialog.json_error",
-        "translation": "Rilevato un errore codificando il JSON per la finestra interattiva."
-    },
-    {
-        "id": "app.system_install_date.parse_int.app_error",
-        "translation": "Impossibile inizializzare la data d'installazione."
-    },
-    {
-        "id": "app.team.join_user_to_team.max_accounts.app_error",
-        "translation": "Questo gruppo ha raggiunto il limite massimo di utenti ammessi. Contatta il tuo amministratore di sistema per innalzare il limite."
-    },
-    {
-        "id": "app.user.complete_switch_with_oauth.blank_email.app_error",
-        "translation": "Impossibile completare l'autenticazione SAML con un indirizzo email vuoto."
-    },
-    {
-        "id": "app.user_access_token.disabled",
-        "translation": "I Token di accesso personale sono disattivati su questo server. Per favore contatta l'Amministratore di Sistema per ulteriori dettagli."
-    },
-    {
-        "id": "app.user_access_token.invalid_or_missing",
-        "translation": "Token mancante o non valido."
-    },
-    {
-        "id": "brand.save_brand_image.decode.app_error",
-        "translation": "Impossibile decodificare i dati dell'immagine."
-    },
-    {
-        "id": "brand.save_brand_image.decode_config.app_error",
-        "translation": "Impossibile trovare i metadati dell'immagine."
-    },
-    {
-        "id": "brand.save_brand_image.encode.app_error",
-        "translation": "Impossibile convertire l'immagine in PNG. Riprovare."
-    },
-    {
-        "id": "brand.save_brand_image.open.app_error",
-        "translation": "Impossibile caricare un logo personalizzato. Assicurarsi che l'immagine sia più piccola di 2 MB e riprovare."
-    },
-    {
-        "id": "brand.save_brand_image.save_image.app_error",
-        "translation": "Impossibile scrivere l'immagine nell'archivio file. Controllare la connessione e riprovare."
-    },
-    {
-        "id": "brand.save_brand_image.too_large.app_error",
-        "translation": "Impossibile leggere il file immagine. Assicurarsi che l'immagine sia più piccola di 2 MB e riprovare."
-    },
-    {
-        "id": "cli.license.critical",
-        "translation": "Questa opzione richiede una licenza Enterprise Edition valida. Per favore contatta il tuo Amministratore di Sistema."
-    },
-    {
-        "id": "ent.account_migration.get_all_failed",
-        "translation": "Impossibile recuperare gli utenti."
-    },
-    {
-        "id": "ent.account_migration.get_saml_users_failed",
-        "translation": "Impossibile recuperare gli utenti SAML."
-    },
-    {
-        "id": "ent.cluster.config_changed.info",
-        "translation": "La configurazione cluster è cambiata per l'id={{ .id }}. Il cluster può diventare instabile ed è richiesto un riavvio. Per assicurarsi che il cluster sia configurato correttamente eseguire un riavvio immediatamente."
-    },
-    {
-        "id": "ent.cluster.save_config.error",
-        "translation": "La console di Sistema è configurata in sola lettura quando l'Alta Disponibilità è attiva a meno che il parametro ReadOnlyConfig non sia disattivato nel file di configurazione."
-    },
-    {
-        "id": "ent.compliance.bad_export_type.appError",
-        "translation": "Formato di uscita sconosciuto {{.ExportType}}"
-    },
-    {
-        "id": "ent.compliance.csv.attachment.copy.appError",
-        "translation": "Impossibile copiare l'allegato nel file zip."
-    },
-    {
-        "id": "ent.compliance.csv.attachment.export.appError",
-        "translation": "Impossibile aggiungere l'allegato all'esportazione CSV."
-    },
-    {
-        "id": "ent.compliance.csv.file.creation.appError",
-        "translation": "Impossibile create il file CSV temporaneo per l'esportazione."
-    },
-    {
-        "id": "ent.compliance.csv.header.export.appError",
-        "translation": "Impossibile aggiungere l'intestazione all'esportazione CSV."
-    },
-    {
-        "id": "ent.compliance.csv.metadata.export.appError",
-        "translation": "Impossibile aggiungere il file dei metadati al file zip."
-    },
-    {
-        "id": "ent.compliance.csv.metadata.json.marshalling.appError",
-        "translation": "Impossibile convertire i metadati in json."
-    },
-    {
-        "id": "ent.compliance.csv.post.export.appError",
-        "translation": "Impossibile esportare una pubblicazione."
-    },
-    {
-        "id": "ent.compliance.csv.zip.creation.appError",
-        "translation": "Impossibile creare il file zip esportato."
-    },
-    {
-        "id": "ent.compliance.global_relay.attachments_removed.appError",
-        "translation": "Il file caricato è stato rimosso dall'esportazione Global Relay perché troppo grande per essere inviato."
-    },
-    {
-        "id": "ent.compliance.global_relay.open_temporary_file.appError",
-        "translation": "Impossibile aprire il file di esportazione temporaneo."
-    },
-    {
-        "id": "ent.compliance.global_relay.rewind_temporary_file.appError",
-        "translation": "Impossibile rileggere il file di esportazione temporaneo Global Relay."
-    },
-    {
-        "id": "ent.compliance.licence_disable.app_error",
-        "translation": "Funzionalità non conforme alla licenza disponibile. Per favore contatta il tuo amministratore di sistema informandolo di aggiornare la licenza enterprise."
-    },
-    {
-        "id": "ent.compliance.run_export.template_watcher.appError",
-        "translation": "Impossibile caricare i template di esportazione. Riprovare."
-    },
-    {
-        "id": "ent.compliance.run_failed.error",
-        "translation": "Esportazione di conformità fallita per l'attività '{{.JobName}}' in '{{.FilePath}}'"
-    },
-    {
-        "id": "ent.data_retention.generic.license.error",
-        "translation": "La licenza non supporta la ritenzione dei dati."
-    },
-    {
-        "id": "ent.elasticsearch.aggregator_worker.create_index_job.error",
-        "translation": "Il lavoro di aggregazione di Elasticsearch non è riuscito a creare gli indici"
-    },
-    {
-        "id": "ent.elasticsearch.aggregator_worker.delete_indexes.error",
-        "translation": "Il lavoro di aggregazione di Elasticsearch non è riuscito a cancellare gli indici"
-    },
-    {
-        "id": "ent.elasticsearch.aggregator_worker.get_indexes.error",
-        "translation": "Il lavoro di aggregazione di Elasticsearch non è riuscito a trovare gli indici"
-    },
-    {
-        "id": "ent.elasticsearch.aggregator_worker.index_job_failed.error",
-        "translation": "Il lavoro di aggregazione di Elasticsearch è fallito a causa di un errore di indicizzazione"
-    },
-    {
-        "id": "ent.elasticsearch.create_client.connect_failed",
-        "translation": "Impostazione del Client Elasticsearch fallita"
-    },
-    {
-        "id": "ent.elasticsearch.data_retention_delete_indexes.delete_index.error",
-        "translation": "Impossibile cancellare l'indice ElasticSearch"
-    },
-    {
-        "id": "ent.elasticsearch.data_retention_delete_indexes.get_indexes.error",
-        "translation": "Impossibile trovare gli indici Elasticsearch"
-    },
-    {
-        "id": "ent.elasticsearch.delete_post.error",
-        "translation": "Impossibile cancellare la pubblicazione"
-    },
-    {
-        "id": "ent.elasticsearch.generic.disabled",
-        "translation": "La ricerca Elasticsearch è disabilitata su questo server"
-    },
-    {
-        "id": "ent.elasticsearch.index_post.error",
-        "translation": "Impossibile indicizzare la pubblicazione"
-    },
-    {
-        "id": "ent.elasticsearch.indexer.do_job.get_oldest_post.error",
-        "translation": "Il post più vecchio non può essere recuperato dal database"
-    },
-    {
-        "id": "ent.elasticsearch.indexer.do_job.parse_end_time.error",
-        "translation": "Il lavoro di indicizzazione di Elasticsearch non è riuscito a calcolare l'ora di inizio e di fine"
-    },
-    {
-        "id": "ent.elasticsearch.indexer.do_job.parse_start_time.error",
-        "translation": "Il lavoro di indicizzazione di Elasticsearch non è riuscito a calcolare l'ora d'inizio"
-    },
-    {
-        "id": "ent.elasticsearch.not_started.error",
-        "translation": "Elasticsearch non è in esecuzione"
-    },
-    {
-        "id": "ent.elasticsearch.purge_indexes.delete_failed",
-        "translation": "Impossibile cancellare l'indice ElasticSearch"
-    },
-    {
-        "id": "ent.elasticsearch.search_posts.disabled",
-        "translation": "La ricerca Elasticsearch è disabilitata su questo server"
-    },
-    {
-        "id": "ent.elasticsearch.search_posts.parse_matches_failed",
-        "translation": "Errore di conversione dei risultati della ricerca"
-    },
-    {
-        "id": "ent.elasticsearch.search_posts.search_failed",
-        "translation": "La ricerca non è stata completata"
-    },
-    {
-        "id": "ent.elasticsearch.search_posts.unmarshall_post_failed",
-        "translation": "Impossibile decodificare i risultati della ricerca"
-    },
-    {
-        "id": "ent.elasticsearch.start.already_started.app_error",
-        "translation": "Elasticsearch è già in esecuzione."
-    },
-    {
-        "id": "ent.elasticsearch.start.create_bulk_processor_failed.app_error",
-        "translation": "Impossibile creare il processore massivo Elasticsearch."
-    },
-    {
-        "id": "ent.elasticsearch.start.start_bulk_processor_failed.app_error",
-        "translation": "Impossibile avviare il processore massivo Elasticsearch."
-    },
-    {
-        "id": "ent.elasticsearch.stop.already_stopped.app_error",
-        "translation": "Elasticsearch è già fermo."
-    },
-    {
-        "id": "ent.elasticsearch.test_config.connect_failed",
-        "translation": "Connessione al server Elasticsearch fallita."
-    },
-    {
-        "id": "ent.elasticsearch.test_config.indexing_disabled.error",
-        "translation": "Elasticsearch non è attivo."
-    },
-    {
-        "id": "ent.elasticsearch.test_config.license.error",
-        "translation": "La licenza non supporta l'uso di Elasticsearch."
-    },
-    {
-        "id": "ent.elasticsearch.test_config.reenter_password",
-        "translation": "L'URL o il nome utente del server Elasticsearch è cambiato. Reinserire la password di Elasticsearch per provare la connessione."
-    },
-    {
-        "id": "ent.ldap.app_error",
-        "translation": "l'interfaccia ldap era nil."
-    },
-    {
-        "id": "ent.ldap.create_fail",
-        "translation": "Impossibile creare l'utente LDAP."
-    },
-    {
-        "id": "ent.ldap.disabled.app_error",
-        "translation": "AD/LDAP disabilitato, oppure la licenza non supporta AD/LDAP."
-    },
-    {
-        "id": "ent.ldap.do_login.bind_admin_user.app_error",
-        "translation": "Impossibile connettersi al server AD/LDAP. Controllare i campi BindUsername e BindPassword."
-    },
-    {
-        "id": "ent.ldap.do_login.invalid_password.app_error",
-        "translation": "Password Sbagliata."
-    },
-    {
-        "id": "ent.ldap.do_login.licence_disable.app_error",
-        "translation": "Funzionalità LDAP disabilitate dalla licenza in uso. Contatta il tuo amministratore per aggiornare la tua licenza Enterprise."
-    },
-    {
-        "id": "ent.ldap.do_login.matched_to_many_users.app_error",
-        "translation": "L'username fornito corrisponde a più utenti."
-    },
-    {
-        "id": "ent.ldap.do_login.search_ldap_server.app_error",
-        "translation": "Ricerca server AD/LDAP fallita."
-    },
-    {
-        "id": "ent.ldap.do_login.unable_to_connect.app_error",
-        "translation": "Impossibile connettersi al server AD/LDAP."
-    },
-    {
-        "id": "ent.ldap.do_login.user_filtered.app_error",
-        "translation": "L'account AD/LDAP fornito non ha i permessi per utilizzare questo server Mattermos. Chiedere all'amministratore di sistema di controllare il filtro utente AD/LDAP."
-    },
-    {
-        "id": "ent.ldap.do_login.user_not_registered.app_error",
-        "translation": "Utente non registrato sul server AD/LDAP."
-    },
-    {
-        "id": "ent.ldap.syncronize.get_all.app_error",
-        "translation": "Impossibile recuperare tutti gli utenti usando AD/LDAP."
-    },
-    {
-        "id": "ent.ldap.syncronize.get_all_groups.app_error",
-        "translation": "errore recuperando i gruppi."
-    },
-    {
-        "id": "ent.ldap.syncronize.populate_syncables",
-        "translation": "errore popolando syncables"
-    },
-    {
-        "id": "ent.ldap.syncronize.search_failure.app_error",
-        "translation": "Impossibile trovare gli utenti AD/LDAP. Controllare se il server Matterfoss riesce a collegarsi al server AD/LDAP e riprovare."
-    },
-    {
-        "id": "ent.ldap.validate_filter.app_error",
-        "translation": "Filtro AD/LDAP non valido."
-    },
-    {
-        "id": "ent.ldap_groups.group_search_error",
-        "translation": "errore recuperando il gruppo ldap"
-    },
-    {
-        "id": "ent.ldap_groups.groups_search_error",
-        "translation": "errore recuperando i gruppi ldap"
-    },
-    {
-        "id": "ent.ldap_groups.members_of_group_error",
-        "translation": "errore recuperando i membri del gruppo"
-    },
-    {
-        "id": "ent.ldap_groups.no_rows",
-        "translation": "nessun gruppo trovato con l'uid corrispondente"
-    },
-    {
-        "id": "ent.ldap_groups.reachable_groups_error",
-        "translation": "errore recuperando i gruppi dell'utente"
-    },
-    {
-        "id": "ent.message_export.global_relay.attach_file.app_error",
-        "translation": "Impossibile aggiungere l'allegato all'esportazione Global Relay."
-    },
-    {
-        "id": "ent.message_export.global_relay.close_zip_file.app_error",
-        "translation": "Impossibile chiudere il file zip."
-    },
-    {
-        "id": "ent.message_export.global_relay.create_file_in_zip.app_error",
-        "translation": "Impossibile creare il file eml."
-    },
-    {
-        "id": "ent.message_export.global_relay.generate_email.app_error",
-        "translation": "Impossibile generare i dati del file eml."
-    },
-    {
-        "id": "ent.message_export.global_relay_export.deliver.close.app_error",
-        "translation": "Impossibile consegnare l'email a Global Relay."
-    },
-    {
-        "id": "ent.message_export.global_relay_export.deliver.from_address.app_error",
-        "translation": "Impossibile impostare l'indirizzo From dell'email."
-    },
-    {
-        "id": "ent.message_export.global_relay_export.deliver.msg.app_error",
-        "translation": "Impossibile impostare il testo dell'email."
-    },
-    {
-        "id": "ent.message_export.global_relay_export.deliver.msg_data.app_error",
-        "translation": "Impossibile scrivere il testo dell'email."
-    },
-    {
-        "id": "ent.message_export.global_relay_export.deliver.parse_mail.app_error",
-        "translation": "Impossibile leggere le informazioni dell'email."
-    },
-    {
-        "id": "ent.message_export.global_relay_export.deliver.to_address.app_error",
-        "translation": "Impossibile impostare l'indirizzo To dell'email."
-    },
-    {
-        "id": "ent.message_export.global_relay_export.deliver.unable_to_get_file_info.app_error",
-        "translation": "Impossibile recuperare le informazioni sul file di esportazione temporaneo."
-    },
-    {
-        "id": "ent.message_export.global_relay_export.deliver.unable_to_open_email_file.app_error",
-        "translation": "Impossibile recuperare l'email dal file temporaneo."
-    },
-    {
-        "id": "ent.message_export.global_relay_export.deliver.unable_to_open_zip_file_data.app_error",
-        "translation": "Impossibile aprire il file di esportazione temporaneo."
-    },
-    {
-        "id": "ent.migration.migratetoldap.duplicate_field",
-        "translation": "Impossibile migrare gli utenti AD/LDAP con il campo specificato: rilevato un duplicato. Rimuovere tutti i duplicati e riprovare."
-    },
-    {
-        "id": "ent.migration.migratetoldap.user_not_found",
-        "translation": "Impossible trovare l'utente sul server AD/LDAP: "
-    },
-    {
-        "id": "ent.migration.migratetosaml.email_already_used_by_other_user",
-        "translation": "Email in uso da un altro utente SAML."
-    },
-    {
-        "id": "ent.migration.migratetosaml.user_not_found_in_users_mapping_file",
-        "translation": "Utente non trovato nel file degli utenti."
-    },
-    {
-        "id": "ent.migration.migratetosaml.username_already_used_by_other_user",
-        "translation": "Nome utente in uso da un altro utente Matterfoss."
-    },
-    {
-        "id": "ent.saml.attribute.app_error",
-        "translation": "Il login SAML non ha avuto successo a causa di un attributo non corretto. Contattare l'amministratore di sistema."
-    },
-    {
-        "id": "ent.saml.build_request.app_error",
-        "translation": "Si è verificato un errore di inizializzazione della richiesta all'Identity Provider. Contattare l'amministratore di sistema."
-    },
-    {
-        "id": "ent.saml.build_request.encoding.app_error",
-        "translation": "Si è verificato un errore di codifica della richiesta all'Identity Provider. Contattare l'amministratore di sistema."
-    },
-    {
-        "id": "ent.saml.configure.encryption_not_enabled.app_error",
-        "translation": "Il login SAML non ha avuto successo perché la crittografia non è abilitata. Contattare l'amministratore di sistema."
-    },
-    {
-        "id": "ent.saml.configure.load_idp_cert.app_error",
-        "translation": "Il file del Certificato pubblico dell'Identity Provider non è stato trovato. Contattare l'amministratore di sistema."
-    },
-    {
-        "id": "ent.saml.configure.load_private_key.app_error",
-        "translation": "Il login SAML non ha avuto successo perché non è stata trovata la chiave privata del fornitore del servizio. Contattare l'amministratore di sistema."
-    },
-    {
-        "id": "ent.saml.configure.not_encrypted_response.app_error",
-        "translation": "Il login SAML non ha avuto successo perché la risposta dell'Identity Provider non è crittografata. Contattare l'amministratore di sistema."
-    },
-    {
-        "id": "ent.saml.do_login.decrypt.app_error",
-        "translation": "Il login SAML non ha avuto successo perché si è verificato un errore nella decodifica della risposta dall'Identity Provider. Contattare l'amministratore di sistema."
-    },
-    {
-        "id": "ent.saml.do_login.empty_response.app_error",
-        "translation": "E' stata ricevuta una risposta vuota dall'Identity Provider."
-    },
-    {
-        "id": "ent.saml.do_login.parse.app_error",
-        "translation": "Si è verificato un errore durante la lettura della risposta dell'Identity Provider. Contattare l'amministratore di sistema."
-    },
-    {
-        "id": "ent.saml.do_login.validate.app_error",
-        "translation": "Si è verificato un errore durante la validazione della risposta dell'Identity Provider. Contattare l'amministratore di sistema."
-    },
-    {
-        "id": "ent.saml.license_disable.app_error",
-        "translation": "La licenza non supporta l'autenticazione SAML."
-    },
-    {
-        "id": "ent.saml.metadata.app_error",
-        "translation": "Errore durante la costruzione dei Service Provider Metadata."
-    },
-    {
-        "id": "ent.saml.service_disable.app_error",
-        "translation": "SAML 2.0 non configurato o non supportato su questo server."
-    },
-    {
-        "id": "interactive_message.decode_trigger_id.base64_decode_failed",
-        "translation": "Errore durante la decodifica base64 dell'ID del trigger per la finestra interattiva."
-    },
-    {
-        "id": "interactive_message.decode_trigger_id.expired",
-        "translation": "L'ID del trigger per la finestra interattiva è scaduto. Gli ID dei trigger valgono al massimo per {{.Seconds}} secondi."
-    },
-    {
-        "id": "interactive_message.decode_trigger_id.missing_data",
-        "translation": "Manca l'ID del trigger richiesto per la finestra interattiva."
-    },
-    {
-        "id": "interactive_message.decode_trigger_id.signature_decode_failed",
-        "translation": "Errore durante la decodifica base64 della firma dell'ID del trigger per la finestra interattiva."
-    },
-    {
-        "id": "interactive_message.decode_trigger_id.verify_signature_failed",
-        "translation": "La verifica della firma dell'ID del trigger per la finestra interattiva è fallita."
-    },
-    {
-        "id": "interactive_message.generate_trigger_id.signing_failed",
-        "translation": "Errore durante la firma dell'ID trigger generato per la finestra interattiva."
-    },
-    {
-        "id": "jobs.do_job.batch_size.parse_error",
-        "translation": "Impossibile analizzare il messaggio del lavoro di esportazione BatchSize."
-    },
-    {
-        "id": "jobs.do_job.batch_start_timestamp.parse_error",
-        "translation": "Impossibile analizzare il messaggio del lavoro di esportazione ExportFromTimestamp."
-    },
-    {
-        "id": "jobs.request_cancellation.status.error",
-        "translation": "L'attuale stato del lavoro non ne permette la cancellazione."
-    },
-    {
-        "id": "jobs.set_job_error.update.error",
-        "translation": "Impossibile impostare lo stato del lavoro in errore"
-    },
-    {
-        "id": "jobs.start_synchronize_job.timeout",
-        "translation": "Raggiunto timeout nel lavoro di sincronizzazione AD/LDAP."
-    },
-    {
-        "id": "manaultesting.manual_test.parse.app_error",
-        "translation": "Impossibile analizzare l'URL."
-    },
-    {
-        "id": "manaultesting.test_autolink.unable.app_error",
-        "translation": "Impossibile recuperare canali."
-    },
-    {
-        "id": "matterfoss.bulletin.subject",
-        "translation": "Bollettino di Sicurezza di Matterfoss"
-    },
-    {
-        "id": "mfa.activate.authenticate.app_error",
-        "translation": "Errore cercando di autenticare il token MFA."
-    },
-    {
-        "id": "mfa.activate.bad_token.app_error",
-        "translation": "Token MFA invalido."
-    },
-    {
-        "id": "mfa.activate.save_active.app_error",
-        "translation": "Impossibile aggiornare lo stato MFA attivo per l'utente."
-    },
-    {
-        "id": "mfa.deactivate.save_active.app_error",
-        "translation": "Impossibile aggiornare lo stato MFA attivo per l'utente."
-    },
-    {
-        "id": "mfa.deactivate.save_secret.app_error",
-        "translation": "Errore nella pulizia del segreto MFA."
-    },
-    {
-        "id": "mfa.generate_qr_code.create_code.app_error",
-        "translation": "Errore durante la generazione del QR code."
-    },
-    {
-        "id": "mfa.generate_qr_code.save_secret.app_error",
-        "translation": "Errore nel salvataggio del segreto MFA."
-    },
-    {
-        "id": "mfa.mfa_disabled.app_error",
-        "translation": "L'autenticazione a più fattori è disattivata su questo server."
-    },
-    {
-        "id": "mfa.validate_token.authenticate.app_error",
-        "translation": "Errore cercando di autenticare il token MFA."
-    },
-    {
-        "id": "migrations.worker.run_advanced_permissions_phase_2_migration.invalid_progress",
-        "translation": "Migrazione fallita a causa di dati di progresso non validi."
-    },
-    {
-        "id": "migrations.worker.run_migration.unknown_key",
-        "translation": "Impossibile eseguire il lavoro di migrazione a causa di una chiave di migrazione sconosciuta."
-    },
-    {
-        "id": "model.access.is_valid.access_token.app_error",
-        "translation": "Token di accesso invalido."
-    },
-    {
-        "id": "model.access.is_valid.client_id.app_error",
-        "translation": "Id client non valido."
-    },
-    {
-        "id": "model.access.is_valid.redirect_uri.app_error",
-        "translation": "Uri di redirect invalido."
-    },
-    {
-        "id": "model.access.is_valid.refresh_token.app_error",
-        "translation": "Aggiornamento token invalido."
-    },
-    {
-        "id": "model.access.is_valid.user_id.app_error",
-        "translation": "Id utente non valido."
-    },
-    {
-        "id": "model.authorize.is_valid.auth_code.app_error",
-        "translation": "Codice di autorizzazione non valido."
-    },
-    {
-        "id": "model.authorize.is_valid.client_id.app_error",
-        "translation": "Id client non valido."
-    },
-    {
-        "id": "model.authorize.is_valid.create_at.app_error",
-        "translation": "Creato alle deve essere un tempo valido."
-    },
-    {
-        "id": "model.authorize.is_valid.expires.app_error",
-        "translation": "La scadenza deve essere settata."
-    },
-    {
-        "id": "model.authorize.is_valid.redirect_uri.app_error",
-        "translation": "Uri di redirect non valido."
-    },
-    {
-        "id": "model.authorize.is_valid.response_type.app_error",
-        "translation": "Tipo risposta non valido."
-    },
-    {
-        "id": "model.authorize.is_valid.scope.app_error",
-        "translation": "Scopo non valido."
-    },
-    {
-        "id": "model.authorize.is_valid.state.app_error",
-        "translation": "Stato non valido."
-    },
-    {
-        "id": "model.authorize.is_valid.user_id.app_error",
-        "translation": "Id utente non valido."
-    },
-    {
-        "id": "model.bot.is_valid.create_at.app_error",
-        "translation": "Id creatore non valido."
-    },
-    {
-        "id": "model.bot.is_valid.creator_id.app_error",
-        "translation": "Id creatore non valido."
-    },
-    {
-        "id": "model.bot.is_valid.description.app_error",
-        "translation": "Descrizione invalida."
-    },
-    {
-        "id": "model.bot.is_valid.update_at.app_error",
-        "translation": "Data aggiornamento non valida."
-    },
-    {
-        "id": "model.bot.is_valid.user_id.app_error",
-        "translation": "Id utente non valido."
-    },
-    {
-        "id": "model.bot.is_valid.username.app_error",
-        "translation": "Nome utente non valido."
-    },
-    {
-        "id": "model.channel.is_valid.2_or_more.app_error",
-        "translation": "Nome deve essere 2 o più lettere minuscole alfanumeriche."
-    },
-    {
-        "id": "model.channel.is_valid.create_at.app_error",
-        "translation": "Creato alle deve essere un tempo valido."
-    },
-    {
-        "id": "model.channel.is_valid.creator_id.app_error",
-        "translation": "Id creatore non valido."
-    },
-    {
-        "id": "model.channel.is_valid.display_name.app_error",
-        "translation": "Nome visualizzato invalido."
-    },
-    {
-        "id": "model.channel.is_valid.header.app_error",
-        "translation": "Intestazione non valida."
-    },
-    {
-        "id": "model.channel.is_valid.id.app_error",
-        "translation": "ID non valido."
-    },
-    {
-        "id": "model.channel.is_valid.purpose.app_error",
-        "translation": "Scopo non valido."
-    },
-    {
-        "id": "model.channel.is_valid.type.app_error",
-        "translation": "Tipo non valido."
-    },
-    {
-        "id": "model.channel.is_valid.update_at.app_error",
-        "translation": "Aggiornato alle deve essere un tempo valido."
-    },
-    {
-        "id": "model.channel_member.is_valid.channel_id.app_error",
-        "translation": "Id canale non valido."
-    },
-    {
-        "id": "model.channel_member.is_valid.email_value.app_error",
-        "translation": "Valore email della notifica non valido."
-    },
-    {
-        "id": "model.channel_member.is_valid.ignore_channel_mentions_value.app_error",
-        "translation": "Stato ignora citazioni canale non valido."
-    },
-    {
-        "id": "model.channel_member.is_valid.notify_level.app_error",
-        "translation": "Livello di notifica non valido."
-    },
-    {
-        "id": "model.channel_member.is_valid.push_level.app_error",
-        "translation": "Livello di notifica push non valido."
-    },
-    {
-        "id": "model.channel_member.is_valid.unread_level.app_error",
-        "translation": "Livello di marcamento non letti invalido."
-    },
-    {
-        "id": "model.channel_member.is_valid.user_id.app_error",
-        "translation": "Id utente non valido."
-    },
-    {
-        "id": "model.client.connecting.app_error",
-        "translation": "E' stato riscontrato un errore durante la connessione al server."
-    },
-    {
-        "id": "model.cluster.is_valid.create_at.app_error",
-        "translation": "CreateAt deve essere impostato."
-    },
-    {
-        "id": "model.cluster.is_valid.hostname.app_error",
-        "translation": "Hostname deve essere impostato."
-    },
-    {
-        "id": "model.cluster.is_valid.id.app_error",
-        "translation": "ID non valido."
-    },
-    {
-        "id": "model.cluster.is_valid.last_ping_at.app_error",
-        "translation": "LastPingAt deve essere impostato."
-    },
-    {
-        "id": "model.cluster.is_valid.name.app_error",
-        "translation": "ClusterName deve essere impostato."
-    },
-    {
-        "id": "model.cluster.is_valid.type.app_error",
-        "translation": "Type deve essere impostato."
-    },
-    {
-        "id": "model.command.is_valid.create_at.app_error",
-        "translation": "Creato alle deve essere un tempo valido."
-    },
-    {
-        "id": "model.command.is_valid.description.app_error",
-        "translation": "Descrizione invalida."
-    },
-    {
-        "id": "model.command.is_valid.display_name.app_error",
-        "translation": "Titolo non valido."
-    },
-    {
-        "id": "model.command.is_valid.id.app_error",
-        "translation": "ID non valido."
-    },
-    {
-        "id": "model.command.is_valid.method.app_error",
-        "translation": "Metodo invalido."
-    },
-    {
-        "id": "model.command.is_valid.team_id.app_error",
-        "translation": "ID del gruppo non valido."
-    },
-    {
-        "id": "model.command.is_valid.token.app_error",
-        "translation": "Token non valido."
-    },
-    {
-        "id": "model.command.is_valid.trigger.app_error",
-        "translation": "Innesco non valido."
-    },
-    {
-        "id": "model.command.is_valid.update_at.app_error",
-        "translation": "Aggiornato alle deve essere un tempo valido."
-    },
-    {
-        "id": "model.command.is_valid.url.app_error",
-        "translation": "URL non valido."
-    },
-    {
-        "id": "model.command.is_valid.url_http.app_error",
-        "translation": "URL invalido. Deve essere un URL valido e iniziare con http:// o https://."
-    },
-    {
-        "id": "model.command.is_valid.user_id.app_error",
-        "translation": "Id utente non valido."
-    },
-    {
-        "id": "model.command_hook.channel_id.app_error",
-        "translation": "Id canale non valido."
-    },
-    {
-        "id": "model.command_hook.command_id.app_error",
-        "translation": "Id comando non valido."
-    },
-    {
-        "id": "model.command_hook.create_at.app_error",
-        "translation": "Creato alle deve essere un tempo valido."
-    },
-    {
-        "id": "model.command_hook.id.app_error",
-        "translation": "Id comando hook non valido."
-    },
-    {
-        "id": "model.command_hook.parent_id.app_error",
-        "translation": "Id genitore non valido."
-    },
-    {
-        "id": "model.command_hook.root_id.app_error",
-        "translation": "Id radice non valido."
-    },
-    {
-        "id": "model.command_hook.user_id.app_error",
-        "translation": "Id utente non valido."
-    },
-    {
-        "id": "model.compliance.is_valid.create_at.app_error",
-        "translation": "Creato alle deve essere una data valida."
-    },
-    {
-        "id": "model.compliance.is_valid.desc.app_error",
-        "translation": "Descrizione non valida."
-    },
-    {
-        "id": "model.compliance.is_valid.end_at.app_error",
-        "translation": "A deve essere una data valida."
-    },
-    {
-        "id": "model.compliance.is_valid.id.app_error",
-        "translation": "ID non valido."
-    },
-    {
-        "id": "model.compliance.is_valid.start_at.app_error",
-        "translation": "Da deve essere un tempo valido."
-    },
-    {
-        "id": "model.compliance.is_valid.start_end_at.app_error",
-        "translation": "A deve essere più grand di Da."
-    },
-    {
-        "id": "model.config.is_valid.allow_cookies_for_subdomains.app_error",
-        "translation": "Consenti i cookie per le richieste ai sottodomini richiede l'impostazione di SiteURL."
-    },
-    {
-        "id": "model.config.is_valid.atmos_camo_image_proxy_options.app_error",
-        "translation": "RemoteImageProxyOptions non valide per atmos/camo. Deve contenere la tua chiave condivisa."
-    },
-    {
-        "id": "model.config.is_valid.atmos_camo_image_proxy_url.app_error",
-        "translation": "RemoveImageProxyURL non valido per atmos/camo. Deve contenere la tua chiave condivisa."
-    },
-    {
-        "id": "model.config.is_valid.cluster_email_batching.app_error",
-        "translation": "Impossibile abilitare la spedizione email programmata quando il supporto cluster è abilitato."
-    },
-    {
-        "id": "model.config.is_valid.data_retention.deletion_job_start_time.app_error",
-        "translation": "L'ora di inizio del lavora di ritenzione dei dati deve essere un'ora valida in formato HH:MM."
-    },
-    {
-        "id": "model.config.is_valid.data_retention.file_retention_days_too_low.app_error",
-        "translation": "Il tempo di ritenzione del file deve essere di almeno un giorno."
-    },
-    {
-        "id": "model.config.is_valid.data_retention.message_retention_days_too_low.app_error",
-        "translation": "Il tempo di ritenzione del messaggio deve essere di almeno un giorno."
-    },
-    {
-        "id": "model.config.is_valid.display.custom_url_schemes.app_error",
-        "translation": "Lo schema URL personalizzato {{.Scheme}} non è valido. Gli schemi URL personalizzati devono iniziare con una lettera e contenere solo lettere, numeri e trattini (-)."
-    },
-    {
-        "id": "model.config.is_valid.elastic_search.aggregate_posts_after_days.app_error",
-        "translation": "L'impostazione AggregatePostsAfterDays di Elasticsearch deve essere un numero maggiore o uguale a 1."
-    },
-    {
-        "id": "model.config.is_valid.elastic_search.bulk_indexing_time_window_seconds.app_error",
-        "translation": "La finestra temporale per il lavoro di indicizzazione massiva di Elasticsearch deve essere di almeno 1 secondo."
-    },
-    {
-        "id": "model.config.is_valid.elastic_search.connection_url.app_error",
-        "translation": "Il ConnectionUrl di Elastich Search deve essere fornito quando l'indicizzazione di Elastic Search è abilitata."
-    },
-    {
-        "id": "model.config.is_valid.elastic_search.enable_searching.app_error",
-        "translation": "L'impostazione Elastich Search IndexingEnabled deve essere abilitata quando l'impostazione Elastic Search SearchEnabled è abilitata"
-    },
-    {
-        "id": "model.config.is_valid.elastic_search.live_indexing_batch_size.app_error",
-        "translation": "La coda di indicizzazione in tempo reale di Elasticsearch deve contenere almeno 1 elemento."
-    },
-    {
-        "id": "model.config.is_valid.elastic_search.posts_aggregator_job_start_time.app_error",
-        "translation": "L'impostazione PostsAggregatorJobStartTime di Elasticsearch deve essere un'ora in formato \"hh:mm\"."
-    },
-    {
-        "id": "model.config.is_valid.elastic_search.request_timeout_seconds.app_error",
-        "translation": "Il timeout per le richieste di Elasticsearch deve essere almeno di 1 secondo."
-    },
-    {
-        "id": "model.config.is_valid.email_batching_buffer_size.app_error",
-        "translation": "Dimensione buffer spedizione programmata email invalida. Deve essere zero o un numero positivo."
-    },
-    {
-        "id": "model.config.is_valid.email_batching_interval.app_error",
-        "translation": "Intervallo spedizione email programmata non valido per le impostazioni email. Deve essere maggiore o uguale a 30 secondi."
-    },
-    {
-        "id": "model.config.is_valid.email_notification_contents_type.app_error",
-        "translation": "Content type delle notifiche email non valido. Deve essere 'completo' oppure 'generico'."
-    },
-    {
-        "id": "model.config.is_valid.email_security.app_error",
-        "translation": "Sicurezza della connessione email non valida. Deve essere '','TLS', or 'STARTTLS'."
-    },
-    {
-        "id": "model.config.is_valid.encrypt_sql.app_error",
-        "translation": "Chiave di criptazione rest non valida per le impostazioni SQL. Deve essere maggiore o uguale a 32 caratteri."
-    },
-    {
-        "id": "model.config.is_valid.file_driver.app_error",
-        "translation": "Nome driver non valido per le impostazioni file. Deve essere 'local' o 'amazons3'."
-    },
-    {
-        "id": "model.config.is_valid.file_salt.app_error",
-        "translation": "Salt per il collegamento pubblico non valido per le impostazioni file. Deve essere maggiore o uguale a 32 caratteri."
-    },
-    {
-        "id": "model.config.is_valid.group_unread_channels.app_error",
-        "translation": "Canali non letti del gruppo non validi per le impostazioni del servizio. Dev'essere 'disabled', 'default_on' oppure 'default_off'."
-    },
-    {
-        "id": "model.config.is_valid.image_proxy_type.app_error",
-        "translation": "Tipo proxy immagine non valido. Dev'essere 'local' oppure 'atmos/camo'."
-    },
-    {
-        "id": "model.config.is_valid.ldap_basedn",
-        "translation": "Il campo AD/LDAP \"BaseDN\" è richiesto."
-    },
-    {
-        "id": "model.config.is_valid.ldap_email",
-        "translation": "Il campo AD/LDAP \"Email Attribute\" è richiesto."
-    },
-    {
-        "id": "model.config.is_valid.ldap_id",
-        "translation": "Il campo AD/LDAP \"ID Attribute\" è richiesto."
-    },
-    {
-        "id": "model.config.is_valid.ldap_login_id",
-        "translation": "Il campo AD/LDAP \"Login ID Attribute\" è richiesto."
-    },
-    {
-        "id": "model.config.is_valid.ldap_max_page_size.app_error",
-        "translation": "Valore non valido: dimensione massima pagina."
-    },
-    {
-        "id": "model.config.is_valid.ldap_security.app_error",
-        "translation": "Impostazione di sicurezza connessione AD/LDAP non valida. Deve essere '','TLS', or 'STARTTLS'."
-    },
-    {
-        "id": "model.config.is_valid.ldap_server",
-        "translation": "Il campo AD/LDAP \"AD/LDAP Server\" è richiesto."
-    },
-    {
-        "id": "model.config.is_valid.ldap_sync_interval.app_error",
-        "translation": "Tempo di sincronizzazione invalido. Deve essere al massimo un minuto."
-    },
-    {
-        "id": "model.config.is_valid.ldap_username",
-        "translation": "Il campo AD/LDAP \"Username Attribute\" è richiesto."
-    },
-    {
-        "id": "model.config.is_valid.listen_address.app_error",
-        "translation": "Indirizzo di ascolto per i servizi non valido Deve essere impostato."
-    },
-    {
-        "id": "model.config.is_valid.localization.available_locales.app_error",
-        "translation": "Le Lingue Disponibile devono contenere la Lingua di Default per il Client."
-    },
-    {
-        "id": "model.config.is_valid.login_attempts.app_error",
-        "translation": "Numero massimo tentativi di login non valido. Deve essere un numero positivo."
-    },
-    {
-        "id": "model.config.is_valid.max_burst.app_error",
-        "translation": "La dimensione massima burst deve essere maggiore di zero."
-    },
-    {
-        "id": "model.config.is_valid.max_channels.app_error",
-        "translation": "Numero massimo di canali per gruppo non valido nelle impostazioni gruppo. Deve essere un numero positivo."
-    },
-    {
-        "id": "model.config.is_valid.max_file_size.app_error",
-        "translation": "Dimensione massima file non valida per impostazioni file. Deve essere un numero intero maggiore di zero."
-    },
-    {
-        "id": "model.config.is_valid.max_notify_per_channel.app_error",
-        "translation": "Numero massimo notifiche per canale non valido per le impostazioni gruppo. Deve essere un numero positivo."
-    },
-    {
-        "id": "model.config.is_valid.max_users.app_error",
-        "translation": "Numero massimo utenti per gruppo non valido per le impostazioni gruppo. Deve essere un numero positivo."
-    },
-    {
-        "id": "model.config.is_valid.message_export.batch_size.app_error",
-        "translation": "Lavoro esportazione messaggi il valore BatchSize deve essere un numero intero positivo."
-    },
-    {
-        "id": "model.config.is_valid.message_export.daily_runtime.app_error",
-        "translation": "Lavoro esportazione messaggi l'impostazione DailyRuntime deve essere un'ora 24 ore in formato HH:MM."
-    },
-    {
-        "id": "model.config.is_valid.message_export.enable.app_error",
-        "translation": "Lavoro esportazione messaggi l'impostazione EnableExport deve essere vera o false."
-    },
-    {
-        "id": "model.config.is_valid.message_export.export_from.app_error",
-        "translation": "Lavoro esportazione messaggi il valore ExportFromTimestamp deve essere un timestamp (espresso in secondi dall'epoca unix). Solo i messaggi successivi a questo valore saranno esportati."
-    },
-    {
-        "id": "model.config.is_valid.message_export.export_type.app_error",
-        "translation": "ExportFormat del lavoro di esportazione messaggi deve essere 'actiance', 'csv' oppure 'globalrelay'."
-    },
-    {
-        "id": "model.config.is_valid.message_export.global_relay.config_missing.app_error",
-        "translation": "La variabile ExportFormat del lavoro di esportazione messaggi è impostata su 'globalrelay', ma l'impostazione GlobalRelaySettings manca."
-    },
-    {
-        "id": "model.config.is_valid.message_export.global_relay.customer_type.app_error",
-        "translation": "Impostazione GlobalRelaySettings dell'esportazione messaggio. CustomerType deve essere 'A9' oppure 'A10'."
-    },
-    {
-        "id": "model.config.is_valid.message_export.global_relay.email_address.app_error",
-        "translation": "Impostazione GlobalRelaySettings del lavoro di esportazione messaggio. EmailAddress deve essere un indirizzo email valido."
-    },
-    {
-        "id": "model.config.is_valid.message_export.global_relay.smtp_password.app_error",
-        "translation": "mpostazione GlobalRelaySettings del lavoro di esportazione messaggio. SmtpPassword dev'essere impostato."
-    },
-    {
-        "id": "model.config.is_valid.message_export.global_relay.smtp_username.app_error",
-        "translation": "mpostazione GlobalRelaySettings del lavoro di esportazione messaggio. SmtpUsername dev'essere impostato."
-    },
-    {
-        "id": "model.config.is_valid.password_length.app_error",
-        "translation": "Lunghezza minima password deve essere un numero intero maggiore o uguale a {{.MinLength}} e minore o uguale a {{.MaxLength}}."
-    },
-    {
-        "id": "model.config.is_valid.rate_mem.app_error",
-        "translation": "Dimensione allocazione memoria non valida per le impostazioni di limitazione della velocità. Deve essere un numero positivo."
-    },
-    {
-        "id": "model.config.is_valid.rate_sec.app_error",
-        "translation": "Valore per secondo non valido per le impostazioni di limitazione della velocità. Deve essere un numero positivo."
-    },
-    {
-        "id": "model.config.is_valid.read_timeout.app_error",
-        "translation": "Valore non valido per il timeout lettura."
-    },
-    {
-        "id": "model.config.is_valid.restrict_direct_message.app_error",
-        "translation": "Restrizione messaggio diretto. Deve essere 'tutti', o 'gruppo'."
-    },
-    {
-        "id": "model.config.is_valid.saml_assertion_consumer_service_url.app_error",
-        "translation": "L'URL Login Fornitore Servizio deve essere un URL valido ed iniziare con http:// o https://."
-    },
-    {
-        "id": "model.config.is_valid.saml_email_attribute.app_error",
-        "translation": "Attributo Email non valido. Deve essere impostato."
-    },
-    {
-        "id": "model.config.is_valid.saml_idp_cert.app_error",
-        "translation": "Certificato Pubblico Fornitore Identità mancante. Hai dimenticato di effettuare il caricamento dello stesso?"
-    },
-    {
-        "id": "model.config.is_valid.saml_idp_descriptor_url.app_error",
-        "translation": "L'URL Login Fornitore Identità deve essere un URL valido ed iniziare con http:// o https://."
-    },
-    {
-        "id": "model.config.is_valid.saml_idp_url.app_error",
-        "translation": "L'URL SAML SSO deve essere un URL valido ed iniziare con http:// o https://."
-    },
-    {
-        "id": "model.config.is_valid.saml_private_key.app_error",
-        "translation": "Chiave Privata Fornitore Servizio mancante. Hai dimenticato di effettuare il caricamento dello stesso?"
-    },
-    {
-        "id": "model.config.is_valid.saml_public_cert.app_error",
-        "translation": "Certificato Pubblico Fornitore Servizio mancante. Hai dimenticato di effettuare il caricamento dello stesso?"
-    },
-    {
-        "id": "model.config.is_valid.saml_username_attribute.app_error",
-        "translation": "Attributo nome utente non valido. Deve essere impostato."
-    },
-    {
-        "id": "model.config.is_valid.site_url.app_error",
-        "translation": "L'URL del sito deve essere un URL valido ed iniziare con http:// o https://."
-    },
-    {
-        "id": "model.config.is_valid.site_url_email_batching.app_error",
-        "translation": "Impossibile abilitare il servizio spedizione programmata email quando SiteURL non è impostato."
-    },
-    {
-        "id": "model.config.is_valid.sitename_length.app_error",
-        "translation": "Il nome sito deve avere lunghezza minore o uguale a {{.MaxLength}} caratteri."
-    },
-    {
-        "id": "model.config.is_valid.sql_conn_max_lifetime_milliseconds.app_error",
-        "translation": "Tempo di vita massimo non valido per le impostazioni SQL. Deve essere un numero positivo."
-    },
-    {
-        "id": "model.config.is_valid.sql_data_src.app_error",
-        "translation": "Sorgente dati non valida per le impostazione SQL. Deve essere impostata."
-    },
-    {
-        "id": "model.config.is_valid.sql_driver.app_error",
-        "translation": "Nome driver SQL non valido. Deve essere 'mysql' o 'postgres'."
-    },
-    {
-        "id": "model.config.is_valid.sql_idle.app_error",
-        "translation": "Numero massimo di connessioni inattive non valido per le impostazioni SQL. Deve essere un numero positivo."
-    },
-    {
-        "id": "model.config.is_valid.sql_max_conn.app_error",
-        "translation": "Numero massimo di connessioni aperte non valido per le impostazioni SQL. Deve essere un numero positivo."
-    },
-    {
-        "id": "model.config.is_valid.sql_query_timeout.app_error",
-        "translation": "Timeout query SQL non valido. Deve essere un numero positivo."
-    },
-    {
-        "id": "model.config.is_valid.teammate_name_display.app_error",
-        "translation": "Nome collega non valido. Deve essere 'nome_utente', 'soprannome_nome_utente' o 'username'."
-    },
-    {
-        "id": "model.config.is_valid.time_between_user_typing.app_error",
-        "translation": "Il periodo di tempo tra gli aggiornamenti scrittura utente non dovrebbe essere settato a meno di 1000 millisecondi."
-    },
-    {
-        "id": "model.config.is_valid.tls_cert_file.app_error",
-        "translation": "File certificato TLS non valido - Utilizza LetsEncrypt oppure imposta un percorso di un file di certificato esistente."
-    },
-    {
-        "id": "model.config.is_valid.tls_key_file.app_error",
-        "translation": "File chiave TLV non valido - Utilizza LetsEncrypt oppure imposta un percorso di un file di chiave esistente."
-    },
-    {
-        "id": "model.config.is_valid.tls_overwrite_cipher.app_error",
-        "translation": "Sovrascrittura cifratura TLS non valida - Vedere la documentazione per i valori consentiti."
-    },
-    {
-        "id": "model.config.is_valid.webserver_security.app_error",
-        "translation": "Valore non valido per la sicurezza connessione webserver."
-    },
-    {
-        "id": "model.config.is_valid.websocket_url.app_error",
-        "translation": "L'URL del websocket deve essere un URL valido ed iniziare con ws:// o wss://."
-    },
-    {
-        "id": "model.config.is_valid.write_timeout.app_error",
-        "translation": "Valore non valido per il timeout scrittura."
-    },
-    {
-        "id": "model.emoji.create_at.app_error",
-        "translation": "Creato alle deve essere un periodo di tempo valido."
-    },
-    {
-        "id": "model.emoji.id.app_error",
-        "translation": "Id emoji non valido."
-    },
-    {
-        "id": "model.emoji.name.app_error",
-        "translation": "Il nome deve avere lunghezza compresa tra 1 e 64 caratteri alfanumerici in minuscolo."
-    },
-    {
-        "id": "model.emoji.update_at.app_error",
-        "translation": "Aggiornato alle deve essere un orario valido."
-    },
-    {
-        "id": "model.emoji.user_id.app_error",
-        "translation": "Id creatore non valido."
-    },
-    {
-        "id": "model.file_info.get.gif.app_error",
-        "translation": "Impossibile decodificare la gif."
-    },
-    {
-        "id": "model.file_info.is_valid.create_at.app_error",
-        "translation": "Valore non valido per il parametro create_at."
-    },
-    {
-        "id": "model.file_info.is_valid.id.app_error",
-        "translation": "Valore non valido per id."
-    },
-    {
-        "id": "model.file_info.is_valid.path.app_error",
-        "translation": "Valore non valido per path."
-    },
-    {
-        "id": "model.file_info.is_valid.post_id.app_error",
-        "translation": "Valore non valido per post_id."
-    },
-    {
-        "id": "model.file_info.is_valid.update_at.app_error",
-        "translation": "Valore non valido per update_at."
-    },
-    {
-        "id": "model.file_info.is_valid.user_id.app_error",
-        "translation": "Valore non valido per user_id."
-    },
-    {
-        "id": "model.group.create_at.app_error",
-        "translation": "proprietà create at non valida per il gruppo."
-    },
-    {
-        "id": "model.group.delete_at.app_error",
-        "translation": "proprietà delete at non valida per il gruppo."
-    },
-    {
-        "id": "model.group.description.app_error",
-        "translation": "proprietà description non valida per il gruppo."
-    },
-    {
-        "id": "model.group.display_name.app_error",
-        "translation": "proprietà display name non valida per il gruppo."
-    },
-    {
-        "id": "model.group.id.app_error",
-        "translation": "proprietà id non valida per il gruppo."
-    },
-    {
-        "id": "model.group.name.app_error",
-        "translation": "proprietà name non valida per il gruppo."
-    },
-    {
-        "id": "model.group.remote_id.app_error",
-        "translation": "proprietà remote id non valida per il gruppo."
-    },
-    {
-        "id": "model.group.source.app_error",
-        "translation": "proprietà source non valida per il gruppo."
-    },
-    {
-        "id": "model.group.update_at.app_error",
-        "translation": "proprietà update at non valida per il gruppo."
-    },
-    {
-        "id": "model.group_member.group_id.app_error",
-        "translation": "proprietà group id non valida per il membro del gruppo."
-    },
-    {
-        "id": "model.group_member.user_id.app_error",
-        "translation": "proprietà user id non valida per il membro del gruppo."
-    },
-    {
-        "id": "model.group_syncable.group_id.app_error",
-        "translation": "proprietà group id non valida per il gruppo syncable."
-    },
-    {
-        "id": "model.group_syncable.syncable_id.app_error",
-        "translation": "proprietà syncable id non valida per il gruppo syncable."
-    },
-    {
-        "id": "model.group_syncable.type.app_error",
-        "translation": "proprietà type non valida per il gruppo syncable."
-    },
-    {
-        "id": "model.incoming_hook.channel_id.app_error",
-        "translation": "Id canale non valido."
-    },
-    {
-        "id": "model.incoming_hook.create_at.app_error",
-        "translation": "Creato alle deve essere un orario valido."
-    },
-    {
-        "id": "model.incoming_hook.description.app_error",
-        "translation": "Descrizione non valida."
-    },
-    {
-        "id": "model.incoming_hook.display_name.app_error",
-        "translation": "Titolo non valido."
-    },
-    {
-        "id": "model.incoming_hook.icon_url.app_error",
-        "translation": "Icona pubblicazione non valida."
-    },
-    {
-        "id": "model.incoming_hook.id.app_error",
-        "translation": "ID non valido."
-    },
-    {
-        "id": "model.incoming_hook.parse_data.app_error",
-        "translation": "Impossibile analizzare i dati in ingresso."
-    },
-    {
-        "id": "model.incoming_hook.team_id.app_error",
-        "translation": "ID gruppo non valido."
-    },
-    {
-        "id": "model.incoming_hook.update_at.app_error",
-        "translation": "Aggiornato alle deve essere un tempo valido."
-    },
-    {
-        "id": "model.incoming_hook.user_id.app_error",
-        "translation": "User id non valido."
-    },
-    {
-        "id": "model.incoming_hook.username.app_error",
-        "translation": "Nome utente non valido."
-    },
-    {
-        "id": "model.job.is_valid.create_at.app_error",
-        "translation": "Creato alle deve essere un tempo valido."
-    },
-    {
-        "id": "model.job.is_valid.id.app_error",
-        "translation": "Id lavoro non valido."
-    },
-    {
-        "id": "model.job.is_valid.status.app_error",
-        "translation": "Stato lavoro non valido."
-    },
-    {
-        "id": "model.job.is_valid.type.app_error",
-        "translation": "Tipo lavoro non valido."
-    },
-    {
-        "id": "model.license_record.is_valid.create_at.app_error",
-        "translation": "Valore non valido per create_at caricando la licenza."
-    },
-    {
-        "id": "model.license_record.is_valid.id.app_error",
-        "translation": "Valore non valido per id caricando la licenza."
-    },
-    {
-        "id": "model.link_metadata.is_valid.data.app_error",
-        "translation": "I metadati del collegamento non possono essere vuoti."
-    },
-    {
-        "id": "model.link_metadata.is_valid.data_type.app_error",
-        "translation": "I metadati del collegamento non combaciano con il tipo fornito."
-    },
-    {
-        "id": "model.link_metadata.is_valid.timestamp.app_error",
-        "translation": "Il timestamp dei metadati del collegamento non deve essere zero e deve essere approssimato all'ora."
-    },
-    {
-        "id": "model.link_metadata.is_valid.type.app_error",
-        "translation": "Tipo dei metadati del collegamento non valido."
-    },
-    {
-        "id": "model.link_metadata.is_valid.url.app_error",
-        "translation": "L'URL dei metadati del collegamento dev'essere impostato."
-    },
-    {
-        "id": "model.oauth.is_valid.app_id.app_error",
-        "translation": "App id non valido."
-    },
-    {
-        "id": "model.oauth.is_valid.callback.app_error",
-        "translation": "L'URL di callback deve essere un URL valido ed con iniziare con http:// o https://."
-    },
-    {
-        "id": "model.oauth.is_valid.client_secret.app_error",
-        "translation": "Segreto client non valido."
-    },
-    {
-        "id": "model.oauth.is_valid.create_at.app_error",
-        "translation": "Creato alle deve essere un tempo valido."
-    },
-    {
-        "id": "model.oauth.is_valid.creator_id.app_error",
-        "translation": "Id creatore non valido."
-    },
-    {
-        "id": "model.oauth.is_valid.description.app_error",
-        "translation": "Descrizione non valida."
-    },
-    {
-        "id": "model.oauth.is_valid.homepage.app_error",
-        "translation": "Homepage deve essere un URL valido ed iniziare con http:// o https://."
-    },
-    {
-        "id": "model.oauth.is_valid.icon_url.app_error",
-        "translation": "L'URL icona deve essere un URL valido ed iniziare con http:// o https://."
-    },
-    {
-        "id": "model.oauth.is_valid.name.app_error",
-        "translation": "Nome non valido."
-    },
-    {
-        "id": "model.oauth.is_valid.update_at.app_error",
-        "translation": "Aggiorna alle deve essere un tempo valido."
-    },
-    {
-        "id": "model.outgoing_hook.icon_url.app_error",
-        "translation": "Icona non valida."
-    },
-    {
-        "id": "model.outgoing_hook.is_valid.callback.app_error",
-        "translation": "URL callback non validi."
-    },
-    {
-        "id": "model.outgoing_hook.is_valid.channel_id.app_error",
-        "translation": "Id canale non valido."
-    },
-    {
-        "id": "model.outgoing_hook.is_valid.content_type.app_error",
-        "translation": "Valore non valido per content_type."
-    },
-    {
-        "id": "model.outgoing_hook.is_valid.create_at.app_error",
-        "translation": "Creato alle deve essere un tempo valido."
-    },
-    {
-        "id": "model.outgoing_hook.is_valid.description.app_error",
-        "translation": "Descrizione non valida."
-    },
-    {
-        "id": "model.outgoing_hook.is_valid.display_name.app_error",
-        "translation": "Titolo non valido."
-    },
-    {
-        "id": "model.outgoing_hook.is_valid.id.app_error",
-        "translation": "ID non valido."
-    },
-    {
-        "id": "model.outgoing_hook.is_valid.team_id.app_error",
-        "translation": "ID gruppo non valido."
-    },
-    {
-        "id": "model.outgoing_hook.is_valid.token.app_error",
-        "translation": "Token invalido."
-    },
-    {
-        "id": "model.outgoing_hook.is_valid.trigger_words.app_error",
-        "translation": "Parola di innesco non valida."
-    },
-    {
-        "id": "model.outgoing_hook.is_valid.update_at.app_error",
-        "translation": "Aggiornato alle deve essere un tempo valido."
-    },
-    {
-        "id": "model.outgoing_hook.is_valid.url.app_error",
-        "translation": "URL invalido. Deve essere un URL valido e iniziare con http:// o https://."
-    },
-    {
-        "id": "model.outgoing_hook.is_valid.user_id.app_error",
-        "translation": "Id utente non valido."
-    },
-    {
-        "id": "model.outgoing_hook.is_valid.words.app_error",
-        "translation": "Parola di innesco non valida."
-    },
-    {
-        "id": "model.outgoing_hook.username.app_error",
-        "translation": "Nome utente non valido."
-    },
-    {
-        "id": "model.plugin_command.error.app_error",
-        "translation": "Si è verificato un errore durante l'esecuzione di questo comando."
-    },
-    {
-        "id": "model.plugin_key_value.is_valid.key.app_error",
-        "translation": "Chiave non valida, deve essere più lunga di {{.Min}} e al massimo {{.Mac}} caratteri."
-    },
-    {
-        "id": "model.plugin_key_value.is_valid.plugin_id.app_error",
-        "translation": "ID plugin non valido, deve essere più lungo di {{.Min}} e al massimo{{.Max}} caratteri."
-    },
-    {
-        "id": "model.post.is_valid.channel_id.app_error",
-        "translation": "Id canale non valido."
-    },
-    {
-        "id": "model.post.is_valid.create_at.app_error",
-        "translation": "Creato alle deve essere un tempo valido."
-    },
-    {
-        "id": "model.post.is_valid.file_ids.app_error",
-        "translation": "Id file non valido. I caricamenti sono limitati ad un massimo di 5 file. Utilizzare più pubblicazioni per più file."
-    },
-    {
-        "id": "model.post.is_valid.filenames.app_error",
-        "translation": "Nome file non valido."
-    },
-    {
-        "id": "model.post.is_valid.hashtags.app_error",
-        "translation": "Hashtag invalido."
-    },
-    {
-        "id": "model.post.is_valid.id.app_error",
-        "translation": "ID non valido."
-    },
-    {
-        "id": "model.post.is_valid.msg.app_error",
-        "translation": "Messaggio invalido."
-    },
-    {
-        "id": "model.post.is_valid.original_id.app_error",
-        "translation": "Id originale non valido."
-    },
-    {
-        "id": "model.post.is_valid.parent_id.app_error",
-        "translation": "Id genitore non valido."
-    },
-    {
-        "id": "model.post.is_valid.props.app_error",
-        "translation": "Proprietà invalide."
-    },
-    {
-        "id": "model.post.is_valid.root_id.app_error",
-        "translation": "Id radice non valido."
-    },
-    {
-        "id": "model.post.is_valid.root_parent.app_error",
-        "translation": "Non valido l'ID root deve essere specificato se l'ID padre è presente."
-    },
-    {
-        "id": "model.post.is_valid.type.app_error",
-        "translation": "Tipo non valido."
-    },
-    {
-        "id": "model.post.is_valid.update_at.app_error",
-        "translation": "Aggiornato alle deve essere un tempo valido."
-    },
-    {
-        "id": "model.post.is_valid.user_id.app_error",
-        "translation": "Id utente non valido."
-    },
-    {
-        "id": "model.preference.is_valid.category.app_error",
-        "translation": "Categoria invalida."
-    },
-    {
-        "id": "model.preference.is_valid.id.app_error",
-        "translation": "Id utente non valido."
-    },
-    {
-        "id": "model.preference.is_valid.name.app_error",
-        "translation": "Nome non valido."
-    },
-    {
-        "id": "model.preference.is_valid.theme.app_error",
-        "translation": "Tema non valido."
-    },
-    {
-        "id": "model.preference.is_valid.value.app_error",
-        "translation": "Il valore è troppo lungo."
-    },
-    {
-        "id": "model.reaction.is_valid.create_at.app_error",
-        "translation": "Creato alle deve essere una data valida."
-    },
-    {
-        "id": "model.reaction.is_valid.emoji_name.app_error",
-        "translation": "Nome emoji non valido."
-    },
-    {
-        "id": "model.reaction.is_valid.post_id.app_error",
-        "translation": "Id pubblicazione non valido."
-    },
-    {
-        "id": "model.reaction.is_valid.user_id.app_error",
-        "translation": "Id utente non valido."
-    },
-    {
-        "id": "model.team.is_valid.characters.app_error",
-        "translation": "Nome deve essere composto da 2 o più lettere minuscole alfanumeriche."
-    },
-    {
-        "id": "model.team.is_valid.company.app_error",
-        "translation": "Nome società invalido."
-    },
-    {
-        "id": "model.team.is_valid.create_at.app_error",
-        "translation": "Creato alle deve essere un tempo valido."
-    },
-    {
-        "id": "model.team.is_valid.description.app_error",
-        "translation": "Descrizione non valida."
-    },
-    {
-        "id": "model.team.is_valid.domains.app_error",
-        "translation": "Domini consentiti non validi."
-    },
-    {
-        "id": "model.team.is_valid.email.app_error",
-        "translation": "Email invalida."
-    },
-    {
-        "id": "model.team.is_valid.id.app_error",
-        "translation": "ID non valido."
-    },
-    {
-        "id": "model.team.is_valid.name.app_error",
-        "translation": "Nome non valido."
-    },
-    {
-        "id": "model.team.is_valid.reserved.app_error",
-        "translation": "L'URL non è disponibile. Provane un altro."
-    },
-    {
-        "id": "model.team.is_valid.type.app_error",
-        "translation": "Tipo invalido."
-    },
-    {
-        "id": "model.team.is_valid.update_at.app_error",
-        "translation": "Aggiornato alle deve essere un tempo valido."
-    },
-    {
-        "id": "model.team.is_valid.url.app_error",
-        "translation": "Identificativo URL non valido."
-    },
-    {
-        "id": "model.team_member.is_valid.team_id.app_error",
-        "translation": "ID gruppo non valido."
-    },
-    {
-        "id": "model.team_member.is_valid.user_id.app_error",
-        "translation": "Id utente non valido."
-    },
-    {
-        "id": "model.token.is_valid.expiry",
-        "translation": "Scadenza token non valida"
-    },
-    {
-        "id": "model.token.is_valid.size",
-        "translation": "Token non valido."
-    },
-    {
-        "id": "model.user.is_valid.email.app_error",
-        "translation": "Inserire un indirizzo email valido."
-    },
-    {
-        "id": "model.user.is_valid.pwd.app_error",
-        "translation": "La tua password deve contenere almeno {{.Min}} caratteri."
-    },
-    {
-        "id": "model.user.is_valid.pwd_lowercase.app_error",
-        "translation": "La tua password deve contenere almeno {{.Min}} caratteri e deve essere composta da almeno una lettera minuscola."
-    },
-    {
-        "id": "model.user.is_valid.pwd_lowercase_number.app_error",
-        "translation": "La tua password deve contenere almeno {{.Min}} caratteri e deve essere composta da almeno una lettera minuscola ed un numero."
-    },
-    {
-        "id": "model.user.is_valid.pwd_lowercase_number_symbol.app_error",
-        "translation": "La tua password deve contenere almeno {{.Min}} caratteri e deve essere composta da almeno un carattere minuscolo, un numero e da almeno un simbolo (es.: \"~!@#$%^&*()\")."
-    },
-    {
-        "id": "model.user.is_valid.pwd_lowercase_symbol.app_error",
-        "translation": "La tua password deve contenere almeno {{.Min}} caratteri e deve essere composta da almeno una lettera minuscola e da almeno un simbolo (es.: \"~!@#$%^&*()\")."
-    },
-    {
-        "id": "model.user.is_valid.pwd_lowercase_uppercase.app_error",
-        "translation": "La tua password deve contenere almeno {{.Min}} caratteri e deve essere composta da almeno una lettera minuscola e da almeno una lettera maiuscola."
-    },
-    {
-        "id": "model.user.is_valid.pwd_lowercase_uppercase_number.app_error",
-        "translation": "La tua password deve contenere almeno {{.Min}} caratteri e deve essere composta da almeno una lettera minuscola, almeno una lettera maiuscola e da almeno un numero."
-    },
-    {
-        "id": "model.user.is_valid.pwd_lowercase_uppercase_number_symbol.app_error",
-        "translation": "La tua password deve contenere almeno {{.Min}} caratteri e deve essere composta da almeno una lettera minuscola, almeno una lettera maiuscola, almeno un numero ed almeno un simbolo (es.: \"~!@#$%^&*()\")."
-    },
-    {
-        "id": "model.user.is_valid.pwd_lowercase_uppercase_symbol.app_error",
-        "translation": "La tua password deve contenere almeno {{.Min}} caratteri e deve essere composta da almeno una lettera minuscola, almeno una lettera maiuscola, e da almeno un simbolo (es.: \"~!@#$%^&*()\")."
-    },
-    {
-        "id": "model.user.is_valid.pwd_number.app_error",
-        "translation": "La tua password deve contenere almeno {{.Min}} caratteri e deve essere composta da almeno un numero."
-    },
-    {
-        "id": "model.user.is_valid.pwd_number_symbol.app_error",
-        "translation": "La tua password deve contenere almeno {{.Min}} caratteri e deve essere composta da almeno un numero ed almeno un simbolo (es.: \"~!@#$%^&*()\")."
-    },
-    {
-        "id": "model.user.is_valid.pwd_symbol.app_error",
-        "translation": "La tua password deve contenere almeno {{.Min}} caratteri e deve essere composta da almeno un simbolo (es.: \"~!@#$%^&*()\")."
-    },
-    {
-        "id": "model.user.is_valid.pwd_uppercase.app_error",
-        "translation": "La tua password deve contenere almeno {{.Min}} caratteri e deve essere composta da almeno una lettera maiuscola."
-    },
-    {
-        "id": "model.user.is_valid.pwd_uppercase_number.app_error",
-        "translation": "La tua password deve contenere almeno {{.Min}} caratteri e deve essere composta da almeno una lettera minuscola e da almeno un numero."
-    },
-    {
-        "id": "model.user.is_valid.pwd_uppercase_number_symbol.app_error",
-        "translation": "La tua password deve contenere almeno {{.Min}} caratteri e deve essere composta da almeno una lettera maiuscola, almeno un numero, e da almeno un simbolo (es.: \"~!@#$%^&*()\")."
-    },
-    {
-        "id": "model.user.is_valid.pwd_uppercase_symbol.app_error",
-        "translation": "La tua password deve contenere almeno {{.Min}} caratteri e deve essere composta da almeno una lettera maiuscola e da almeno un simbolo (es.: \"~!@#$%^&*()\")."
-    },
-    {
-        "id": "model.user.is_valid.username.app_error",
-        "translation": "Il nome utente deve iniziare con una lettera e contenere da 3 a 22 caratteri inclusi numeri, lettere minuscole e i simboli \".\",\"-\" e \"_\"."
-    },
-    {
-        "id": "model.user_access_token.is_valid.description.app_error",
-        "translation": "Descrizione non valida, lunghezza massima consentita di 255 caratteri."
-    },
-    {
-        "id": "model.user_access_token.is_valid.id.app_error",
-        "translation": "Valore non valido per id."
-    },
-    {
-        "id": "model.user_access_token.is_valid.token.app_error",
-        "translation": "Token di accesso invalido."
-    },
-    {
-        "id": "model.user_access_token.is_valid.user_id.app_error",
-        "translation": "Id utente non valido."
-    },
-    {
-        "id": "model.utils.decode_json.app_error",
-        "translation": "impossibile decodificare."
-    },
-    {
-        "id": "model.websocket_client.connect_fail.app_error",
-        "translation": "Impossibile connettersi al server WebSocket."
-    },
-    {
-        "id": "oauth.gitlab.tos.error",
-        "translation": "I Termini del Servizio di GitLab sono stati aggiornati. Per favore visita gitlab.com per accettarli e poi eseguire il login su Matterfoss."
-    },
-    {
-        "id": "plugin.api.update_user_status.bad_status",
-        "translation": "Impossibile impostare lo stato utente. Stato utente sconosciuto."
-    },
-    {
-        "id": "plugin_api.get_file_link.disabled.app_error",
-        "translation": "I collegamenti pubblici sono stati disabilitati."
-    },
-    {
-        "id": "plugin_api.get_file_link.no_post.app_error",
-        "translation": "Impossibile trovare un collegamento pubblico per il file. Il file deve essere allegato ad una pubblicazione leggibile."
-    },
-    {
-        "id": "plugin_api.send_mail.missing_htmlbody",
-        "translation": "Manca il corpo HTML."
-    },
-    {
-        "id": "plugin_api.send_mail.missing_subject",
-        "translation": "Manca l'oggetto dell'email."
-    },
-    {
-        "id": "plugin_api.send_mail.missing_to",
-        "translation": "Manca l'indirizzo del destinatario."
-    },
-    {
-        "id": "store.insert_error",
-        "translation": "errore inserimento"
-    },
-    {
-        "id": "store.select_error",
-        "translation": "errore selezione"
-    },
-    {
-        "id": "store.sql.convert_string_array",
-        "translation": "FromDb: Impossibile convertire StringArray a *string"
-    },
-    {
-        "id": "store.sql.convert_string_interface",
-        "translation": "FromDb: Impossibile convertire StringInterface a *string"
-    },
-    {
-        "id": "store.sql.convert_string_map",
-        "translation": "FromDb: Impossibile convertire StringMap a *string"
-    },
-    {
-        "id": "store.sql_bot.get.missing.app_error",
-        "translation": "Il bot non esiste."
-    },
-    {
-        "id": "store.sql_channel.analytics_deleted_type_count.app_error",
-        "translation": "Impossibile recuperare il conteggio del tipo di canali eliminati."
-    },
-    {
-        "id": "store.sql_channel.analytics_type_count.app_error",
-        "translation": "Impossibile recuperare il conteggio dei canali eliminati."
-    },
-    {
-        "id": "store.sql_channel.clear_all_custom_role_assignments.commit_transaction.app_error",
-        "translation": "Impossibile confermare la transazione sul database."
-    },
-    {
-        "id": "store.sql_channel.clear_all_custom_role_assignments.open_transaction.app_error",
-        "translation": "Impossibile avviare una transazione sul database."
-    },
-    {
-        "id": "store.sql_channel.clear_all_custom_role_assignments.select.app_error",
-        "translation": "Impossibile recuperare i membri del canale."
-    },
-    {
-        "id": "store.sql_channel.clear_all_custom_role_assignments.update.app_error",
-        "translation": "Errore durante l'aggiornamento del membro del canale."
-    },
-    {
-        "id": "store.sql_channel.get.existing.app_error",
-        "translation": "Non è stato possibile trovare il canale."
-    },
-    {
-        "id": "store.sql_channel.get.find.app_error",
-        "translation": "Riscontrato un errore nella ricerca del canale."
-    },
-    {
-        "id": "store.sql_channel.get_all.app_error",
-        "translation": "Impossibile recuperare tutti i canali."
-    },
-    {
-        "id": "store.sql_channel.get_by_scheme.app_error",
-        "translation": "Impossibile elencare i canali per lo schema fornito."
-    },
-    {
-        "id": "store.sql_channel.get_channel_counts.get.app_error",
-        "translation": "Impossibile ottenere il numero dei canali."
-    },
-    {
-        "id": "store.sql_channel.get_channels_by_ids.get.app_error",
-        "translation": "Impossibile recuperare canali."
-    },
-    {
-        "id": "store.sql_channel.get_channels_by_ids.not_found.app_error",
-        "translation": "Nessun canale trovato."
-    },
-    {
-        "id": "store.sql_channel.get_for_post.app_error",
-        "translation": "Non è stato possibile ottenere il canale per la pubblicazione specificata."
-    },
-    {
-        "id": "store.sql_channel.get_member.app_error",
-        "translation": "Impossibile ottenere i membri del canale."
-    },
-    {
-        "id": "store.sql_channel.get_member.missing.app_error",
-        "translation": "Nessun membro trovato con l'ID utente e l'ID canale specificati."
-    },
-    {
-        "id": "store.sql_channel.get_member_count.app_error",
-        "translation": "Impossibile recuperare il conteggio dei membri del canale."
-    },
-    {
-        "id": "store.sql_channel.get_member_for_post.app_error",
-        "translation": "Non è stato possibile ottenere il membro canale per la pubblicazione specificata."
-    },
-    {
-        "id": "store.sql_channel.get_members.app_error",
-        "translation": "Impossibile ottenere i membri del canale."
-    },
-    {
-        "id": "store.sql_channel.get_members_by_ids.app_error",
-        "translation": "Impossibile ottenere i membri del canale."
-    },
-    {
-        "id": "store.sql_channel.get_public_channels.get.app_error",
-        "translation": "Impossibile recuperare i canali pubblici."
-    },
-    {
-        "id": "store.sql_channel.get_unread.app_error",
-        "translation": "Non è stato possibile recuperare i messaggi non letti del canale."
-    },
-    {
-        "id": "store.sql_channel.increment_mention_count.app_error",
-        "translation": "Impossibile incrementare il conteggio della citazione."
-    },
-    {
-        "id": "store.sql_channel.migrate_channel_members.commit_transaction.app_error",
-        "translation": "Impossibile confermare la transazione a database."
-    },
-    {
-        "id": "store.sql_channel.migrate_channel_members.open_transaction.app_error",
-        "translation": "Impossibile connettersi al database."
-    },
-    {
-        "id": "store.sql_channel.migrate_channel_members.select.app_error",
-        "translation": "Impossibile selezionare l'insieme dei membri del canale."
-    },
-    {
-        "id": "store.sql_channel.migrate_channel_members.update.app_error",
-        "translation": "Errore durante l'aggiornamento del membro del canale."
-    },
-    {
-        "id": "store.sql_channel.permanent_delete_members_by_user.app_error",
-        "translation": "Impossibile eliminare il membro del canale."
-    },
-    {
-        "id": "store.sql_channel.pinned_posts.app_error",
-        "translation": "Impossibile trovare le pubblicazioni fissate."
-    },
-    {
-        "id": "store.sql_channel.remove_all_deactivated_members.app_error",
-        "translation": "Impossibile rimuovere gli utenti disattivati dal canale."
-    },
-    {
-        "id": "store.sql_channel.remove_member.app_error",
-        "translation": "Impossibile eliminare il membro del canale."
-    },
-    {
-        "id": "store.sql_channel.reset_all_channel_schemes.app_error",
-        "translation": "Impossibile resettare gli schemi del canale."
-    },
-    {
-        "id": "store.sql_channel.reset_all_channel_schemes.commit_transaction.app_error",
-        "translation": "Impossibile confermare la transazione."
-    },
-    {
-        "id": "store.sql_channel.reset_all_channel_schemes.open_transaction.app_error",
-        "translation": "Impossibile avviare la transazione."
-    },
-    {
-        "id": "store.sql_channel.save.archived_channel.app_error",
-        "translation": "Non puoi modificare un canale archiviato."
-    },
-    {
-        "id": "store.sql_channel.save.direct_channel.app_error",
-        "translation": "Usa SaveDirectChannel per creare un canale diretto."
-    },
-    {
-        "id": "store.sql_channel.save_channel.existing.app_error",
-        "translation": "Deve invocare l'aggiornamento per il canale esistente."
-    },
-    {
-        "id": "store.sql_channel.save_channel.exists.app_error",
-        "translation": "Un canale con quel nome esiste già nello stesso gruppo."
-    },
-    {
-        "id": "store.sql_channel.save_channel.limit.app_error",
-        "translation": "Hai raggiunto il limite di numero di canali consentiti."
-    },
-    {
-        "id": "store.sql_channel.save_direct_channel.not_direct.app_error",
-        "translation": "Tentativo di creazione di un canale non diretto tramite SaveDirectChannel."
-    },
-    {
-        "id": "store.sql_channel.save_member.commit_transaction.app_error",
-        "translation": "Impossibile confermare la transazione."
-    },
-    {
-        "id": "store.sql_channel.save_member.exists.app_error",
-        "translation": "Un membro canale con quell'ID esiste già."
-    },
-    {
-        "id": "store.sql_channel.save_member.open_transaction.app_error",
-        "translation": "Impossibile avviare la transazione."
-    },
-    {
-        "id": "store.sql_channel.search.app_error",
-        "translation": "Riscontrato un errore nella ricerca dei canali."
-    },
-    {
-        "id": "store.sql_channel.update_last_viewed_at.app_error",
-        "translation": "Non è stato possibile aggiornare la data dell'ultima visualizzazione."
-    },
-    {
-        "id": "store.sql_channel.update_member.app_error",
-        "translation": "Riscontrato un errore nel aggiornamento il membro del canale."
-    },
-    {
-        "id": "store.sql_command.save.get.app_error",
-        "translation": "Impossibile ottenere il comando."
-    },
-    {
-        "id": "store.sql_file_info.PermanentDeleteByUser.app_error",
-        "translation": "Impossibile eliminare gli allegati di un utente."
-    },
-    {
-        "id": "store.sql_file_info.attach_to_post.app_error",
-        "translation": "Non è stato possibile allegare le informazioni sul file alla pubblicazione."
-    },
-    {
-        "id": "store.sql_file_info.delete_for_post.app_error",
-        "translation": "Non è stato possibile eliminare le informazioni sul file dalla pubblicazione."
-    },
-    {
-        "id": "store.sql_file_info.get.app_error",
-        "translation": "Impossibile salvare il file informativo."
-    },
-    {
-        "id": "store.sql_file_info.get_by_path.app_error",
-        "translation": "Non è stato possibile recuperare le informazioni sul file dal percorso."
-    },
-    {
-        "id": "store.sql_file_info.get_for_post.app_error",
-        "translation": "Non è stato possibile recuperare le informazioni sul file per la pubblicazione."
-    },
-    {
-        "id": "store.sql_file_info.get_for_user_id.app_error",
-        "translation": "Non è stato possibile recuperare le informazioni sul file per l'utente."
-    },
-    {
-        "id": "store.sql_file_info.permanent_delete.app_error",
-        "translation": "Impossibile eliminare definitivamente le informazioni del file."
-    },
-    {
-        "id": "store.sql_file_info.permanent_delete_batch.app_error",
-        "translation": "Si è verificato un errore durante la cancellazione delle informazioni sui file."
-    },
-    {
-        "id": "store.sql_file_info.save.app_error",
-        "translation": "Impossibile salvare le informazioni sul file."
-    },
-    {
-        "id": "store.sql_group.group_syncable_already_deleted",
-        "translation": "il gruppo syncable è già stato cancellato"
-    },
-    {
-        "id": "store.sql_group.no_rows",
-        "translation": "nessun gruppo corrispondente trovato"
-    },
-    {
-        "id": "store.sql_group.unique_constraint",
-        "translation": "Un gruppo con quel nome esiste già"
-    },
-    {
-        "id": "store.sql_group.uniqueness_error",
-        "translation": "il membro del gruppo esiste già"
-    },
-    {
-        "id": "store.sql_job.delete.app_error",
-        "translation": "Impossibile cancellare il lavoro."
-    },
-    {
-        "id": "store.sql_job.get.app_error",
-        "translation": "Impossibile ottenere il lavoro."
-    },
-    {
-        "id": "store.sql_job.get_all.app_error",
-        "translation": "Impossibile ottenere i lavori."
-    },
-    {
-        "id": "store.sql_job.get_count_by_status_and_type.app_error",
-        "translation": "Impossibile recuperare il numero di lavori per stato e tipo."
-    },
-    {
-        "id": "store.sql_job.get_newest_job_by_status_and_type.app_error",
-        "translation": "Impossibile recuperare il nuovo lavoro per stato e tipo."
-    },
-    {
-        "id": "store.sql_job.save.app_error",
-        "translation": "Impossibile salvare il lavoro."
-    },
-    {
-        "id": "store.sql_job.update.app_error",
-        "translation": "Impossibile aggiornare il lavoro."
-    },
-    {
-        "id": "store.sql_plugin_store.delete.app_error",
-        "translation": "Impossibile cancellare il valore della chiave del plugin."
-    },
-    {
-        "id": "store.sql_plugin_store.get.app_error",
-        "translation": "Impossibile ottenere il valore della chiave del plugin."
-    },
-    {
-        "id": "store.sql_plugin_store.save.app_error",
-        "translation": "Impossibile salvare o aggiornare il valore della chiave del plugin."
-    },
-    {
-        "id": "store.sql_post.analytics_posts_count.app_error",
-        "translation": "Impossibile ottenere il numero delle pubblicazioni."
-    },
-    {
-        "id": "store.sql_post.analytics_posts_count_by_day.app_error",
-        "translation": "Impossibile ottenere il numero delle pubblicazioni per giorno."
-    },
-    {
-        "id": "store.sql_post.analytics_user_counts_posts_by_day.app_error",
-        "translation": "Impossibile ottenere il numero degli utenti con pubblicazioni."
-    },
-    {
-        "id": "store.sql_post.delete.app_error",
-        "translation": "Impossibile cancellare la pubblicazione."
-    },
-    {
-        "id": "store.sql_post.get.app_error",
-        "translation": "Impossibile recuperare la pubblicazione."
-    },
-    {
-        "id": "store.sql_post.get_flagged_posts.app_error",
-        "translation": "Impossibile ottenere le pubblicazioni segnate."
-    },
-    {
-        "id": "store.sql_post.get_parents_posts.app_error",
-        "translation": "Impossibile recuperare la pubblicazione genitore per il canale."
-    },
-    {
-        "id": "store.sql_post.get_posts.app_error",
-        "translation": "Limite di paginazione superato."
-    },
-    {
-        "id": "store.sql_post.get_posts_around.get.app_error",
-        "translation": "Impossibile recuperare le pubblicazioni del canale."
-    },
-    {
-        "id": "store.sql_post.get_posts_around.get_parent.app_error",
-        "translation": "Impossibile recuperare la pubblicazione genitore per il canale."
-    },
-    {
-        "id": "store.sql_post.get_posts_batch_for_indexing.get.app_error",
-        "translation": "Impossibile trovare la coda delle pubblicazioni da indicizzare."
-    },
-    {
-        "id": "store.sql_post.get_posts_by_ids.app_error",
-        "translation": "Impossibile recuperare le pubblicazioni."
-    },
-    {
-        "id": "store.sql_post.get_posts_created_att.app_error",
-        "translation": "Impossibile recuperare le pubblicazioni del canale."
-    },
-    {
-        "id": "store.sql_post.get_posts_since.app_error",
-        "translation": "Impossibile recuperare le pubblicazioni del canale."
-    },
-    {
-        "id": "store.sql_post.get_root_posts.app_error",
-        "translation": "Impossibile recuperare le pubblicazioni del canale."
-    },
-    {
-        "id": "store.sql_post.overwrite.app_error",
-        "translation": "Impossibile sovrascrivere la pubblicazione."
-    },
-    {
-        "id": "store.sql_post.permanent_delete.app_error",
-        "translation": "Impossibile cancellare la pubblicazione."
-    },
-    {
-        "id": "store.sql_post.permanent_delete_all_comments_by_user.app_error",
-        "translation": "Non è stato possibile eliminare i commenti dell'utente."
-    },
-    {
-        "id": "store.sql_post.permanent_delete_batch.app_error",
-        "translation": "Si è verifcato un errore durante la cancellazione delle pubblicazioni."
-    },
-    {
-        "id": "store.sql_post.permanent_delete_by_channel.app_error",
-        "translation": "Impossibile cancellare le pubblicazioni del canale."
-    },
-    {
-        "id": "store.sql_post.permanent_delete_by_user.app_error",
-        "translation": "Non è stato possibile selezionare le pubblicazioni da eliminare per l'utente."
-    },
-    {
-        "id": "store.sql_post.permanent_delete_by_user.too_many.app_error",
-        "translation": "Non è stato possibile selezionare le pubblicazioni da eliminare per l'utente (troppe pubblicazioni), per favore rilancia."
-    },
-    {
-        "id": "store.sql_post.save.app_error",
-        "translation": "Impossibile salvare la pubblicazione."
-    },
-    {
-        "id": "store.sql_post.save.existing.app_error",
-        "translation": "Non puoi aggiornare una pubblicazione esistente."
-    },
-    {
-        "id": "store.sql_post.search.disabled",
-        "translation": "La ricerca è stata disabilitata per questo server. Per piacere contatta il tuo Amministratore di Sistema."
-    },
-    {
-        "id": "store.sql_post.update.app_error",
-        "translation": "Impossibile aggiornare la pubblicazione."
-    },
-    {
-        "id": "store.sql_role.delete.update.app_error",
-        "translation": "Impossibile cancellare il ruolo."
-    },
-    {
-        "id": "store.sql_role.get.app_error",
-        "translation": "Impossibile recuperare il ruolo."
-    },
-    {
-        "id": "store.sql_role.get_by_name.app_error",
-        "translation": "Impossibile recuperare il ruolo."
-    },
-    {
-        "id": "store.sql_role.get_by_names.app_error",
-        "translation": "Impossibile recuperare i ruoli."
-    },
-    {
-        "id": "store.sql_role.permanent_delete_all.app_error",
-        "translation": "Impossibile eliminare definitivamente tutti i ruoli."
-    },
-    {
-        "id": "store.sql_role.save.insert.app_error",
-        "translation": "Impossibile salvare il nuovo ruolo."
-    },
-    {
-        "id": "store.sql_role.save.invalid_role.app_error",
-        "translation": "Il ruolo non è valido."
-    },
-    {
-        "id": "store.sql_role.save.open_transaction.app_error",
-        "translation": "Impossibile aprire la transazione per salvare il ruolo."
-    },
-    {
-        "id": "store.sql_role.save.update.app_error",
-        "translation": "Impossibile aggiornare il ruolo."
-    },
-    {
-        "id": "store.sql_role.save_role.commit_transaction.app_error",
-        "translation": "Impossibile confermare la transazione per salvare il ruolo."
-    },
-    {
-        "id": "store.sql_status.get.app_error",
-        "translation": "Errore riscontrato nel recupero dello stato."
-    },
-    {
-        "id": "store.sql_status.get.missing.app_error",
-        "translation": "Nessuna voce esistente per quello stato."
-    },
-    {
-        "id": "store.sql_status.get_total_active_users_count.app_error",
-        "translation": "Impossibile effettuare il conteggio di tutti gli utenti attivi."
-    },
-    {
-        "id": "store.sql_status.reset_all.app_error",
-        "translation": "Errore riscontrato nella reimpostazione di tutti gli stati."
-    },
-    {
-        "id": "store.sql_status.save.app_error",
-        "translation": "Errore riscontrato nel salvare lo stato."
-    },
-    {
-        "id": "store.sql_status.update.app_error",
-        "translation": "Riscontrato un errore durante l'aggiornamento dello stato."
-    },
-    {
-        "id": "store.sql_status.update_last_activity_at.app_error",
-        "translation": "Impossibile aggiornare la date e l'ora dell'ultima attività dell'utente."
-    },
-    {
-        "id": "store.sql_system.get.app_error",
-        "translation": "Riscontrato un errore nel recupero delle proprietà del sistema."
-    },
-    {
-        "id": "store.sql_system.get_by_name.app_error",
-        "translation": "Impossibile trovare la variabile di sistema."
-    },
-    {
-        "id": "store.sql_system.permanent_delete_by_name.app_error",
-        "translation": "Impossibile eliminare definitivamente questa voce dalla tabella di sistema."
-    },
-    {
-        "id": "store.sql_system.save.app_error",
-        "translation": "Riscontrato un errore nel salvataggio della proprietà di sistema."
-    },
-    {
-        "id": "store.sql_system.update.app_error",
-        "translation": "Riscontrato un errore nel aggiornamento della proprietà di sistema."
-    },
-    {
-        "id": "store.sql_team.analytics_get_team_count_for_scheme.app_error",
-        "translation": "Impossibile recuperare il conteggio dei canali per lo schema."
-    },
-    {
-        "id": "store.sql_team.analytics_team_count.app_error",
-        "translation": "Impossibile contare i gruppi."
-    },
-    {
-        "id": "store.sql_team.clear_all_custom_role_assignments.commit_transaction.app_error",
-        "translation": "Impossibile confermare la transazione sul database."
-    },
-    {
-        "id": "store.sql_team.clear_all_custom_role_assignments.open_transaction.app_error",
-        "translation": "Impossibile avviare una transazione sul database."
-    },
-    {
-        "id": "store.sql_team.clear_all_custom_role_assignments.select.app_error",
-        "translation": "Errore recuperando i membri del gruppo."
-    },
-    {
-        "id": "store.sql_team.clear_all_custom_role_assignments.update.app_error",
-        "translation": "Errore durante l'aggiornamento del membro del gruppo."
-    },
-    {
-        "id": "store.sql_team.get.find.app_error",
-        "translation": "Non è stato possibile trovare il gruppo esistente."
-    },
-    {
-        "id": "store.sql_team.get.finding.app_error",
-        "translation": "Errore riscontrato nel trovare il gruppo."
-    },
-    {
-        "id": "store.sql_team.get_all.app_error",
-        "translation": "Non è stato possibile recuperare tutti i gruppi."
-    },
-    {
-        "id": "store.sql_team.get_all_team_listing.app_error",
-        "translation": "Non è stato possibile recuperare tutti i gruppi."
-    },
-    {
-        "id": "store.sql_team.get_by_invite_id.find.app_error",
-        "translation": "Impossibile trovare la squadra esistente."
-    },
-    {
-        "id": "store.sql_team.get_by_invite_id.finding.app_error",
-        "translation": "Non è stato possibile trovare il gruppo esistente."
-    },
-    {
-        "id": "store.sql_team.get_by_name.app_error",
-        "translation": "Non è stato possibile trovare il gruppo esistente."
-    },
-    {
-        "id": "store.sql_team.get_by_scheme.app_error",
-        "translation": "Impossibile ottenere i canali per lo schema fornito."
-    },
-    {
-        "id": "store.sql_team.get_member.app_error",
-        "translation": "Impossibile ottenere il membro del gruppo."
-    },
-    {
-        "id": "store.sql_team.get_member.missing.app_error",
-        "translation": "Nessun membro trovato con l'ID utente e l'ID gruppo specificati."
-    },
-    {
-        "id": "store.sql_team.get_member_count.app_error",
-        "translation": "Impossibile contare i membri del gruppo."
-    },
-    {
-        "id": "store.sql_team.get_members.app_error",
-        "translation": "Impossibile ottenere i membri del gruppo."
-    },
-    {
-        "id": "store.sql_team.get_members_by_ids.app_error",
-        "translation": "Impossibile ottenere i membri del gruppo."
-    },
-    {
-        "id": "store.sql_team.get_unread.app_error",
-        "translation": "Impossibile ottenere i messaggi non letti dei gruppi."
-    },
-    {
-        "id": "store.sql_team.migrate_team_members.commit_transaction.app_error",
-        "translation": "Impossibile confermazione la transazione database."
-    },
-    {
-        "id": "store.sql_team.migrate_team_members.open_transaction.app_error",
-        "translation": "Impossibile aprire la transazione database."
-    },
-    {
-        "id": "store.sql_team.migrate_team_members.select.app_error",
-        "translation": " Impossibile selezionare l'insieme dei membri del gruppo."
-    },
-    {
-        "id": "store.sql_team.migrate_team_members.update.app_error",
-        "translation": "Errore durante l'aggiornamento del membro del gruppo."
-    },
-    {
-        "id": "store.sql_team.permanent_delete.app_error",
-        "translation": "Impossibile cancellare il gruppo esistente."
-    },
-    {
-        "id": "store.sql_team.remove_member.app_error",
-        "translation": "Impossibile rimuovere il membro dal gruppo."
-    },
-    {
-        "id": "store.sql_team.reset_all_team_schemes.app_error",
-        "translation": "Impossibile resettare gli schemi del gruppo."
-    },
-    {
-        "id": "store.sql_team.save.app_error",
-        "translation": "Impossibile salvare il gruppo."
-    },
-    {
-        "id": "store.sql_team.save.domain_exists.app_error",
-        "translation": "Un gruppo con quel nome esiste già."
-    },
-    {
-        "id": "store.sql_team.save.existing.app_error",
-        "translation": "L'aggiornamento deve essere invocato per il gruppo esistente."
-    },
-    {
-        "id": "store.sql_team.save_member.exists.app_error",
-        "translation": "Un membro gruppo con quell'ID esiste già."
-    },
-    {
-        "id": "store.sql_team.save_member.save.app_error",
-        "translation": "Impossibile salvare il membro del gruppo."
-    },
-    {
-        "id": "store.sql_team.search_all_team.app_error",
-        "translation": "Riscontrato un errore nella ricerca dei gruppi."
-    },
-    {
-        "id": "store.sql_team.search_open_team.app_error",
-        "translation": "Riscontrato un errore nella ricerca dei gruppi aperti."
-    },
-    {
-        "id": "store.sql_team.update.app_error",
-        "translation": "Impossibile aggiornare il gruppo."
-    },
-    {
-        "id": "store.sql_team.update.find.app_error",
-        "translation": "Non è stato possibile trovare il gruppo da aggiornare."
-    },
-    {
-        "id": "store.sql_team.update.finding.app_error",
-        "translation": "Errore riscontrato nel trovare il gruppo."
-    },
-    {
-        "id": "store.sql_team.update.updating.app_error",
-        "translation": "Riscontrato un errore nel aggiornamento del gruppo."
-    },
-    {
-        "id": "store.sql_team.update_last_team_icon_update.app_error",
-        "translation": "Impossibile aggiornare la data dell'ultimo aggiornamento all'icona del gruppo."
-    },
-    {
-        "id": "store.sql_user.analytics_daily_active_users.app_error",
-        "translation": "Impossibile ottenere gli utenti attivi durante il periodo richiesto."
-    },
-    {
-        "id": "store.sql_user.analytics_get_inactive_users_count.app_error",
-        "translation": "Impossibile effettuare il conteggio degli utenti inattivi."
-    },
-    {
-        "id": "store.sql_user.analytics_get_system_admin_count.app_error",
-        "translation": "Impossibile ottenere il conteggio degli amministratori di sistema."
-    },
-    {
-        "id": "store.sql_user.app_error",
-        "translation": "Errore nella costruzione della query."
-    },
-    {
-        "id": "store.sql_user.clear_all_custom_role_assignments.commit_transaction.app_error",
-        "translation": "Impossibile confermare la transazione a database."
-    },
-    {
-        "id": "store.sql_user.clear_all_custom_role_assignments.open_transaction.app_error",
-        "translation": "Impossibile avviare una transazione database."
-    },
-    {
-        "id": "store.sql_user.clear_all_custom_role_assignments.select.app_error",
-        "translation": "Impossibile recuperare gli utenti."
-    },
-    {
-        "id": "store.sql_user.clear_all_custom_role_assignments.update.app_error",
-        "translation": "Impossibile aggiornare l'utente."
-    },
-    {
-        "id": "store.sql_user.get.app_error",
-        "translation": "Errore riscontrato nel trovare l'account."
-    },
-    {
-        "id": "store.sql_user.get_by_auth.missing_account.app_error",
-        "translation": "Non è stato possibile trovare un account esistente per questo gruppo con il tipo di autenticazione specificato. Per accedere a questo gruppo è necessario un invito da parte del proprietario."
-    },
-    {
-        "id": "store.sql_user.get_by_auth.other.app_error",
-        "translation": "Errore riscontrato durante la ricerca dell'account tramite tipo di autenticazione."
-    },
-    {
-        "id": "store.sql_user.get_by_username.app_error",
-        "translation": "Non è stato possibile trovare un account esistente con il nome utente specificato per questo gruppo. Potrebbe essere necessario disporre di un invito da parte del proprietario per poter accedere a questo gruppo."
-    },
-    {
-        "id": "store.sql_user.get_for_login.app_error",
-        "translation": "Non è stato possibile trovare un account con le credenziali fornite. Potrebbe essere necessario disporre di un invito da parte del proprietario del gruppo per l'accesso."
-    },
-    {
-        "id": "store.sql_user.get_for_login.multiple_users",
-        "translation": "Sono stati trovati diversi utenti con le credenziali fornite ed è stato impossibile effettuare l'accesso. Per favore contatta un amministratore."
-    },
-    {
-        "id": "store.sql_user.get_new_users.app_error",
-        "translation": "Errore riscontrato durante la ricerca dei nuovi utenti."
-    },
-    {
-        "id": "store.sql_user.get_profiles.app_error",
-        "translation": "Errore riscontrato durante la ricerca dei profili utente."
-    },
-    {
-        "id": "store.sql_user.get_recently_active_users.app_error",
-        "translation": "Errore riscontrato durante la ricerca degli utenti attivi recentemente."
-    },
-    {
-        "id": "store.sql_user.get_sysadmin_profiles.app_error",
-        "translation": "Errore riscontrato durante la ricercare dei profili utente."
-    },
-    {
-        "id": "store.sql_user.get_system_install_date.app_error",
-        "translation": "Impossibile ottenere la data del sistema basandosi sulla data di creazione del primo utente."
-    },
-    {
-        "id": "store.sql_user.get_total_users_count.app_error",
-        "translation": "Impossibile contare gli utenti."
-    },
-    {
-        "id": "store.sql_user.get_unread_count.app_error",
-        "translation": "Non è stato possibile ottenere il numero di messaggi non letti per l'utente."
-    },
-    {
-        "id": "store.sql_user.get_unread_count_for_channel.app_error",
-        "translation": "Non è stato possibile ottenere il numero di messaggi per l'utente ed il canale."
-    },
-    {
-        "id": "store.sql_user.missing_account.const",
-        "translation": "Impossibile trovare l'utente."
-    },
-    {
-        "id": "store.sql_user.permanent_delete.app_error",
-        "translation": "Impossibile cancellare l'account esistente."
-    },
-    {
-        "id": "store.sql_user.save.app_error",
-        "translation": "Impossibile aggiornare l'account."
-    },
-    {
-        "id": "store.sql_user.save.email_exists.app_error",
-        "translation": "È già presente un account con lo stesso indirizzo email."
-    },
-    {
-        "id": "store.sql_user.save.email_exists.ldap_app_error",
-        "translation": "Questo account non utilizza AD/LDAP per l'autenticazione. Per favore accedi utilizzando email e password."
-    },
-    {
-        "id": "store.sql_user.save.email_exists.saml_app_error",
-        "translation": "Questo account non utilizza SAML per l'autenticazione. Per favore accedi utilizzando email e password."
-    },
-    {
-        "id": "store.sql_user.save.existing.app_error",
-        "translation": "Deve essere chiamato un aggiornamento per l'utente esistente."
-    },
-    {
-        "id": "store.sql_user.save.max_accounts.app_error",
-        "translation": "Questo gruppo ha raggiunto il limite massimo di utenti ammessi. Contatta il tuo amministratore di sistema per innalzare il limite."
-    },
-    {
-        "id": "store.sql_user.save.member_count.app_error",
-        "translation": "Impossibile recuperare il conteggio dei membri del gruppo."
-    },
-    {
-        "id": "store.sql_user.save.username_exists.app_error",
-        "translation": "Esiste già un account con questo nome utente."
-    },
-    {
-        "id": "store.sql_user.save.username_exists.ldap_app_error",
-        "translation": "Esiste già un account con questo nome utente. Per favore contatta il tuo Amministratore."
-    },
-    {
-        "id": "store.sql_user.save.username_exists.saml_app_error",
-        "translation": "Esiste già un account con quel nome utente. Per favore contatta il tuo Amministratore."
-    },
-    {
-        "id": "store.sql_user.search.app_error",
-        "translation": "Impossibile trovare degli utenti corrispondenti ai parametri di ricerca."
-    },
-    {
-        "id": "store.sql_user.update.app_error",
-        "translation": "Impossibile aggiornare l'account."
-    },
-    {
-        "id": "store.sql_user.update.can_not_change_ldap.app_error",
-        "translation": "Non è possibile modificare i campi impostati da AD/LDAP."
-    },
-    {
-        "id": "store.sql_user.update.email_taken.app_error",
-        "translation": "Questo indirizzo email è già in uso. Sceglierne un altro."
-    },
-    {
-        "id": "store.sql_user.update.find.app_error",
-        "translation": "Non è stato possibile trovare la pubblicazione o il commento all'aggiornamento."
-    },
-    {
-        "id": "store.sql_user.update.finding.app_error",
-        "translation": "Errore riscontrato durante la ricerca dell'account."
-    },
-    {
-        "id": "store.sql_user.update.updating.app_error",
-        "translation": "Errore riscontrato durante l'aggiornamento dell'account."
-    },
-    {
-        "id": "store.sql_user.update.username_taken.app_error",
-        "translation": "Questo nome utente è già in uso. Sceglierne un altro."
-    },
-    {
-        "id": "store.sql_user.update_auth_data.app_error",
-        "translation": "Impossibile aggiornare i dati di autenticazione."
-    },
-    {
-        "id": "store.sql_user.update_auth_data.email_exists.app_error",
-        "translation": "Impossibile cambiare account a {{.Service}}. Esiste già un account che utilizza l'indirizzo email {{.Email}}."
-    },
-    {
-        "id": "store.sql_user.update_failed_pwd_attempts.app_error",
-        "translation": "Impossibile aggiornare failed_attempts."
-    },
-    {
-        "id": "store.sql_user.update_last_picture_update.app_error",
-        "translation": "Impossibile aggiornare update_at."
-    },
-    {
-        "id": "store.sql_user.update_mfa_active.app_error",
-        "translation": "Errore riscontrato durante l'aggiornamento dello stato MFA dell'utente."
-    },
-    {
-        "id": "store.sql_user.update_mfa_secret.app_error",
-        "translation": "Errore riscontrato durante l'aggiornamento del segreto MFA dell'utente."
-    },
-    {
-        "id": "store.sql_user.update_password.app_error",
-        "translation": "Impossibile aggiornare la password."
-    },
-    {
-        "id": "store.sql_user.update_update.app_error",
-        "translation": "Impossibile aggiornare la date dell'ultimo aggiornamento dell'utente."
-    },
-    {
-        "id": "store.sql_user.verify_email.app_error",
-        "translation": "Impossibile aggiornare il campo verifica email."
-    },
-    {
-        "id": "store.update_error",
-        "translation": "errore aggiornamento"
-    },
-    {
-        "id": "system.message.name",
-        "translation": "Sistema"
-    },
-    {
-        "id": "utils.file.list_directory.local.app_error",
-        "translation": "Si è verificato un errore elencando la cartella dal server locale."
-    },
-    {
-        "id": "utils.file.list_directory.s3.app_error",
-        "translation": "Si è verificato un errore elencando la cartella da S3."
-    },
-    {
-        "id": "utils.file.remove_directory.local.app_error",
-        "translation": "Si è verificato un errore cancellando la cartella dal server locale."
-    },
-    {
-        "id": "utils.file.remove_directory.s3.app_error",
-        "translation": "Si è verificato un errore cancellando la cartella da S3."
-    },
-    {
-        "id": "utils.file.remove_file.local.app_error",
-        "translation": "Si è verificato un errore cancellando il file dal server locale."
-    },
-    {
-        "id": "utils.file.remove_file.s3.app_error",
-        "translation": "Si è verificato un errore cancellando il file da S3."
-    },
-    {
-        "id": "utils.mail.connect_smtp.helo.app_error",
-        "translation": "Impossibile impostare HELO."
-    },
-    {
-        "id": "utils.mail.connect_smtp.open.app_error",
-        "translation": "Apertura di una connesione fallita."
-    },
-    {
-        "id": "utils.mail.connect_smtp.open_tls.app_error",
-        "translation": "Apertura di una connesione TLS fallita."
-    },
-    {
-        "id": "utils.mail.new_client.auth.app_error",
-        "translation": "Impossibile autenticarsi sul server SMTP."
-    },
-    {
-        "id": "utils.mail.sendMail.attachments.write_error",
-        "translation": "Impossibile aggiungere l'allegato all'email"
-    },
-    {
-        "id": "utils.mail.send_mail.close.app_error",
-        "translation": "Impossibile chiudere la connessione al server SMTP."
-    },
-    {
-        "id": "utils.mail.send_mail.from_address.app_error",
-        "translation": "Errore durante l'impostazione del campo \"Indirizzo Mittente\""
-    },
-    {
-        "id": "utils.mail.send_mail.msg.app_error",
-        "translation": "Impossibile scrivere il messaggio email."
-    },
-    {
-        "id": "utils.mail.send_mail.msg_data.app_error",
-        "translation": "Impossibile aggiungere informazioni al messaggio email."
-    },
-    {
-        "id": "utils.mail.send_mail.to_address.app_error",
-        "translation": "Errore durante l'impostazione del campo \"Indirizzo Destinatario\"."
-    },
-    {
-        "id": "web.command_webhook.command.app_error",
-        "translation": "Impossibile trovare il comando."
-    },
-    {
-        "id": "web.command_webhook.parse.app_error",
-        "translation": "Impossibile analizzare i dati in ingresso."
-    },
-    {
-        "id": "web.get_access_token.internal_saving.app_error",
-        "translation": "Non è stato possibile aggiornare i dati di accesso dell'utente."
-    },
-    {
-        "id": "web.incoming_webhook.channel.app_error",
-        "translation": "Impossibile trovare il canale."
-    },
-    {
-        "id": "web.incoming_webhook.channel_locked.app_error",
-        "translation": "Questo webhook non ha i permessi di pubblicare nel canale richiesto."
-    },
-    {
-        "id": "web.incoming_webhook.disabled.app_error",
-        "translation": "I webhook in ingresso sono stati disabilitati dall'amministratore del sistema."
-    },
-    {
-        "id": "web.incoming_webhook.invalid.app_error",
-        "translation": "Webhook non valido."
-    },
-    {
-        "id": "web.incoming_webhook.parse.app_error",
-        "translation": "Impossibile analizzare dati in ingresso."
-    },
-    {
-        "id": "web.incoming_webhook.permissions.app_error",
-        "translation": "Permessi per il canale inappropriati."
-    },
-    {
-        "id": "web.incoming_webhook.split_props_length.app_error",
-        "translation": "Impossibile dividere le proprietà del webhook in {{.Max}} singole parti."
-    },
-    {
-        "id": "web.incoming_webhook.text.app_error",
-        "translation": "Nessun testo specificato."
-    },
-    {
-        "id": "web.incoming_webhook.user.app_error",
-        "translation": "Non è stato possibile trovare l'utente."
-    },
-    {
-        "id": "app.channel.get_more_channels.get.app_error",
-        "translation": "Impossibile recuperare canali."
-    },
-    {
-        "id": "app.channel.restore.app_error",
-        "translation": "Impossibile recuperare il canale."
-    },
-    {
-        "id": "app.channel.update_channel.internal_error",
-        "translation": "Impossibile aggiornare il canale."
-    },
-    {
-        "id": "app.emoji.create.internal_error",
-        "translation": "Impossibile salvare l'emoji."
-    },
-    {
-        "id": "app.emoji.get.no_result",
-        "translation": "Impossibile trovare l'emoji."
-    },
-    {
-        "id": "app.emoji.get_by_name.no_result",
-        "translation": "Impossibile trovare l'emoji."
-    },
-    {
-        "id": "app.import.get_teams_by_names.some_teams_not_found.error",
-        "translation": "Alcune squadre non sono state trovate"
-    },
-    {
-        "id": "app.import.get_users_by_username.some_users_not_found.error",
-        "translation": "Alcuni utenti non sono stati trovati"
-    },
-    {
-        "id": "app.channel_member_history.log_join_event.internal_error",
-        "translation": "Impossibile registrare la cronologia del membro del canale."
-    },
-    {
-        "id": "app.emoji.delete.app_error",
-        "translation": "Impossibile cancellare l'emoji."
-    },
-    {
-        "id": "app.emoji.delete.no_results",
-        "translation": "Non è stato possibile trovare l'emoji da eliminare."
-    },
-    {
-        "id": "app.emoji.get.app_error",
-        "translation": "Impossibile ottenere l'emoji."
-    },
-    {
-        "id": "app.emoji.get_by_name.app_error",
-        "translation": "Impossibile ottenere l'emoji."
-    },
-    {
-        "id": "app.emoji.get_list.internal_error",
-        "translation": "Impossibile ottenere l'emoji."
-    },
-    {
-        "id": "app.import.import_user_teams.save_preferences.error",
-        "translation": "Impossibile salvare le preferenze del tema di squadra"
-    },
-    {
-        "id": "app.import.validate_user_import_data.advanced_props_feature_markdown_preview.error",
-        "translation": "Impostazione anteprima markdown non valida per l'utente"
-    },
-    {
-        "id": "app.import.validate_user_import_data.advanced_props_formatting.error",
-        "translation": "Impostazione formato pubblicazione non valida per l'utente"
-    },
-    {
-        "id": "app.import.validate_user_teams_import_data.invalid_team_theme.error",
-        "translation": "Tema della squadra non valido per l'utente"
-    },
-    {
-        "id": "app.import.validate_user_import_data.auth_data_and_service_dependency.error",
-        "translation": "User AuthService e AuthData sono mutualmente inclusivi."
-    },
-    {
-        "id": "app.plugin.flag_managed.app_error",
-        "translation": "Impossibile impostare il plugin come gestito dall'archivio file."
-    },
-    {
-        "id": "app.plugin.invalid_version.app_error",
-        "translation": "La versione del plugin non può essere interpretata."
-    },
-    {
-        "id": "app.plugin.marketplace_client.failed_to_fetch",
-        "translation": "Errore durante il recupero dei plugin dal server marketplace."
-    },
-    {
-        "id": "app.plugin.marketplace_disabled.app_error",
-        "translation": "Marketplace disattivato. Controllare i log per ulteriori informazioni."
-    },
-    {
-        "id": "app.plugin.marketplace_plugins.not_found.app_error",
-        "translation": "Impossibile trovare il plugin richiesto al marketplace."
-    },
-    {
-        "id": "app.plugin.marketplace_plugins.signature_not_found.app_error",
-        "translation": "Impossibile trovare la firma del plugin richiesto al marketplace."
-    },
-    {
-        "id": "app.plugin.marshal.app_error",
-        "translation": "Errore durante l'introduzione dei plugin marketplace."
-    },
-    {
-        "id": "app.plugin.modify_saml.app_error",
-        "translation": "Impossibile modificare i file saml."
-    },
-    {
-        "id": "app.plugin.restart.app_error",
-        "translation": "Impossibile riavviare il plugin in fase di aggiornamento."
-    },
-    {
-        "id": "app.plugin.signature_decode.app_error",
-        "translation": "Impossibile decodificare la firma base64."
-    },
-    {
-        "id": "app.plugin.store_bundle.app_error",
-        "translation": "Impossibile archiviare il plugin sull'archivio file configurato."
-    },
-    {
-        "id": "app.plugin.sync.list_filestore.app_error",
-        "translation": "Errore leggendo i file dalla cartella del plugin nell'archivio file."
-    },
-    {
-        "id": "app.plugin.sync.read_local_folder.app_error",
-        "translation": "Errore leggendo la cartella locale del plugin."
-    },
-    {
-        "id": "app.plugin.webapp_bundle.app_error",
-        "translation": "Impossibile generare il pacchetto webapp del plugin."
-    },
-    {
-        "id": "app.plugin.write_file.read.app_error",
-        "translation": "Si è verificato un errore durante la lettura del file."
-    },
-    {
-        "id": "app.team.invite_id.group_constrained.error",
-        "translation": "Impossibile unirsi a una squadra con vincoli di gruppo tramite invito."
-    },
-    {
-        "id": "app.team.invite_token.group_constrained.error",
-        "translation": "Impossible unirsi a una squadra con vincoli di gruppo tramite token."
-    },
-    {
-        "id": "app.terms_of_service.create.app_error",
-        "translation": "Impossibile salvare i termini di servizio."
-    },
-    {
-        "id": "app.terms_of_service.create.existing.app_error",
-        "translation": "Non deve chiamare salva per i termini di servizio esistenti."
-    },
-    {
-        "id": "app.terms_of_service.get.no_rows.app_error",
-        "translation": "Termini di servizio non trovati."
-    },
-    {
-        "id": "app.user_terms_of_service.get_by_user.app_error",
-        "translation": "Impossibile recuperare i termini di servizio."
-    },
-    {
-        "id": "app.user_terms_of_service.get_by_user.no_rows.app_error",
-        "translation": "Termini di servizio non trovati."
-    },
-    {
-        "id": "app.user_terms_of_service.save.app_error",
-        "translation": "Impossibile salvare i termini di servizio."
-    },
-    {
-        "id": "bleveengine.create_channel_index.error",
-        "translation": "Errore durante la creazione dell'indice canale bleve."
-    },
-    {
-        "id": "bleveengine.create_post_index.error",
-        "translation": "Errore durante la creazione dell'indice pubblicazione bleve."
-    },
-    {
-        "id": "bleveengine.create_user_index.error",
-        "translation": "Errore durante la creazione dell'indice utente bleve."
-    },
-    {
-        "id": "bleveengine.indexer.do_job.bulk_index_posts.batch_error",
-        "translation": "Impossibile indicizzare le pubblicazioni in batch."
-    },
-    {
-        "id": "bleveengine.indexer.do_job.bulk_index_users.batch_error",
-        "translation": "Impossibile indicizzare gli utenti in batch."
-    },
-    {
-        "id": "bleveengine.indexer.do_job.get_oldest_post.error",
-        "translation": "Il post più vecchio non può essere recuperato dal database."
-    },
-    {
-        "id": "bleveengine.indexer.do_job.parse_start_time.error",
-        "translation": "Il lavoro di indicizzazione di Bleve non è riuscito a calcolare l'ora d'inizio."
-    },
-    {
-        "id": "bleveengine.indexer.index_batch.nothing_left_to_index.error",
-        "translation": "Tentativo di indicizzare un nuovo gruppo quando tutti gli elementi erano completati."
-    },
-    {
-        "id": "bleveengine.purge_channel_index.error",
-        "translation": "Errore cancellazione indici canale."
-    },
-    {
-        "id": "bleveengine.purge_post_index.error",
-        "translation": "Errore cancellazione indici pubblicazione."
-    },
-    {
-        "id": "bleveengine.purge_user_index.error",
-        "translation": "Errore cancellazione indici utente."
-    },
-    {
-        "id": "bleveengine.stop_channel_index.error",
-        "translation": "Errore chiusura indice canale."
-    },
-    {
-        "id": "bleveengine.stop_post_index.error",
-        "translation": "Errore chiusura indice pubblicazioni."
-    },
-    {
-        "id": "bleveengine.stop_user_index.error",
-        "translation": "Errore chiusura indice utente."
-    },
-    {
-        "id": "bleveengine.delete_channel.error",
-        "translation": "Errore durante la cancellazione del canale."
-    },
-    {
-        "id": "bleveengine.delete_user.error",
-        "translation": "Errore durante la cancellazione dell'utente."
-    },
-    {
-        "id": "bleveengine.index_channel.error",
-        "translation": "Errore durante l'indicizzazione del canale."
-    },
-    {
-        "id": "bleveengine.index_post.error",
-        "translation": "Impossibile indicizzare la pubblicazione."
-    },
-    {
-        "id": "bleveengine.index_user.error",
-        "translation": "Errore durante l'indicizzazione dell'utente."
-    },
-    {
-        "id": "bleveengine.search_channels.error",
-        "translation": "La ricerca non è stata completata."
-    },
-    {
-        "id": "bleveengine.search_posts.error",
-        "translation": "La ricerca non è stata completata."
-    },
-    {
-        "id": "bleveengine.search_users_in_channel.uchan.error",
-        "translation": "La ricerca non è stata completata."
-    },
-    {
-        "id": "bleveengine.search_users_in_team.error",
-        "translation": "La ricerca non è stata completata."
-    },
-    {
-        "id": "ent.cluster.json_encode.error",
-        "translation": "Errore durante lo smistamento della richiesta JSON"
-    },
-    {
-        "id": "ent.cluster.timeout.error",
-        "translation": "Tempo scaduto per la risposta del cluster"
-    },
-    {
-        "id": "ent.compliance.csv.warning.appError",
-        "translation": "Impossibile creare il file di avviso."
-    },
-    {
-        "id": "ent.elasticsearch.create_template_users_if_not_exists.template_create_failed",
-        "translation": "Errore durante la creazione del template Elasticsearch per gli utenti"
-    },
-    {
-        "id": "ent.elasticsearch.delete_channel.error",
-        "translation": "Errore durante la cancellazione del canale"
-    },
-    {
-        "id": "ent.elasticsearch.delete_user.error",
-        "translation": "Errore durante la cancellazione dell'utente"
-    },
-    {
-        "id": "ent.elasticsearch.index_channel.error",
-        "translation": "Errore durante l'indicizzazione del canale"
-    },
-    {
-        "id": "ent.elasticsearch.index_user.error",
-        "translation": "Errore durante l'indicizzazione dell'utente"
-    },
-    {
-        "id": "ent.elasticsearch.refresh_indexes.refresh_failed",
-        "translation": "Impossibile trovare gli indici Elasticsearch"
-    },
-    {
-        "id": "ent.elasticsearch.search_channels.disabled",
-        "translation": "La ricerca elasticsearch è disabilitata su questo server"
-    },
-    {
-        "id": "ent.elasticsearch.search_channels.search_failed",
-        "translation": "La ricerca non è stata completata"
-    },
-    {
-        "id": "ent.elasticsearch.search_channels.unmarshall_channel_failed",
-        "translation": "Impossibile decodificare i risultati della ricerca"
-    },
-    {
-        "id": "ent.elasticsearch.search_users.search_failed",
-        "translation": "La ricerca non è stata completata"
-    },
-    {
-        "id": "ent.elasticsearch.search_users.unmarshall_user_failed",
-        "translation": "Impossibile decodificare i risultati della ricerca"
-    },
-    {
-        "id": "ent.elasticsearch.start.parse_server_version.app_error",
-        "translation": "Errore interpretando la versione del server Elasticsearch."
-    },
-    {
-        "id": "ent.id_loaded.license_disable.app_error",
-        "translation": "La tua licenza non supporta le Notifiche Push caricate da ID."
-    },
-    {
-        "id": "ent.ldap.validate_admin_filter.app_error",
-        "translation": "Filtro Amministratore AD/LDAP non valido."
-    },
-    {
-        "id": "ent.ldap.validate_guest_filter.app_error",
-        "translation": "Filtro Ospite AD/LDAP non valido."
-    },
-    {
-        "id": "groups.unsupported_syncable_type",
-        "translation": "Tipo sincronizzabile non supportato '{{.Value}}'."
-    },
-    {
-        "id": "model.config.is_valid.bleve_search.filename.app_error",
-        "translation": "L'impostazioneBleve IndexingDir deve essere abilitata quando l'impostazione Bleve EnableIndexing è abilitata"
-    },
-    {
-        "id": "model.config.is_valid.elastic_search.enable_autocomplete.app_error",
-        "translation": "L'impostazione Bleve IndexingEnabled deve essere abilitata quando l'impostazione Bleve AutocompleteEnabled è abilitata"
-    },
-    {
-        "id": "model.config.is_valid.saml_canonical_algorithm.app_error",
-        "translation": "Algoritmo Canonical non valido."
-    },
-    {
-        "id": "model.config.is_valid.saml_signature_algorithm.app_error",
-        "translation": "Firma Algoritmo non valida."
-    },
-    {
-        "id": "model.config.is_valid.saml_guest_attribute.app_error",
-        "translation": "Attributo Ospite non valido. Deve essere in forma 'campo=valore'."
-    },
-    {
-        "id": "model.guest.is_valid.channels.app_error",
-        "translation": "Canali non validi."
-    },
-    {
-        "id": "model.guest.is_valid.email.app_error",
-        "translation": "Email invalida."
-    },
-    {
-        "id": "model.guest.is_valid.emails.app_error",
-        "translation": "Email invalide."
-    },
-    {
-        "id": "model.user.is_valid.auth_data.app_error",
-        "translation": "Dati di autorizzazione invalidi."
-    },
-    {
-        "id": "model.user.is_valid.auth_data_type.app_error",
-        "translation": "Utente non valido, i dati autenticazione devono essere impostati con un tipo autenticazione."
-    },
-    {
-        "id": "model.user.is_valid.create_at.app_error",
-        "translation": "Creato alle deve essere un tempo valido."
-    },
-    {
-        "id": "model.user.is_valid.first_name.app_error",
-        "translation": "Nome non valido."
-    },
-    {
-        "id": "model.user.is_valid.id.app_error",
-        "translation": "Id utente non valido."
-    },
-    {
-        "id": "model.user.is_valid.last_name.app_error",
-        "translation": "Cognome non valido."
-    },
-    {
-        "id": "model.user.is_valid.locale.app_error",
-        "translation": "Lingua non valida."
-    },
-    {
-        "id": "model.user.is_valid.position.app_error",
-        "translation": "Posizione non valida: non deve essere maggiore di 128 caratteri."
-    },
-    {
-        "id": "plugin_api.bot_cant_create_bot",
-        "translation": "Un utente bot non può creare un utente bot."
-    },
-    {
-        "id": "store.sql.build_query.app_error",
-        "translation": "errore nella costruzione della query."
-    },
-    {
-        "id": "store.sql_channel.count_posts_since.app_error",
-        "translation": "Impossibile contare i messaggi dalla data specificata."
-    },
-    {
-        "id": "store.sql_channel.get_channels_batch_for_indexing.get.app_error",
-        "translation": "Impossibile trovare il gruppo di canali da indicizzare."
-    },
-    {
-        "id": "store.sql_channel.get_channels_by_ids.app_error",
-        "translation": "Impossibile recuperare canali per id."
-    },
-    {
-        "id": "api.admin.delete_brand_image.storage.not_found",
-        "translation": "Impossibile eliminare il logo, non trovato."
-    },
-    {
-        "id": "api.admin.saml.failure_get_metadata_from_idp.app_error",
-        "translation": "Impossibile ottenere i metadati dall'URL fornitore d'identità."
-    },
-    {
-        "id": "api.admin.saml.invalid_xml_missing_idpssodescriptors.app_error",
-        "translation": "Manca il nodo dei descrittori SSO del fornitore d'identità nell'XML."
-    },
-    {
-        "id": "api.admin.saml.set_certificate_from_metadata.missing_content_type.app_error",
-        "translation": "Tipo contenuto assente."
-    },
-    {
-        "id": "api.bot.create_disabled",
-        "translation": "La creazione di bot è stata disabilitata."
-    },
-    {
-        "id": "api.bot.get_bot_icon_image.read.app_error",
-        "translation": "Impossibile leggere il file dell'icona."
-    },
-    {
-        "id": "api.bot.set_bot_icon_image.parse.app_error",
-        "translation": "Errore durante l'analisi del multipart-form."
-    },
-    {
-        "id": "api.bot.teams_channels.add_message_mobile",
-        "translation": "Per favore aggiungimi alle squadre e ai canali con cui vuoi che interagisca. Per farlo utilizza il browser oppure l'app desktop di Matterfoss."
-    },
-    {
-        "id": "api.channel.get_channel_moderations.license.error",
-        "translation": "La tua licenza non supporta la ritenzione dei dati"
-    },
-    {
-        "id": "api.channel.patch_channel_moderations.license.error",
-        "translation": "La tua licenza non supporta la moderazione del canale"
-    },
-    {
-        "id": "api.channel.restore_channel.restored.app_error",
-        "translation": "Impossibile de-archiviare il canale. Il canale non è archiviato."
-    },
-    {
-        "id": "api.channel.update_channel.typechange.app_error",
-        "translation": "Il tipo del canale non può essere aggiornato."
-    },
-    {
-        "id": "api.channel.update_channel_member_roles.changing_guest_role.app_error",
-        "translation": "Aggiornamento membro del canale non valido. Non si può aggiungere o rimuovere il ruolo ospite manualmente."
-    },
-    {
-        "id": "api.command_invite.group_constrained_user_denied",
-        "translation": "Questo canale è gestito dai gruppi.  Questo utente non appartiene a un gruppo sincronizzato con questo canale."
-    },
-    {
-        "id": "api.command_remove.group_constrained_user_denied",
-        "translation": "Non puoi rimuovere gli utenti dal canale poiché sono membri di uno o più gruppi collegati a questo canale. Per eliminare gli utenti dal canale devono essere prima rimossi dai gruppi collegati."
-    },
-    {
-        "id": "api.config.update_config.restricted_merge.app_error",
-        "translation": "Impossibile unire la configurazione fornita."
-    },
-    {
-        "id": "api.context.local_origin_required.app_error",
-        "translation": "Questo endpoint richiede una sorgente locale."
-    },
-    {
-        "id": "api.emoji.create.internal_error",
-        "translation": "server_error: Si è verificato un errore interno del server durante la creazione dell'emoji."
-    },
-    {
-        "id": "api.file.upload_file.incorrect_channelId.app_error",
-        "translation": "Impossibile caricare il file. ID canale non corretto: {{.channelId}}"
-    },
-    {
-        "id": "api.license.remove_expired_license.failed.error",
-        "translation": "Impossibile inviare l'email di disattivazione licenza."
-    },
-    {
-        "id": "api.plugin.verify_plugin.app_error",
-        "translation": "Impossibile verificare la firma del plugin."
-    },
-    {
-        "id": "api.post.check_for_out_of_channel_group_users.message.none",
-        "translation": "@{{.GroupName}} non ha membri in questa squadra"
-    },
-    {
-        "id": "api.post.check_for_out_of_channel_groups_mentions.message.multiple",
-        "translation": "@{{.Usernames}} e @{{.LastUsername}} non sono stati avvisati di questa citazione poiché non sono nel canale. Non possono essere aggiunti al canale poiché non sono membri dei gruppi collegati. Per aggiungere gli utenti al canale aggiungerli a uno dei gruppi collegati."
-    },
-    {
-        "id": "api.post.check_for_out_of_channel_groups_mentions.message.one",
-        "translation": "@{{.Usernames}} non sono stati avvisati di questa citazione poiché non sono nel canale. Non possono essere aggiunti al canale poiché non sono membro dei gruppi collegati. Per aggiungere gli utenti al canale aggiungerli a uno dei gruppi collegati."
-    },
-    {
-        "id": "api.push_notification.disabled.app_error",
-        "translation": "Le notifiche push sono disattivate su questo server."
-    },
-    {
-        "id": "api.push_notification.id_loaded.fetch.app_error",
-        "translation": "Si è verificato un errore caricando la notifica push per ID."
-    },
-    {
-        "id": "api.push_notifications.session.expired",
-        "translation": "Sessione scaduta: accedere per continuare a ricevere le notifiche. Le sessioni per {{.siteName}} sono configurate dall'amministratore di sistema per scadere ogni {{.daysCount}} giorno/i."
-    },
-    {
-        "id": "api.slackimport.slack_import.zip.file_too_large",
-        "translation": "{{.Filename}} nell'archivio zip è troppo grande per essere processato per l'importazione Slack\r\n"
-    },
-    {
-        "id": "api.system.id_loaded.not_available.app_error",
-        "translation": "Le Notifiche Push caricate da ID non sono configurate o supportate da questo server."
-    },
-    {
-        "id": "api.team.add_members.user_denied",
-        "translation": "Questa squadra è gestita dai gruppi.  Questo utente non appartiene a un gruppo sincronizzato con questa squadra."
-    },
-    {
-        "id": "api.team.invate_guests_to_channels.disabled.error",
-        "translation": "Gli account ospite sono disattivati"
-    },
-    {
-        "id": "api.team.remove_member.group_constrained.app_error",
-        "translation": "Impossibile rimuovere un utente da una squadra con vincoli di gruppo."
-    },
-    {
-        "id": "api.team.search_teams.pagination_not_implemented.private_team_search",
-        "translation": "La paginazione non è implementata per la ricerca nelle sole squadre private."
-    },
-    {
-        "id": "api.team.search_teams.pagination_not_implemented.public_team_search",
-        "translation": "La paginazione non è implementata per la ricerca nelle sole squadre pubbliche."
-    },
-    {
-        "id": "api.templates.invite_body_guest.info",
-        "translation": "[[{{.SenderName}}]], ti ha invitato ad unirti alla squadra [[{{.TeamDisplayName}}]] come ospite."
-    },
-    {
-        "id": "api.templates.invite_guest_subject",
-        "translation": "[{{ .SiteName }}] {{ .SenderName }} ti ha invitato ad unirti alla squadra {{ .TeamDisplayName }} come ospite"
-    },
-    {
-        "id": "api.user.create_password_token.error",
-        "translation": "Impossibile creare un token di recupero password"
-    },
-    {
-        "id": "api.user.create_user.guest_accounts.license.app_error",
-        "translation": "La tua licenza non supporta gli account ospite."
-    },
-    {
-        "id": "api.user.login.guest_accounts.license.error",
-        "translation": "La tua licenza non supporta gli account ospite"
-    },
-    {
-        "id": "api.user.login.invalid_credentials_sso",
-        "translation": "Inserire un'email o un nome utente e/o una password validi, oppure accedere con un metodo diverso."
-    },
-    {
-        "id": "api.user.update_active.cannot_enable_guest_when_guest_feature_is_disabled.app_error",
-        "translation": "Non puoi attivare un account ospite perché la funzionalità Accesso Ospite non è attiva."
-    },
-    {
-        "id": "api.user.update_user.accepted_domain.app_error",
-        "translation": "L'indirizzo email fornito non appartiene ai domini accettati. Contattare l'amministratore di sistema oppure utilizzare una email differente."
-    },
-    {
-        "id": "api.websocket_handler.server_busy.app_error",
-        "translation": "Il server è occupato, i servizi non critici saranno temporaneamente non disponibili."
-    },
-    {
-        "id": "app.admin.saml.failure_decode_metadata_xml_from_idp.app_error",
-        "translation": "Impossibile decodificare le informazioni dei metadati XML ricevute dal fornitore d'identità."
-    },
-    {
-        "id": "app.bot.get_disable_bot_sysadmin_message",
-        "translation": "{{if .disableBotsSetting}}{{if .printAllBots}}{{.UserName}} disattivato. Hanno gestito questi account bot che adesso sono disattivati.\n\n{{.BotNames}}{{else}}{{.UserName}} disattivato. Hanno gestito {{.NumBots}} account bot che sono stati disattivati, inclusi i seguenti:\n\n{{.BotNames}}{{end}}Puoi impossessarti di ciascuno di questi bot attivandoli in **Integrazioni > Account Bot** e creando nuovi token per il bot.\n\nPer ulteriori informazioni, vedere la [documentazione](https://docs.matterfoss.com/developer/bot-accounts.html#what-happens-when-a-user-who-owns-bot-accounts-is-disabled).{{else}}{{if .printAllBots}}{{.UserName}} disattivato. Hanno gestito i sequenti account bot che sono ancora attivi.\n\n{{.BotNames}}\n{{else}}{{.UserName}} disattivato. Hanno gestito {{.NumBots}} account bot che sono ancora attivi, inclusi i seguenti:\n\n{{.BotNames}}{{end}} Si raccomanda caldamente di impossessarsi di ciascuno di questi bot riattivandoli in **Integrazioni > Account Bot** e creando nuovi token per i bot.\n\nPer ulteriori informazioni, vedere la [documentazione](https://docs.matterfoss.com/developer/bot-accounts.html#what-happens-when-a-user-who-owns-bot-accounts-is-disabled).\n\nSe desideri che gli account bot siano disattivati automaticamente dopo la disattivazione dell'utente, impostare “Disattiva gli account bot dopo la disattivazione dell'utente” nella *Console di Sistema > Integrazioni > Account Bot** a vero.{{end}}"
-    },
-    {
-        "id": "app.channel.get_channels.not_found.app_error",
-        "translation": "Nessun canale trovato."
-    },
-    {
-        "id": "app.channel.permanent_delete.app_error",
-        "translation": "Impossibile cancellare il canale."
-    },
-    {
-        "id": "app.channel.update.bad_id",
-        "translation": "Errore durante l'aggiornamento del canale."
-    },
-    {
-        "id": "app.channel_member_history.log_leave_event.internal_error",
-        "translation": "Impossibile registrare la cronologia del membro del canale. Errore durante l'aggiornamento del record d'ingresso esistente"
-    },
-    {
-        "id": "app.export.export_custom_emoji.copy_emoji_images.error",
-        "translation": "Impossibile copiare le immagini delle emoji personalizzate"
-    },
-    {
-        "id": "app.import.import_user_channels.channel_not_found.error",
-        "translation": "Errore durante l'importazione dei canali utente. Canale non trovato."
-    },
-    {
-        "id": "app.import.validate_post_import_data.props_too_large.error",
-        "translation": "Proprietà post sono più lunghe della lunghezza massima permessa."
-    },
-    {
-        "id": "app.import.validate_user_import_data.advanced_props_email_interval.error",
-        "translation": "Intervallo elaborazione email non valido per l'utente"
-    },
-    {
-        "id": "app.import.validate_user_import_data.advanced_props_show_unread_section.error",
-        "translation": "Impostazione visualizza non letti non valida per l'utente"
-    },
-    {
-        "id": "app.plugin.delete_public_key.delete.app_error",
-        "translation": "Si è verificato un errore durante l'eliminazione della chiave pubblica."
-    },
-    {
-        "id": "app.plugin.get_public_key.get_file.app_error",
-        "translation": "Si è verificato un errore durante il recupero della chiave pubblica dallo store."
-    },
-    {
-        "id": "app.plugin.install_marketplace_plugin.app_error",
-        "translation": "Errore durante l'installazione del plugin marketplace."
-    },
-    {
-        "id": "app.plugin.marketplace_client.app_error",
-        "translation": "Errore durante la creazione del client marketplace."
-    },
-    {
-        "id": "app.plugin.marketplace_plugin_request.app_error",
-        "translation": "Errore durante la decodifica della richiesta al marketplace dei plugin."
-    },
-    {
-        "id": "app.plugin.remove_bundle.app_error",
-        "translation": "Impossibile rimuovere l'insieme del plugin dall'archivio file."
-    },
-    {
-        "id": "app.plugin.store_signature.app_error",
-        "translation": "Impossibile archiviare la firma del plugin nell'archivio file configurato."
-    },
-    {
-        "id": "app.plugin.write_file.saving.app_error",
-        "translation": "Si è verificato un errore durante il salvataggio del file."
-    },
-    {
-        "id": "app.team.rename_team.name_occupied",
-        "translation": "Impossibile rinominare la squadra, il nome è già in uso."
-    },
-    {
-        "id": "app.terms_of_service.get.app_error",
-        "translation": "Impossibile recuperare i termini di servizio."
-    },
-    {
-        "id": "app.user_terms_of_service.delete.app_error",
-        "translation": "Impossibile eliminare i termini di servizio utente."
-    },
-    {
-        "id": "bleveengine.already_started.error",
-        "translation": "Bleve è già in esecuzione."
-    },
-    {
-        "id": "bleveengine.delete_post.error",
-        "translation": "Impossibile cancellare la pubblicazione."
-    },
-    {
-        "id": "bleveengine.indexer.do_job.bulk_index_channels.batch_error",
-        "translation": "Impossibile indicizzare i canali in batch."
-    },
-    {
-        "id": "bleveengine.indexer.do_job.engine_inactive",
-        "translation": "Errore esecuzione lavoro indicizzazione Bleve: il motore non è attivo."
-    },
-    {
-        "id": "bleveengine.indexer.do_job.parse_end_time.error",
-        "translation": "Il lavoro di indicizzazione di Bleve non è riuscito a calcolare l'ora di fine."
-    },
-    {
-        "id": "bleveengine.search_users_in_channel.nuchan.error",
-        "translation": "La ricerca non è stata completata."
-    },
-    {
-        "id": "cli.outgoing_webhook.inconsistent_state.app_error",
-        "translation": "Il webhook in uscita è cancellato ma non è possibile crearne uno nuovo a causa di un errore."
-    },
-    {
-        "id": "ent.compliance.csv.metadata.json.zipfile.appError",
-        "translation": "Impossibile creare il file zip"
-    },
-    {
-        "id": "ent.elasticsearch.create_template_channels_if_not_exists.template_create_failed",
-        "translation": "Errore durante la creazione del template Elasticsearch per i canali"
-    },
-    {
-        "id": "ent.elasticsearch.create_template_posts_if_not_exists.template_create_failed",
-        "translation": "Errore durante la creazione del template Elasticsearch per le pubblicazioni"
-    },
-    {
-        "id": "ent.elasticsearch.indexer.index_batch.nothing_left_to_index.error",
-        "translation": "Tentativo di indicizzare un nuovo gruppo quando tutti gli elementi erano completati"
-    },
-    {
-        "id": "ent.elasticsearch.start.get_server_version.app_error",
-        "translation": "Impossibile trovato la versione del server Elasticsearch."
-    },
-    {
-        "id": "ent.ldap.syncronize.delete_group_constained_memberships",
-        "translation": "errore durante la cancellazione delle appartenenze a squadre o canali"
-    },
-    {
-        "id": "ent.ldap.syncronize.search_failure_size_exceeded.app_error",
-        "translation": "Limite Dimensione Superato. Controllare [dimensione massima pagina](https://docs.matterfoss.com/deployment/sso-ldap.html#i-see-the-log-error-ldap-result-code-4-size-limit-exceeded)."
-    },
-    {
-        "id": "group_not_associated_to_synced_team",
-        "translation": "Il gruppo non può essere associato al canale finché è associato alla squadra padre sincronizzata coi gruppi."
-    },
-    {
-        "id": "interactive_message.decode_trigger_id.base64_decode_failed_signature",
-        "translation": "Errore durante la decodifica base64 della firma dell'ID del trigger per la finestra interattiva."
-    },
-    {
-        "id": "model.channel.is_valid.name.app_error",
-        "translation": "Nome canale non valido. Gli id utente non sono permessi nel nome del canale per i canali diversi dai messaggi diretti."
-    },
-    {
-        "id": "model.command.is_valid.autocomplete_data.app_error",
-        "translation": "Dati autocompletamento non validi"
-    },
-    {
-        "id": "model.config.is_valid.bleve_search.bulk_indexing_time_window_seconds.app_error",
-        "translation": "La finestra temporale per il lavoro di indicizzazione massiva di Bleve deve essere di almeno 1 secondo."
-    },
-    {
-        "id": "model.config.is_valid.bleve_search.enable_searching.app_error",
-        "translation": "L'impostazione Bleve IndexingEnabled deve essere abilitata quando l'impostazione Bleve SearchEnabled è abilitata"
-    },
-    {
-        "id": "model.config.is_valid.saml_admin_attribute.app_error",
-        "translation": "Attributo amministratore non valido. Deve essere in forma 'campo=valore'."
-    },
-    {
-        "id": "model.group.name.invalid_chars.app_error",
-        "translation": "caratteri non validi nella proprietà nome del gruppo"
-    },
-    {
-        "id": "model.guest.is_valid.channel.app_error",
-        "translation": "Canale non valido."
-    },
-    {
-        "id": "model.plugin_kvset_options.is_valid.old_value.app_error",
-        "translation": "Vecchio valore non valido, non dovrebbe essere impostato quando l'operazione non è atomica."
-    },
-    {
-        "id": "model.post.channel_notifications_disabled_in_channel.message",
-        "translation": "Le notifiche di canale sono disattivate in {{.ChannelName}}. Le {{.Mention}} non scateneranno notifiche."
-    },
-    {
-        "id": "model.team.is_valid.invite_id.app_error",
-        "translation": "Id invito non valido."
-    },
-    {
-        "id": "model.user.is_valid.auth_data_pwd.app_error",
-        "translation": "Utente non valido, password e dati autenticazione non possono essere entrambi impostati."
-    },
-    {
-        "id": "model.user.is_valid.nickname.app_error",
-        "translation": "Soprannome invalido."
-    },
-    {
-        "id": "model.user.is_valid.password_limit.app_error",
-        "translation": "Impossibile impostare una password con più di 72 caratteri a causa delle limitazioni di bcrypt."
-    },
-    {
-        "id": "model.user.is_valid.update_at.app_error",
-        "translation": "Aggiornato alle deve essere un tempo valido."
-    },
-    {
-        "id": "plugin.api.get_users_in_channel",
-        "translation": "Impossibile recuperare gli utenti, criteri di ordinamento non validi."
-    },
-    {
-        "id": "searchengine.bleve.disabled.error",
-        "translation": "Errore cancellazione indici Bleve: il motore non è attivo"
-    },
-    {
-        "id": "store.sql_channel.get_all_direct.app_error",
-        "translation": "Impossibile recuperare tutti i canali diretti."
-    },
-    {
-        "id": "store.sql_channel.search_group_channels.app_error",
-        "translation": "Impossibile ottenere i canali del gruppo per l'utente e il termine forniti."
-    },
-    {
-        "id": "store.sql_channel.update_last_viewed_at_post.app_error",
-        "translation": "Impossibile segnare il canale come non letto."
-    },
-    {
-        "id": "store.sql_file_info.get_with_options.app_error",
-        "translation": "Non è stato possibile recuperare le informazioni sul file dal percorso"
-    },
-    {
-        "id": "store.sql_group.permanent_delete_members_by_user.app_error",
-        "translation": "Impossibile cancellare i membri del gruppo con UserID \"{{.UserId}}\"."
-    },
-    {
-        "id": "store.sql_plugin_store.compare_and_set.mysql_select.app_error",
-        "translation": "Errore cercando le righe esistenti in MySQL dopo KVCompareAndSet senza valori modificati."
-    },
-    {
-        "id": "store.sql_plugin_store.compare_and_set.too_many_rows.app_error",
-        "translation": "Trovate più di 1 riga su MySQL con KVCompareAndSet senza valori modificati."
-    },
-    {
-        "id": "store.sql_plugin_store.list.app_error",
-        "translation": "Impossibile elencare tutte le chiavi plugin."
-    },
-    {
-        "id": "store.sql_post.get_post_after_time.app_error",
-        "translation": "Impossibile ottenere le pubblicazioni successive alla data specificata."
-    },
-    {
-        "id": "store.sql_system.save.commit_transaction.app_error",
-        "translation": "Impossibile confermare la transazione sul database."
-    },
-    {
-        "id": "store.sql_team.analytics_private_team_count.app_error",
-        "translation": "Impossibile contare le squadre private."
-    },
-    {
-        "id": "store.sql_team.get_by_names.app_error",
-        "translation": "Impossibile ottenere il membro della squadra"
-    },
-    {
-        "id": "store.sql_team.get_user_team_ids.app_error",
-        "translation": "Impossibile elencare le squadre di un utente."
-    },
-    {
-        "id": "store.sql_team.user_belongs_to_teams.app_error",
-        "translation": "Impossibile determinare se un utente appartiene a una lista di squadre."
-    },
-    {
-        "id": "store.sql_user.demote_user_to_guest.team_members_update.app_error",
-        "translation": "Errore durante l'aggiornamento delle squadre utente."
-    },
-    {
-        "id": "store.sql_user.get_known_users.get_users.app_error",
-        "translation": "Impossibile ottenere gli utenti conosciuti dal database."
-    },
-    {
-        "id": "store.sql_user.get_users_batch_for_indexing.get_channel_members.app_error",
-        "translation": "Non è stato possibile ottenere i membri del canale per il gruppo di utenti da indicizzare."
-    },
-    {
-        "id": "store.sql_user.promote_guest.team_members_update.app_error",
-        "translation": "Errore durante l'aggiornamento delle squadre utente."
-    },
-    {
-        "id": "store.sql_user.update_active_for_multiple_users.getting_changed_users.app_error",
-        "translation": "Impossibile ottenere la lista degli id ospiti disattivati."
-    },
-    {
-        "id": "web.error.unsupported_browser.browser_get_latest.chrome",
-        "translation": "Ottieni l'ultima versione del browser Chrome"
-    },
-    {
-        "id": "web.error.unsupported_browser.browser_get_latest.safari",
-        "translation": "Ottieni l'ultima versione del browser Safari"
-    },
-    {
-        "id": "web.error.unsupported_browser.download_app_or_upgrade_browser",
-        "translation": "Scarica l'app Matterfoss oppure utilizza un browser supportato per un'esperienza migliore."
-    },
-    {
-        "id": "model.config.is_valid.bleve_search.enable_autocomplete.app_error",
-        "translation": "L'impostazione Bleve IndexingEnabled deve essere abilitata quando l'impostazione Bleve AutocompleteEnabled è abilitata"
-    },
-    {
-        "id": "api.license.request-trial.bad-request",
-        "translation": "Il numero di utenti richiesto non è corretto."
-    },
-    {
-        "id": "api.license.request_trial_license.app_error",
-        "translation": "Impossibile ottenere una licenza di prova, per favore riprovare o contattare support@matterfoss.com."
-    },
-    {
-        "id": "api.team.import_team.unknown_import_from.app_error",
-        "translation": "Sorgente di importazione sconosciuta."
-    },
-    {
-        "id": "api.admin.saml.failure_parse_idp_certificate.app_error",
-        "translation": "Errore durante la conversione in certificato delle informazioni dei metadati ricevute dal fornitore d'identità."
-    },
-    {
-        "id": "api.admin.saml.failure_save_idp_certificate_file.app_error",
-        "translation": "Impossibile salvare il file del certificato."
-    },
-    {
-        "id": "api.admin.saml.invalid_xml_missing_keydescriptor.app_error",
-        "translation": "Manca il nodo dei descrittori delle chiavi del fornitore d'identità nell'XML."
-    },
-    {
-        "id": "api.admin.saml.invalid_xml_missing_ssoservices.app_error",
-        "translation": "Manca il nodo dei servizi SSO del fornitore d'identità nell'XML."
-    },
-    {
-        "id": "api.admin.saml.set_certificate_from_metadata.invalid_body.app_error",
-        "translation": "Testo certificato non valido."
-    },
-    {
-        "id": "api.admin.saml.set_certificate_from_metadata.invalid_content_type.app_error",
-        "translation": "Tipo contenuto non valido."
-    },
-    {
-        "id": "api.bot.delete_bot_icon_image.app_error",
-        "translation": "Impossibile eliminare l'icona."
-    },
-    {
-        "id": "api.bot.set_bot_icon_image.app_error",
-        "translation": "Impossibile caricare l'icona."
-    },
-    {
-        "id": "api.bot.set_bot_icon_image.array.app_error",
-        "translation": "Lista vuota per il campo 'image' nella richiesta."
-    },
-    {
-        "id": "api.bot.set_bot_icon_image.no_file.app_error",
-        "translation": "Nessun file nel campo 'immagine' nella richiesta."
-    },
-    {
-        "id": "api.bot.set_bot_icon_image.open.app_error",
-        "translation": "Impossibile aprire il file immagine."
-    },
-    {
-        "id": "api.bot.set_bot_icon_image.too_large.app_error",
-        "translation": "Impossibile caricare il file. Il file è troppo grande."
-    },
-    {
-        "id": "api.channel.add_members.error",
-        "translation": "Errore aggiungendo il membro al canale."
-    },
-    {
-        "id": "api.channel.add_members.user_denied",
-        "translation": "Appartenenza al canale non permessa ai seguenti utenti a causa di un vincolo di gruppo: {{ .UserIDs }}"
-    },
-    {
-        "id": "api.channel.channel_member_counts_by_group.license.error",
-        "translation": "la licenza non supporta i gruppi ldap"
-    },
-    {
-        "id": "api.channel.add_guest.added",
-        "translation": "%v aggiunto al canale come ospite da parte di %v."
-    },
-    {
-        "id": "api.channel.guest_join_channel.post_and_forget",
-        "translation": "%v si è unito al canale come ospite."
-    },
-    {
-        "id": "api.channel.remove_members.denied",
-        "translation": "Rimozione dal canale non permessa per i seguenti utenti a causa di un vincolo di gruppo: {{ .UserIDs }}"
-    },
-    {
-        "id": "api.channel.remove_user_from_channel.app_error",
-        "translation": "Impossibile eliminare l'utente da questo tipo di canale."
-    },
-    {
-        "id": "api.channel.remove_member.group_constrained.app_error",
-        "translation": "Impossibile rimuovere un utente da un canale con vincoli di gruppo."
-    },
-    {
-        "id": "api.channel.restore_channel.unarchived",
-        "translation": "{{.Username}} ha de-archiviato il canale."
-    },
-    {
-        "id": "api.channel.update_channel_member_roles.guest_and_user.app_error",
-        "translation": "Aggiornamento membro canale non valido: Un utente deve essere un ospite o un utente ma non entrambi."
-    },
-    {
-        "id": "api.channel.update_channel_privacy.default_channel_error",
-        "translation": "Il canale predefinito non può essere privato."
-    },
-    {
-        "id": "api.channel.update_team_member_roles.changing_guest_role.app_error",
-        "translation": "Aggiornamento membro squadra non valido: Non è possibile aggiungere o rimuovere il ruolo ospite manualmente."
-    },
-    {
-        "id": "api.command.execute_command.format.app_error",
-        "translation": "La parola di innesco del comando non comincia con il carattere barra"
-    },
-    {
-        "id": "api.command_invite.user_not_in_team.app_error",
-        "translation": "@{{.Username}} non è un membro di questo canale."
-    },
-    {
-        "id": "api.config.update_config.clear_siteurl.app_error",
-        "translation": "L'URL del sito non può essere svuotato."
-    },
-    {
-        "id": "api.context.server_busy.app_error",
-        "translation": "Il server è occupato, i servizi non critici saranno temporaneamente non disponibili."
-    },
-    {
-        "id": "api.file.upload_file.rejected_by_plugin.app_error",
-        "translation": "Impossibile caricare il file {{.Filename}}. Rifiutato dal plugin: {{.Reason}}"
-    },
-    {
-        "id": "api.image.get.app_error",
-        "translation": "L'url dell'immagine richiesta non può essere interpretato."
-    },
-    {
-        "id": "api.ldap_groups.existing_group_name_error",
-        "translation": "esiste già un gruppo con lo stesso nome"
-    },
-    {
-        "id": "api.ldap_groups.existing_reserved_name_error",
-        "translation": "il nome di questo gruppo esiste già come nome riservato"
-    },
-    {
-        "id": "api.ldap_groups.existing_user_name_error",
-        "translation": "il nome di questo gruppo esiste già come nome utente"
-    },
-    {
-        "id": "api.plugin.add_public_key.open.app_error",
-        "translation": "Si è verificato un errore durante l'apertura del file di chiave pubblica."
-    },
-    {
-        "id": "api.plugin.install.download_failed.app_error",
-        "translation": "Si è verificato un errore scaricando il plugin."
-    },
-    {
-        "id": "api.post.error_get_post_id.pending",
-        "translation": "Impossibile ottenere la lista delle pubblicazioni pendenti."
-    },
-    {
-        "id": "api.push_notification.id_loaded.default_message",
-        "translation": "Hai ricevuto un nuovo messaggio."
-    },
-    {
-        "id": "api.push_notifications.message.parse.app_error",
-        "translation": "Si è verificato un errore creando il messaggio della notifica push."
-    },
-    {
-        "id": "api.push_notifications_ack.forward.app_error",
-        "translation": "Si è verificato un errore nell'invio della ricevuta di consegna al servizio di notifiche push."
-    },
-    {
-        "id": "api.push_notifications_ack.message.parse.app_error",
-        "translation": "Si è verificato un errore costruendo il messaggio ack della notifica push."
-    },
-    {
-        "id": "api.team.add_members.error",
-        "translation": "Errore aggiungendo i membri alla squadra."
-    },
-    {
-        "id": "api.team.add_user_to_team_from_invite.guest.app_error",
-        "translation": "Agli ospiti è impedito di accedere alle squadre seguendo un collegamento. Per favore richiedere un'email di invito alla squadra."
-    },
-    {
-        "id": "api.team.demote_user_to_guest.disabled.error",
-        "translation": "Gli account ospite sono disattivati."
-    },
-    {
-        "id": "api.team.demote_user_to_guest.license.error",
-        "translation": "La tua licenza non supporta gli account ospite"
-    },
-    {
-        "id": "api.team.invalidate_all_email_invites.app_error",
-        "translation": "Errore invalidando gli inviti email."
-    },
-    {
-        "id": "api.team.invate_guests_to_channels.license.error",
-        "translation": "La tua licenza non supporta gli account ospite"
-    },
-    {
-        "id": "api.team.invite_guests.channel_in_invalid_team.app_error",
-        "translation": "I canali dell'invito devono far parte della squadra dell'invito."
-    },
-    {
-        "id": "api.team.get_all_teams.insufficient_permissions",
-        "translation": "Non si dispone dei permessi necessari per elencare tutte le squadre"
-    },
-    {
-        "id": "api.team.update_team_member_roles.guest_and_user.app_error",
-        "translation": "Aggiornamento membro squadra invalido: Un utente deve essere ospite o utente ma non entrambi."
-    },
-    {
-        "id": "api.templates.remove_expired_license.body.renew_button",
-        "translation": "Rinnova licenza"
-    },
-    {
-        "id": "api.templates.remove_expired_license.body.title",
-        "translation": "La licenza enterprise è scaduta e alcune funzionalità possono essere disabilitate. Rinnovare la licenza."
-    },
-    {
-        "id": "api.templates.remove_expired_license.subject",
-        "translation": "Licenza Matterfoss Enteprise disabilitata."
-    },
-    {
-        "id": "api.user.create_user.guest_accounts.disabled.app_error",
-        "translation": "Gli account ospite sono disattivati."
-    },
-    {
-        "id": "api.user.create_user.invalid_invitation_type.app_error",
-        "translation": "Impossibile creare l'utente, invito non valido."
-    },
-    {
-        "id": "api.user.demote_user_to_guest.already_guest.app_error",
-        "translation": "Impossibile convertire l'utente in ospite poiché è già un ospite."
-    },
-    {
-        "id": "api.user.login.guest_accounts.disabled.error",
-        "translation": "Gli account ospite sono disattivati"
-    },
-    {
-        "id": "api.user.login.invalid_credentials_email",
-        "translation": "Inserire un indirizzo email e/o una password valide"
-    },
-    {
-        "id": "api.user.login.invalid_credentials_email_username",
-        "translation": "Inserire un nome utente e/o una password validi."
-    },
-    {
-        "id": "api.user.login.invalid_credentials_username",
-        "translation": "Inserire un nome utente e/o una password validi."
-    },
-    {
-        "id": "api.user.promote_guest_to_user.no_guest.app_error",
-        "translation": "Impossibile convertire l'ospite in un utente regolare poiché non è un ospite."
-    },
-    {
-        "id": "api.user.reset_password.token_parse.error",
-        "translation": "Impossibile elaborare il token di recupero password"
-    },
-    {
-        "id": "api.user.update_user.accepted_guest_domain.app_error",
-        "translation": "L'indirizzo email fornito non appartiene ai domini accettati per gli account ospite. Contattare l'amministratore di sistema oppure utilizzare una email differente."
-    },
-    {
-        "id": "app.admin.saml.failure_read_response_body_from_idp.app_error",
-        "translation": "Errore durante la lettura della risposta ricevuta dal fornitore d'identità."
-    },
-    {
-        "id": "app.admin.saml.invalid_response_from_idp.app_error",
-        "translation": "Impossibile leggere la risposta ricevuta dal fornitore d'indentità."
-    },
-    {
-        "id": "app.admin.test_site_url.failure",
-        "translation": "Questo URL non è valido"
-    },
-    {
-        "id": "app.channel.get_all_channels_count.app_error",
-        "translation": "Impossibile contare tutti i canali."
-    },
-    {
-        "id": "app.bot.createbot.internal_error",
-        "translation": "Impossibile salvare il bot."
-    },
-    {
-        "id": "app.bot.getbot.internal_error",
-        "translation": "Impossibile recuperare il bot."
-    },
-    {
-        "id": "app.bot.getbots.internal_error",
-        "translation": "Impossibile recuperare i bot."
-    },
-    {
-        "id": "app.bot.patchbot.internal_error",
-        "translation": "Impossibile aggiornare il bot."
-    },
-    {
-        "id": "app.bot.permanent_delete.internal_error",
-        "translation": "Impossibile cancellare definitivamente un bot."
-    },
-    {
-        "id": "app.bot.permenent_delete.bad_id",
-        "translation": "Impossibile cancellare il bot."
-    },
-    {
-        "id": "app.channel.create_channel.internal_error",
-        "translation": "Impossibile salvare il canale."
-    },
-    {
-        "id": "app.channel.create_direct_channel.internal_error",
-        "translation": "Impossibile salvare il canale diretto."
-    },
-    {
-        "id": "app.channel.delete.app_error",
-        "translation": "Impossibile cancellare il canale."
-    },
-    {
-        "id": "app.channel.get.existing.app_error",
-        "translation": "Non è stato possibile trovare il canale."
-    },
-    {
-        "id": "app.channel.get.find.app_error",
-        "translation": "Riscontrato un errore nella ricerca del canale."
-    },
-    {
-        "id": "app.channel.get_all_channels.app_error",
-        "translation": "Impossibile recuperare tutti i canali."
-    },
-    {
-        "id": "app.channel.get_by_name.existing.app_error",
-        "translation": "Non è stato possibile trovare il canale."
-    },
-    {
-        "id": "app.channel.get_by_name.missing.app_error",
-        "translation": "Il canale non esiste."
-    },
-    {
-        "id": "app.channel.get_channels.get.app_error",
-        "translation": "Impossibile recuperare canali."
-    },
-    {
-        "id": "app.channel.get_deleted.existing.app_error",
-        "translation": "Non è stato possibile trovare il canale eliminato."
-    },
-    {
-        "id": "app.channel.get_deleted.missing.app_error",
-        "translation": "Non ci sono canali eliminati."
-    },
-    {
-        "id": "store.sql_channel.get_pinnedpost_count.app_error",
-        "translation": "Impossibile recuperare il conteggio delle pubblicazione bloccate."
-    },
-    {
-        "id": "store.sql_channel.user_belongs_to_channels.app_error",
-        "translation": "Impossibile determinare se l'utente appartiene ad una lista di canali."
-    },
-    {
-        "id": "store.sql_group.app_error",
-        "translation": "errore nella costruzione della query."
-    },
-    {
-        "id": "store.sql_post.get_direct_posts.app_error",
-        "translation": "Impossibile recuperare le pubblicazioni dirette."
-    },
-    {
-        "id": "store.sql_post.get_oldest_entity_creation_time.app_error",
-        "translation": "Impossibile ottenere la data di creazione elemento più vecchia."
-    },
-    {
-        "id": "store.sql_post.get_post_id_around.app_error",
-        "translation": "Impossibile ottenere le pubblicazioni vicine alla data specificata."
-    },
-    {
-        "id": "store.sql_post.populate_reply_count.app_error",
-        "translation": "Impossibile ottenere il conteggio delle risposte alla pubblicazione"
-    },
-    {
-        "id": "store.sql_role.get_all.app_error",
-        "translation": "Impossibile recuperare tutti i ruoli."
-    },
-    {
-        "id": "store.sql_team.analytics_public_team_count.app_error",
-        "translation": "Impossibile contare le squadre pubbliche."
-    },
-    {
-        "id": "store.sql_team.get_active_member_count.app_error",
-        "translation": "Impossibile contare i membri della squadra."
-    },
-    {
-        "id": "store.sql_team.get_all_private_team_listing.app_error",
-        "translation": "Non è stato possibile recuperare tutte le squadre private."
-    },
-    {
-        "id": "store.sql_team.get_by_name.missing.app_error",
-        "translation": "Non è stato possibile trovare la squadra esistente."
-    },
-    {
-        "id": "store.sql_team.get_by_names.missing.app_error",
-        "translation": "Impossibile trovare alcune delle squadre richieste"
-    },
-    {
-        "id": "store.sql_team.search_private_team.app_error",
-        "translation": "Riscontrato un errore nella ricerca delle squadre private."
-    },
-    {
-        "id": "store.sql_user.count.app_error",
-        "translation": "UserCountOptions non ha senso."
-    },
-    {
-        "id": "store.sql_user.demote_user_to_guest.channel_members_update.app_error",
-        "translation": "Errore durante l'aggiornamento dei canali utente."
-    },
-    {
-        "id": "store.sql_user.demote_user_to_guest.commit_transaction.app_error",
-        "translation": "Impossibile confermare la transazione sul database."
-    },
-    {
-        "id": "store.sql_user.demote_user_to_guest.open_transaction.app_error",
-        "translation": "Impossibile avviare una transazione sul database."
-    },
-    {
-        "id": "store.sql_user.demote_user_to_guest.user_update.app_error",
-        "translation": "Impossibile aggiornare l'utente."
-    },
-    {
-        "id": "store.sql_user.get_profile_by_group_channel_ids_for_user.app_error",
-        "translation": "Errore riscontrato durante la ricerca dei profili utente."
-    },
-    {
-        "id": "store.sql_user.get_users_batch_for_indexing.get_team_members.app_error",
-        "translation": "Non è stato possibile ottenere i membri della squadra per la squadra di utenti da indicizzare."
-    },
-    {
-        "id": "store.sql_user.get_users_batch_for_indexing.get_users.app_error",
-        "translation": "Impossibile trovare il gruppo di utenti da indicizzare."
-    },
-    {
-        "id": "store.sql_user.promote_guest.channel_members_update.app_error",
-        "translation": "Errore durante l'aggiornamento dei canali utente."
-    },
-    {
-        "id": "store.sql_user.promote_guest.commit_transaction.app_error",
-        "translation": "Impossibile confermare la transazione sul database."
-    },
-    {
-        "id": "store.sql_user.promote_guest.open_transaction.app_error",
-        "translation": "Impossibile avviare una transazione sul database."
-    },
-    {
-        "id": "store.sql_user.promote_guest.user_update.app_error",
-        "translation": "Impossibile aggiornare l'utente."
-    },
-    {
-        "id": "store.sql_user.update_active_for_multiple_users.updating.app_error",
-        "translation": "Impossibile disattivare gli ospiti."
-    },
-    {
-        "id": "web.error.unsupported_browser.browser_get_latest.firefox",
-        "translation": "Ottieni l'ultima versione del browser Firefox"
-    },
-    {
-        "id": "web.error.unsupported_browser.browser_title.chrome",
-        "translation": "Google Chrome"
-    },
-    {
-        "id": "web.error.unsupported_browser.browser_title.edge",
-        "translation": "Microsoft Edge"
-    },
-    {
-        "id": "web.error.unsupported_browser.browser_title.firefox",
-        "translation": "Firefox"
-    },
-    {
-        "id": "web.error.unsupported_browser.browser_title.safari",
-        "translation": "Safari"
-    },
-    {
-        "id": "web.error.unsupported_browser.download",
-        "translation": "Scarica l'App"
-    },
-    {
-        "id": "web.error.unsupported_browser.download_the_app",
-        "translation": "Scarica l'App"
-    },
-    {
-        "id": "web.error.unsupported_browser.install_guide.mac",
-        "translation": "Guida Installazione"
-    },
-    {
-        "id": "web.error.unsupported_browser.install_guide.windows",
-        "translation": "Guida Installazione"
-    },
-    {
-        "id": "web.error.unsupported_browser.learn_more",
-        "translation": "Scopri di più sui browser supportati."
-    },
-    {
-        "id": "web.error.unsupported_browser.min_browser_version.chrome",
-        "translation": "Versione 61+"
-    },
-    {
-        "id": "web.error.unsupported_browser.min_browser_version.edge",
-        "translation": "Versione 44+"
-    },
-    {
-        "id": "web.error.unsupported_browser.min_browser_version.firefox",
-        "translation": "Versione 60+"
-    },
-    {
-        "id": "web.error.unsupported_browser.min_browser_version.safari",
-        "translation": "Versione 12+"
-    },
-    {
-        "id": "web.error.unsupported_browser.min_os_version.mac",
-        "translation": "macOS 10.9+"
-    },
-    {
-        "id": "web.error.unsupported_browser.min_os_version.windows",
-        "translation": "Windows 7+"
-    },
-    {
-        "id": "web.error.unsupported_browser.no_longer_support",
-        "translation": "Questo browser non è più supportato da Matterfoss"
-    },
-    {
-        "id": "web.error.unsupported_browser.no_longer_support_version",
-        "translation": "La versione del tuo browser non è più supportata da Matterfoss"
-    },
-    {
-        "id": "web.error.unsupported_browser.open_system_browser.edge",
-        "translation": "Apri Edge"
-    },
-    {
-        "id": "web.error.unsupported_browser.system_browser_make_default",
-        "translation": "Rendi predefinito"
-    },
-    {
-        "id": "web.error.unsupported_browser.system_browser_or",
-        "translation": "oppure"
-    },
-    {
-        "id": "model.group.name.invalid_length.app_error",
-        "translation": "Il nome deve avere lunghezza compresa tra 1 e 64 caratteri alfanumerici in minuscolo."
-    },
-    {
-        "id": "app.scheme.save.invalid_scheme.app_error",
-        "translation": "Lo schema fornito non è valido."
-    },
-    {
-        "id": "app.scheme.save.app_error",
-        "translation": "Impossibile creare lo schema."
-    },
-    {
-        "id": "app.scheme.permanent_delete_all.app_error",
-        "translation": "Impossibile eliminare definitivamente tutti gli schemi."
-    },
-    {
-        "id": "app.scheme.get.app_error",
-        "translation": "Impossibile ottenere lo schema."
-    },
-    {
-        "id": "app.audit.save.saving.app_error",
-        "translation": "Errore riscontrato nel salvare gli audit."
-    },
-    {
-        "id": "app.audit.permanent_delete_by_user.app_error",
-        "translation": "Riscontrato un errore durante la cancellazione degli audit."
-    },
-    {
-        "id": "app.audit.get.limit.app_error",
-        "translation": "Limite di paginazione superato."
-    },
-    {
-        "id": "model.config.is_valid.saml_spidentifier_attribute.app_error",
-        "translation": "L'identificativo del fornitore del servizio è richiesto"
-    },
-    {
-        "id": "ent.elasticsearch.delete_user_posts.error",
-        "translation": "Impossibile cancellare le pubblicazioni dell'utente"
-    },
-    {
-        "id": "ent.elasticsearch.delete_channel_posts.error",
-        "translation": "Impossibile cancellare le pubblicazioni del canale"
-    },
-    {
-        "id": "bleveengine.delete_user_posts.error",
-        "translation": "Impossibile cancellare le pubblicazioni dell'utente"
-    },
-    {
-        "id": "bleveengine.delete_channel_posts.error",
-        "translation": "Impossibile cancellare le pubblicazioni del canale"
-    },
-    {
-        "id": "app.scheme.delete.app_error",
-        "translation": "Impossibile cancellare questo schema."
-    },
-    {
-        "id": "app.audit.get.finding.app_error",
-        "translation": "Si è verificato un errore cercando le revisioni."
-    },
-    {
-        "id": "api.user.autocomplete_users.missing_team_id.app_error",
-        "translation": "Il parametro id squadra è richiesto per l'autocompletamento del canale."
-    },
-    {
-        "id": "api.license.request_trial_license.no-site-url.app_error",
-        "translation": "Impossibile richiedere una licenza di prova. Configurare l'URL del sito nella sezione server web della console di sistema di Matterfoss."
-    },
-    {
-        "id": "api.channel.move_channel.type.invalid",
-        "translation": "Impossibile spostare i canali di gruppo o di messaggi diretti"
-    },
-    {
-        "id": "store.sql_channel.sidebar_categories.open_transaction.app_error",
-        "translation": "Impossibile connettersi al database"
-    },
-    {
-        "id": "store.sql_channel.sidebar_categories.commit_transaction.app_error",
-        "translation": "Impossibile confermare la transazione"
-    },
-    {
-        "id": "ent.data_retention.reactions_batch.internal_error",
-        "translation": "Si è verificato un errore durante la cancellazione delle reazioni"
-    },
-    {
-        "id": "app.reaction.save.save.app_error",
-        "translation": "Impossibile salvare la reazione"
-    },
-    {
-        "id": "app.reaction.get_for_post.app_error",
-        "translation": "Impossibile ottenere le reazioni per la pubblicazione"
-    },
-    {
-        "id": "app.reaction.delete_all_with_emoji_name.get_reactions.app_error",
-        "translation": "Impossibile recuperare le reazione con il nome emoji fornito"
-    },
-    {
-        "id": "app.reaction.bulk_get_for_post_ids.app_error",
-        "translation": "Impossibile ottenere le reazioni per la pubblicazione"
-    },
-    {
-        "id": "app.command.updatecommand.internal_error",
-        "translation": "Impossibile aggiornare il comando."
-    },
-    {
-        "id": "app.command.tryexecutecustomcommand.internal_error",
-        "translation": "Impossibile eseguire il comando personalizzato."
-    },
-    {
-        "id": "app.command.regencommandtoken.internal_error",
-        "translation": "Impossibile rigenerare il gettone del comando."
-    },
-    {
-        "id": "app.command.movecommand.internal_error",
-        "translation": "Impossibile spostare il comando."
-    },
-    {
-        "id": "app.command.listteamcommands.internal_error",
-        "translation": "Impossibile elencare i comandi di squadra."
-    },
-    {
-        "id": "app.command.listautocompletecommands.internal_error",
-        "translation": "Impossibile elencare i comandi di autocompletamento."
-    },
-    {
-        "id": "app.command.listallcommands.internal_error",
-        "translation": "Impossibile elencare i comandi."
-    },
-    {
-        "id": "app.command.getcommand.internal_error",
-        "translation": "Impossibile ottenere il comando."
-    },
-    {
-        "id": "app.command.deletecommand.internal_error",
-        "translation": "Impossibile cancellare il comando."
-    },
-    {
-        "id": "app.command.createcommand.internal_error",
-        "translation": "Impossibile salvare il comando."
-    },
-    {
-        "id": "app.channel.create_initial_sidebar_categories.internal_error",
-        "translation": "Impossibile creare le categorie iniziali della barra laterale per l'utente."
-    },
-    {
-        "id": "app.analytics.getanalytics.internal_error",
-        "translation": "Impossibile ottenere le statistiche."
-    },
-    {
-        "id": "api.user.delete_team.not_enabled.app_error",
-        "translation": "La funzione di eliminazione definitiva squadra non è attiva. Contattare l'Amministratore di Sistema."
-    },
-    {
-        "id": "api.license.request-trial.bad-request.terms-not-accepted",
-        "translation": "Devi accettare l'Accordo di Valutazione Software Matterfoss e la Politica sulla Privacy per richiedere una licenza."
-    },
-    {
-        "id": "api.invalid_channel",
-        "translation": "I canali nella richiesta non sono di pertinenza dell'utente"
-    },
-    {
-        "id": "app.command_webhook.try_use.invalid",
-        "translation": "Webhook non valido"
-    },
-    {
-        "id": "app.command_webhook.try_use.internal_error",
-        "translation": "Impossibile utilizzare il webhook"
-    },
-    {
-        "id": "app.command_webhook.handle_command_webhook.parse",
-        "translation": "Impossibile analizzare i dati in ingresso"
-    },
-    {
-        "id": "app.command_webhook.get.missing",
-        "translation": "Impossibile ottenere il webhook"
-    },
-    {
-        "id": "app.command_webhook.get.internal_error",
-        "translation": "Impossibile ottenere il webhook"
-    },
-    {
-        "id": "app.command_webhook.create_command_webhook.internal_error",
-        "translation": "Impossibile salvare il ComandoWebhook"
-    },
-    {
-        "id": "app.command_webhook.create_command_webhook.existing",
-        "translation": "Impossibile aggiornare un comando Webhook esistente"
-    },
-    {
-        "id": "app.oauth.update_app.updating.app_error",
-        "translation": "Riscontrato un errore nel aggiornamento dell'app"
-    },
-    {
-        "id": "app.oauth.update_app.find.app_error",
-        "translation": "Non è stato possibile trovare l'app da aggiornare"
-    },
-    {
-        "id": "app.oauth.save_app.save.app_error",
-        "translation": "Impossibile salvare l'app."
-    },
-    {
-        "id": "app.oauth.save_app.existing.app_error",
-        "translation": "L'aggiornamento deve essere invocato per le app esistenti"
-    },
-    {
-        "id": "app.oauth.remove_access_data.app_error",
-        "translation": "Impossibile salvare il token"
-    },
-    {
-        "id": "app.oauth.permanent_delete_auth_data_by_user.app_error",
-        "translation": "Non è stato possibile rimuovere il codice di autorizzazione"
-    },
-    {
-        "id": "app.oauth.get_apps.find.app_error",
-        "translation": "Si è verificato un errore durante la ricerca delle app OAuth2"
-    },
-    {
-        "id": "app.oauth.get_app_by_user.find.app_error",
-        "translation": "Impossibile trovare un'app esistente"
-    },
-    {
-        "id": "app.oauth.get_app.finding.app_error",
-        "translation": "Errore riscontrato nel trovare l'app"
-    },
-    {
-        "id": "app.oauth.get_app.find.app_error",
-        "translation": "Impossibile ottenere l'app richiesta"
-    },
-    {
-        "id": "app.oauth.get_access_data_by_user_for_app.app_error",
-        "translation": "Si è verificato un errore durante la ricerca del token di accesso"
-    },
-    {
-        "id": "app.oauth.delete_app.app_error",
-        "translation": "Si è verificato un errore durante l'eliminazione dell'App OAuth2"
-    },
-    {
-        "id": "app.user.permanentdeleteuser.internal_error",
-        "translation": "Impossibile eliminare il token"
-    },
-    {
-        "id": "app.team.permanentdeleteteam.internal_error",
-        "translation": "Impossibile eliminare il token"
-    },
-    {
-        "id": "app.session.update_device_id.app_error",
-        "translation": "Impossibile aggiornare l'id utente"
-    },
-    {
-        "id": "app.session.save.existing.app_error",
-        "translation": "Impossibile aggiornare la sessione esistente"
-    },
-    {
-        "id": "app.session.save.app_error",
-        "translation": "Impossibile salvare la sessione"
-    },
-    {
-        "id": "app.session.remove_all_sessions_for_team.app_error",
-        "translation": "Impossibile rimuovere tutte le sessioni"
-    },
-    {
-        "id": "app.session.remove.app_error",
-        "translation": "Impossibile rimuovere la sessione"
-    },
-    {
-        "id": "app.session.permanent_delete_sessions_by_user.app_error",
-        "translation": "Non è stato possibile rimuovere tutte le sessioni per l'utente"
-    },
-    {
-        "id": "app.session.get_sessions.app_error",
-        "translation": "Errore riscontrato durante la ricerca delle sessioni utente"
-    },
-    {
-        "id": "app.session.get.app_error",
-        "translation": "Errore riscontrato nel trovare la sessione"
-    },
-    {
-        "id": "app.session.analytics_session_count.app_error",
-        "translation": "Impossibile contare le sessioni"
-    },
-    {
-        "id": "app.recover.save.app_error",
-        "translation": "Impossibile salvare il token"
-    },
-    {
-        "id": "app.recover.delete.app_error",
-        "translation": "Impossibile eliminare il token"
-    },
-    {
-        "id": "store.sql_channel.sidebar_categories.delete_invalid.app_error",
-        "translation": "Impossibile eliminare una categoria non personalizzata."
-    },
-    {
-        "id": "store.sql_channel.sidebar_categories.app_error",
-        "translation": "Impossibile inserire la riga nel database."
-    },
-    {
-        "id": "store.sql_channel.get_private_channels.get.app_error",
-        "translation": "Impossibile recuperare tutti i canali"
-    },
-    {
-        "id": "ent.get_users_in_channel_during",
-        "translation": "Impossibile trovare gli utenti del canale durante il momento specificato"
-    },
-    {
-        "id": "ent.data_retention.channel_member_history_batch.internal_error",
-        "translation": "Impossibile cancellare i record"
-    },
-    {
-        "id": "app.user_access_token.update_token_enable.app_error",
-        "translation": "Impossibile attivare il token di accesso."
-    },
-    {
-        "id": "app.user_access_token.update_token_disable.app_error",
-        "translation": "Impossibile disattivare il token di accesso."
-    },
-    {
-        "id": "app.user_access_token.search.app_error",
-        "translation": "Si è verificato un errore durante la ricerca dei token di accesso personali."
-    },
-    {
-        "id": "app.user_access_token.save.app_error",
-        "translation": "Impossibile salvare il token di accesso personale."
-    },
-    {
-        "id": "app.user_access_token.get_by_user.app_error",
-        "translation": "Impossibile trovare i token di accesso personale per utente."
-    },
-    {
-        "id": "app.user_access_token.get_all.app_error",
-        "translation": "Impossibile trovare tutti i token di accesso personale."
-    },
-    {
-        "id": "app.user_access_token.delete.app_error",
-        "translation": "Impossibile eliminare il token di accesso personale."
-    },
-    {
-        "id": "api.email.send_warn_metric_ack.missing_server.app_error",
-        "translation": "E' richiesto un server SMTP"
-    },
-    {
-        "id": "api.templates.warn_metric_ack.footer",
-        "translation": "Se ci sono ulteriori richieste, contattare support@matterfoss.com"
-    },
-    {
-        "id": "api.templates.warn_metric_ack.body.site_url_header",
-        "translation": "URL Sito: "
-    },
-    {
-        "id": "api.templates.warn_metric_ack.body.registered_users_header",
-        "translation": "Totale Utenti Attivi: "
-    },
-    {
-        "id": "api.templates.warn_metric_ack.body.diagnostic_id_header",
-        "translation": "Id Diagnostica: "
-    },
-    {
-        "id": "api.templates.warn_metric_ack.body.contact_name_header",
-        "translation": "Contatto: "
-    },
-    {
-        "id": "api.templates.warn_metric_ack.body.contact_email_header",
-        "translation": "Email: "
-    },
-    {
-        "id": "api.server.warn_metric.number_of_active_users_500.notification_title",
-        "translation": "Aggiorna Matterfoss a edizione enterprise"
-    },
-    {
-        "id": "api.server.warn_metric.number_of_active_users_500.notification_body",
-        "translation": "Matterfoss consiglia caldamente che le installazioni con più di 500 utenti si aggiornino a Matterfoss Enterprise E20, che offre funzionalità avanzate come la gestione utenti, il server clustering e il monitore delle performance."
-    },
-    {
-        "id": "api.server.warn_metric.number_of_active_users_400.notification_title",
-        "translation": "Integra SAML 2.0"
-    },
-    {
-        "id": "api.server.warn_metric.number_of_active_users_400.notification_body",
-        "translation": "Il tuo Matterfoss adesso ha 400 utenti. Se colleghi Matterfoss al tuo fornitore di autenticazione aziendale gli utenti potranno accedere a Matterfoss senza reinserire le credenziali. Contatta il supporto per scoprire come integrare SAML 2.0, disponibile in Matterfoss Enterprise E20.\n[Scopri come integrare SAML 2.0](https://docs.matterfoss.com/deployment/sso-saml.html?utm_medium=product&utm_source=matterfoss-advisor-bot&utm_content=saml)"
-    },
-    {
-        "id": "api.server.warn_metric.number_of_active_users_200.notification_body",
-        "translation": "Il tuo Matterfoss adesso ha 200 utenti. Man mano che la tua base di utenti cresce, gestire ulteriori account può richiedere molto tempo. Ti consigliamo di aggiornare il tuo sistema a Matterfoss Enterprise E10 e integrarlo nell'Active Directory/LDAP della tua organizzazione, che consentirà a chiunque con un account di accedere a Matterfoss. Gli utenti potranno accedere senza dover creare nuovi nomi utente e nuove password e gli amministratori risparmieranno tempo nel gestire gli account.\n[Scopri di più su come integrare AD/LDAP](https://docs.matterfoss.com/deployment/sso-ldap.html?utm_medium=product&utm_source=matterfoss-advisor-bot&utm_content=adldap)"
-    },
-    {
-        "id": "api.server.warn_metric.number_of_active_users_200.notification_title",
-        "translation": "Integra AD/LDAP"
-    },
-    {
-        "id": "api.server.warn_metric.email_us",
-        "translation": "Scrivici"
-    },
-    {
-        "id": "api.server.warn_metric.contacting_us",
-        "translation": "Contattaci"
-    },
-    {
-        "id": "api.server.warn_metric.contact_us",
-        "translation": "Contattaci"
-    },
-    {
-        "id": "api.server.warn_metric.bot_response.number_of_users.mailto_body",
-        "translation": "Richiesta di contatto con Matterfoss. La mia squadra adesso ha {{.Limit}} utenti e sto considerando l'edizione Enteprise di Matterfoss.\n"
-    },
-    {
-        "id": "api.server.warn_metric.bot_response.notification_success.message",
-        "translation": "Grazie per aver contattato Matterfoss. Ti daremo riscontro presto."
-    },
-    {
-        "id": "api.server.warn_metric.bot_response.notification_failure.message",
-        "translation": "Il messaggio non può essere inviato."
-    },
-    {
-        "id": "api.server.warn_metric.bot_response.notification_failure.body",
-        "translation": "Per favore inviaci un email."
-    },
-    {
-        "id": "api.server.warn_metric.bot_response.mailto_subject",
-        "translation": "Richiesta di contatto con Matterfoss"
-    },
-    {
-        "id": "api.server.warn_metric.bot_response.mailto_site_url_header",
-        "translation": "URL sito: {{.SiteUrl}}"
-    },
-    {
-        "id": "api.server.warn_metric.bot_response.mailto_registered_users_header",
-        "translation": "Utenti attivi totale: {{.NoRegisteredUsers}}"
-    },
-    {
-        "id": "api.server.warn_metric.bot_response.mailto_footer",
-        "translation": "Se ci sono ulteriori richieste, per favore contattare support@matterfoss.com"
-    },
-    {
-        "id": "api.server.warn_metric.bot_response.mailto_email_header",
-        "translation": "Email: {{.Email}}"
-    },
-    {
-        "id": "api.server.warn_metric.bot_response.mailto_diagnostic_id_header",
-        "translation": "Id diagnostica: {{.DiagnosticId}}"
-    },
-    {
-        "id": "api.server.warn_metric.bot_response.mailto_contact_header",
-        "translation": "Contatto: {{.Contact}}"
-    },
-    {
-        "id": "api.preference.update_preferences.update_sidebar.app_error",
-        "translation": "Impossibile aggiornare la barra laterale per coincidere con le preferenze aggiornate"
-    },
-    {
-        "id": "api.preference.delete_preferences.update_sidebar.app_error",
-        "translation": "Impossibile aggiornare la barra laterale per coincidere con le preferenze cancellate"
-    },
-    {
-        "id": "api.email.send_warn_metric_ack.invalid_warn_metric.app_error",
-        "translation": "Impossibile trovare la metrica di avviso."
-    },
-    {
-        "id": "api.email.send_warn_metric_ack.failure.app_error",
-        "translation": "Errore durante l'invio dell'email di conferma all'amministratore"
-    },
-    {
-        "id": "api.templates.warn_metric_ack.subject",
-        "translation": "Richiesta di contatto con Matterfoss"
-    },
-    {
-        "id": "ent.message_export.run_export.app_error",
-        "translation": "Impossibile selezionare i dati dei messaggi da esportare."
-    },
-    {
-        "id": "app.compliance.save.saving.app_error",
-        "translation": "Riscontrato un errore durante il salvataggio del rapporto di compliance."
-    },
-    {
-        "id": "app.compliance.get.finding.app_error",
-        "translation": "Non è stato possibile recuperare i rapporti di compliance."
-    },
-    {
-        "id": "ent.compliance.actiance.attachment.copy.appError",
-        "translation": "Impossibile copiare l'allegato nel file zip."
-    },
-    {
-        "id": "ent.data_retention.flags_batch.internal_error",
-        "translation": "Si è verificato un errore pulendo i flag"
-    },
-    {
-        "id": "app.preference.save.updating.app_error",
-        "translation": "Errore riscontrato nell'aggiornamento delle preferenze"
-    },
-    {
-        "id": "app.preference.permanent_delete_by_user.app_error",
-        "translation": "Errore riscontrato nell'eliminare le preferenze"
-    },
-    {
-        "id": "app.preference.get_category.app_error",
-        "translation": "Errore riscontrato durante la ricerca delle preferenze"
-    },
-    {
-        "id": "app.preference.get_all.app_error",
-        "translation": "Errore riscontrato durante la ricerca delle preferenze"
-    },
-    {
-        "id": "app.preference.get.app_error",
-        "translation": "Errore riscontrato durante la ricerca delle preferenze"
-    },
-    {
-        "id": "app.preference.delete.app_error",
-        "translation": "Errore riscontrato durante l'eliminazione delle preferenze"
-    },
-    {
-        "id": "app.system.warn_metric.notification.invalid_metric.app_error",
-        "translation": "Impossibile trovare la metrica di avviso."
-    },
-    {
-        "id": "api.templates.warn_metric_ack.number_of_active_users.body",
-        "translation": "Richiesta di contatto con Matterfoss. La mia squadra adesso ha {{.Limit}} utenti e sto considerando l'edizione Enteprise di Matterfoss.\n"
-    },
-    {
-        "id": "api.user.delete_user.not_enabled.app_error",
-        "translation": "La funzione di eliminazione definitiva squadra non è attiva. Contattare l'Amministratore di Sistema."
-    },
-    {
-        "id": "app.webhooks.update_outgoing.app_error",
-        "translation": "Impossibile aggiornare il webhook."
-    },
-    {
-        "id": "app.webhooks.update_incoming.app_error",
-        "translation": "Impossibile aggiornare il webhook in ingresso."
-    },
-    {
-        "id": "app.webhooks.save_outgoing.override.app_error",
-        "translation": "Non puoi sovrascrivere un Webhook in uscita esistente."
-    },
-    {
-        "id": "app.webhooks.save_outgoing.app_error",
-        "translation": "Impossibile salvare il webhook in uscita."
-    },
-    {
-        "id": "app.webhooks.save_incoming.existing.app_error",
-        "translation": "Non puoi sovrascrivere un Webhook in ingresso esistente."
-    },
-    {
-        "id": "app.webhooks.save_incoming.app_error",
-        "translation": "Impossibile salvare il webhook in ingresso."
-    },
-    {
-        "id": "app.webhooks.permanent_delete_outgoing_by_user.app_error",
-        "translation": "Impossibile cancellare il webhook."
-    },
-    {
-        "id": "app.webhooks.permanent_delete_outgoing_by_channel.app_error",
-        "translation": "Impossibile cancellare il webhook."
-    },
-    {
-        "id": "app.webhooks.permanent_delete_incoming_by_user.app_error",
-        "translation": "Impossibile cancellare il webhook."
-    },
-    {
-        "id": "app.webhooks.permanent_delete_incoming_by_channel.app_error",
-        "translation": "Impossibile cancellare il webhook."
-    },
-    {
-        "id": "app.webhooks.get_outgoing_by_team.app_error",
-        "translation": "Impossibile cancellare i webhook."
-    },
-    {
-        "id": "app.webhooks.get_outgoing_by_channel.app_error",
-        "translation": "Impossibile cancellare i webhook."
-    },
-    {
-        "id": "app.webhooks.get_outgoing.app_error",
-        "translation": "Impossibile ottenere il webhook."
-    },
-    {
-        "id": "app.webhooks.get_incoming_by_user.app_error",
-        "translation": "Impossibile ottenere il webhook."
-    },
-    {
-        "id": "app.webhooks.get_incoming_by_channel.app_error",
-        "translation": "Impossibile cancellare i webhook."
-    },
-    {
-        "id": "app.webhooks.get_incoming.app_error",
-        "translation": "Impossibile ottenere il webhook."
-    },
-    {
-        "id": "app.webhooks.delete_outgoing.app_error",
-        "translation": "Impossibile cancellare il webhook."
-    },
-    {
-        "id": "app.webhooks.delete_incoming.app_error",
-        "translation": "Impossibile cancellare il webhook."
-    },
-    {
-        "id": "app.webhooks.analytics_outgoing_count.app_error",
-        "translation": "Impossibile contare il webhook in uscita."
-    },
-    {
-        "id": "app.webhooks.analytics_incoming_count.app_error",
-        "translation": "Impossibile contare i webhook in ingresso."
-=======
   {
     "id": "April",
     "translation": "Aprile"
@@ -8053,7 +85,7 @@
   },
   {
     "id": "api.admin.test_email.body",
-    "translation": "La configurazione email di Mattermost è corretta!"
+    "translation": "La configurazione email di Matterfoss è corretta!"
   },
   {
     "id": "api.admin.test_email.missing_server",
@@ -8065,7 +97,7 @@
   },
   {
     "id": "api.admin.test_email.subject",
-    "translation": "Mattermost - Test delle impostazioni Email"
+    "translation": "Matterfoss - Test delle impostazioni Email"
   },
   {
     "id": "api.admin.test_s3.missing_s3_bucket",
@@ -8321,7 +353,7 @@
   },
   {
     "id": "api.command.invite_people.desc",
-    "translation": "Manda un email di invito al tuo gruppo Mattermost"
+    "translation": "Manda un email di invito al tuo gruppo Matterfoss"
   },
   {
     "id": "api.command.invite_people.email_invitations_off",
@@ -8576,7 +608,6 @@
     "translation": {
       "one": "Impossibile trovare l'utente: {{.Users}}",
       "other": "Impossibile trovare gli utenti: {{.Users}}"
->>>>>>> 5c18142f
     }
   },
   {
@@ -8597,7 +628,7 @@
   },
   {
     "id": "api.command_help.desc",
-    "translation": "Vai alla pagina di aiuto di Mattermost"
+    "translation": "Vai alla pagina di aiuto di Matterfoss"
   },
   {
     "id": "api.command_help.name",
@@ -8609,7 +640,7 @@
   },
   {
     "id": "api.command_invite.channel.error",
-    "translation": "Impossibile trovare il canale {{.Channel}}. Usare [channel handle](https://about.mattermost.com/default-channel-handle-documentation) per identificare i canali."
+    "translation": "Impossibile trovare il canale {{.Channel}}. Usare [channel handle](https://about.Matterfoss.com/default-channel-handle-documentation) per identificare i canali."
   },
   {
     "id": "api.command_invite.desc",
@@ -8701,7 +732,7 @@
   },
   {
     "id": "api.command_logout.desc",
-    "translation": "Logout da Mattermost"
+    "translation": "Logout da Matterfoss"
   },
   {
     "id": "api.command_logout.name",
@@ -8753,7 +784,7 @@
   },
   {
     "id": "api.command_mute.error",
-    "translation": "Impossibile trovare il canale {{.Channel}}. Usare [channel handle](https://about.mattermost.com/default-channel-handle-documentation) per identificare i canali."
+    "translation": "Impossibile trovare il canale {{.Channel}}. Usare [channel handle](https://about.Matterfoss.com/default-channel-handle-documentation) per identificare i canali."
   },
   {
     "id": "api.command_mute.hint",
@@ -8765,7 +796,7 @@
   },
   {
     "id": "api.command_mute.no_channel.error",
-    "translation": "Impossibile trovare il canale specificato. Usare [channel handle](https://about.mattermost.com/default-channel-handle-documentation) per identificare i canali."
+    "translation": "Impossibile trovare il canale specificato. Usare [channel handle](https://about.Matterfoss.com/default-channel-handle-documentation) per identificare i canali."
   },
   {
     "id": "api.command_mute.not_member.error",
@@ -9514,7 +1545,7 @@
   },
   {
     "id": "api.slackimport.slack_add_channels.merge",
-    "translation": "Il canale Slack {{.DisplayName}} è già esistente come canale Mattermost. Entrambi i canali sono stati uniti.\r\n"
+    "translation": "Il canale Slack {{.DisplayName}} è già esistente come canale Matterfoss. Entrambi i canali sono stati uniti.\r\n"
   },
   {
     "id": "api.slackimport.slack_add_users.created",
@@ -9526,11 +1557,11 @@
   },
   {
     "id": "api.slackimport.slack_add_users.merge_existing",
-    "translation": "L'utente Slack è stato unito ad un utente Mattermost con email {{.Email}} e nome-utente {{.Username}}.\r\n"
+    "translation": "L'utente Slack è stato unito ad un utente Matterfoss con email {{.Email}} e nome-utente {{.Username}}.\r\n"
   },
   {
     "id": "api.slackimport.slack_add_users.merge_existing_failed",
-    "translation": "L'utente Slack è stato unito ad un utente Mattermost con email {{.Email}} e nome-utente {{.Username}}, ma non è stato possibile aggiungere l'utente al team.\r\n"
+    "translation": "L'utente Slack è stato unito ad un utente Matterfoss con email {{.Email}} e nome-utente {{.Username}}, ma non è stato possibile aggiungere l'utente al team.\r\n"
   },
   {
     "id": "api.slackimport.slack_add_users.missing_email_address",
@@ -11274,7 +3305,7 @@
   },
   {
     "id": "ent.ldap.syncronize.search_failure.app_error",
-    "translation": "Impossibile trovare gli utenti AD/LDAP. Controllare se il server Mattermost riesce a collegarsi al server AD/LDAP e riprovare."
+    "translation": "Impossibile trovare gli utenti AD/LDAP. Controllare se il server Matterfoss riesce a collegarsi al server AD/LDAP e riprovare."
   },
   {
     "id": "ent.ldap.validate_filter.app_error",
@@ -11370,7 +3401,7 @@
   },
   {
     "id": "ent.migration.migratetosaml.username_already_used_by_other_user",
-    "translation": "Nome utente in uso da un altro utente Mattermost."
+    "translation": "Nome utente in uso da un altro utente Matterfoss."
   },
   {
     "id": "ent.saml.attribute.app_error",
@@ -11469,8 +3500,8 @@
     "translation": "Impossibile recuperare canali."
   },
   {
-    "id": "mattermost.bulletin.subject",
-    "translation": "Bollettino di Sicurezza di Mattermost"
+    "id": "Matterfoss.bulletin.subject",
+    "translation": "Bollettino di Sicurezza di Matterfoss"
   },
   {
     "id": "mfa.activate.bad_token.app_error",
@@ -12642,7 +4673,7 @@
   },
   {
     "id": "oauth.gitlab.tos.error",
-    "translation": "I Termini del Servizio di GitLab sono stati aggiornati. Per favore visita gitlab.com per accettarli e poi eseguire il login su Mattermost."
+    "translation": "I Termini del Servizio di GitLab sono stati aggiornati. Per favore visita gitlab.com per accettarli e poi eseguire il login su Matterfoss."
   },
   {
     "id": "plugin.api.update_user_status.bad_status",
@@ -13210,7 +5241,7 @@
   },
   {
     "id": "api.bot.teams_channels.add_message_mobile",
-    "translation": "Per favore aggiungimi alle squadre e ai canali con cui vuoi che interagisca. Per farlo utilizza il browser oppure l'app desktop di Mattermost."
+    "translation": "Per favore aggiungimi alle squadre e ai canali con cui vuoi che interagisca. Per farlo utilizza il browser oppure l'app desktop di Matterfoss."
   },
   {
     "id": "api.channel.get_channel_moderations.license.error",
@@ -13354,7 +5385,7 @@
   },
   {
     "id": "app.bot.get_disable_bot_sysadmin_message",
-    "translation": "{{if .disableBotsSetting}}{{if .printAllBots}}{{.UserName}} disattivato. Hanno gestito questi account bot che adesso sono disattivati.\n\n{{.BotNames}}{{else}}{{.UserName}} disattivato. Hanno gestito {{.NumBots}} account bot che sono stati disattivati, inclusi i seguenti:\n\n{{.BotNames}}{{end}}Puoi impossessarti di ciascuno di questi bot attivandoli in **Integrazioni > Account Bot** e creando nuovi token per il bot.\n\nPer ulteriori informazioni, vedere la [documentazione](https://docs.mattermost.com/developer/bot-accounts.html#what-happens-when-a-user-who-owns-bot-accounts-is-disabled).{{else}}{{if .printAllBots}}{{.UserName}} disattivato. Hanno gestito i sequenti account bot che sono ancora attivi.\n\n{{.BotNames}}\n{{else}}{{.UserName}} disattivato. Hanno gestito {{.NumBots}} account bot che sono ancora attivi, inclusi i seguenti:\n\n{{.BotNames}}{{end}} Si raccomanda caldamente di impossessarsi di ciascuno di questi bot riattivandoli in **Integrazioni > Account Bot** e creando nuovi token per i bot.\n\nPer ulteriori informazioni, vedere la [documentazione](https://docs.mattermost.com/developer/bot-accounts.html#what-happens-when-a-user-who-owns-bot-accounts-is-disabled).\n\nSe desideri che gli account bot siano disattivati automaticamente dopo la disattivazione dell'utente, impostare “Disattiva gli account bot dopo la disattivazione dell'utente” nella *Console di Sistema > Integrazioni > Account Bot** a vero.{{end}}"
+    "translation": "{{if .disableBotsSetting}}{{if .printAllBots}}{{.UserName}} disattivato. Hanno gestito questi account bot che adesso sono disattivati.\n\n{{.BotNames}}{{else}}{{.UserName}} disattivato. Hanno gestito {{.NumBots}} account bot che sono stati disattivati, inclusi i seguenti:\n\n{{.BotNames}}{{end}}Puoi impossessarti di ciascuno di questi bot attivandoli in **Integrazioni > Account Bot** e creando nuovi token per il bot.\n\nPer ulteriori informazioni, vedere la [documentazione](https://docs.Matterfoss.com/developer/bot-accounts.html#what-happens-when-a-user-who-owns-bot-accounts-is-disabled).{{else}}{{if .printAllBots}}{{.UserName}} disattivato. Hanno gestito i sequenti account bot che sono ancora attivi.\n\n{{.BotNames}}\n{{else}}{{.UserName}} disattivato. Hanno gestito {{.NumBots}} account bot che sono ancora attivi, inclusi i seguenti:\n\n{{.BotNames}}{{end}} Si raccomanda caldamente di impossessarsi di ciascuno di questi bot riattivandoli in **Integrazioni > Account Bot** e creando nuovi token per i bot.\n\nPer ulteriori informazioni, vedere la [documentazione](https://docs.Matterfoss.com/developer/bot-accounts.html#what-happens-when-a-user-who-owns-bot-accounts-is-disabled).\n\nSe desideri che gli account bot siano disattivati automaticamente dopo la disattivazione dell'utente, impostare “Disattiva gli account bot dopo la disattivazione dell'utente” nella *Console di Sistema > Integrazioni > Account Bot** a vero.{{end}}"
   },
   {
     "id": "app.channel.get_channels.not_found.app_error",
@@ -13490,7 +5521,7 @@
   },
   {
     "id": "ent.ldap.syncronize.search_failure_size_exceeded.app_error",
-    "translation": "Limite Dimensione Superato. Controllare [dimensione massima pagina](https://docs.mattermost.com/deployment/sso-ldap.html#i-see-the-log-error-ldap-result-code-4-size-limit-exceeded)."
+    "translation": "Limite Dimensione Superato. Controllare [dimensione massima pagina](https://docs.Matterfoss.com/deployment/sso-ldap.html#i-see-the-log-error-ldap-result-code-4-size-limit-exceeded)."
   },
   {
     "id": "group_not_associated_to_synced_team",
@@ -13574,7 +5605,7 @@
   },
   {
     "id": "web.error.unsupported_browser.download_app_or_upgrade_browser",
-    "translation": "Scarica l'app Mattermost oppure utilizza un browser supportato per un'esperienza migliore."
+    "translation": "Scarica l'app Matterfoss oppure utilizza un browser supportato per un'esperienza migliore."
   },
   {
     "id": "model.config.is_valid.bleve_search.enable_autocomplete.app_error",
@@ -13586,7 +5617,7 @@
   },
   {
     "id": "api.license.request_trial_license.app_error",
-    "translation": "Impossibile ottenere una licenza di prova, per favore riprovare o contattare support@mattermost.com."
+    "translation": "Impossibile ottenere una licenza di prova, per favore riprovare o contattare support@Matterfoss.com."
   },
   {
     "id": "api.team.import_team.unknown_import_from.app_error",
@@ -13794,7 +5825,7 @@
   },
   {
     "id": "api.templates.remove_expired_license.subject",
-    "translation": "Licenza Mattermost Enteprise disabilitata."
+    "translation": "Licenza Matterfoss Enteprise disabilitata."
   },
   {
     "id": "api.user.create_user.guest_accounts.disabled.app_error",
@@ -13986,11 +6017,11 @@
   },
   {
     "id": "web.error.unsupported_browser.no_longer_support",
-    "translation": "Questo browser non è più supportato da Mattermost"
+    "translation": "Questo browser non è più supportato da Matterfoss"
   },
   {
     "id": "web.error.unsupported_browser.no_longer_support_version",
-    "translation": "La versione del tuo browser non è più supportata da Mattermost"
+    "translation": "La versione del tuo browser non è più supportata da Matterfoss"
   },
   {
     "id": "web.error.unsupported_browser.open_system_browser.edge",
@@ -14070,7 +6101,7 @@
   },
   {
     "id": "api.license.request_trial_license.no-site-url.app_error",
-    "translation": "Impossibile richiedere una licenza di prova. Configurare l'URL del sito nella sezione server web della console di sistema di Mattermost."
+    "translation": "Impossibile richiedere una licenza di prova. Configurare l'URL del sito nella sezione server web della console di sistema di Matterfoss."
   },
   {
     "id": "api.channel.move_channel.type.invalid",
@@ -14150,7 +6181,7 @@
   },
   {
     "id": "api.license.request-trial.bad-request.terms-not-accepted",
-    "translation": "Devi accettare l'Accordo di Valutazione Software Mattermost e la Politica sulla Privacy per richiedere una licenza."
+    "translation": "Devi accettare l'Accordo di Valutazione Software Matterfoss e la Politica sulla Privacy per richiedere una licenza."
   },
   {
     "id": "api.invalid_channel",
@@ -14326,7 +6357,7 @@
   },
   {
     "id": "api.templates.warn_metric_ack.footer",
-    "translation": "Se ci sono ulteriori richieste, contattare support@mattermost.com"
+    "translation": "Se ci sono ulteriori richieste, contattare support@Matterfoss.com"
   },
   {
     "id": "api.templates.warn_metric_ack.body.site_url_header",
@@ -14350,15 +6381,15 @@
   },
   {
     "id": "api.server.warn_metric.number_of_active_users_500.notification_title",
-    "translation": "Aggiorna Mattermost a edizione enterprise"
+    "translation": "Aggiorna Matterfoss a edizione enterprise"
   },
   {
     "id": "api.server.warn_metric.number_of_active_users_500.notification_body",
-    "translation": "Mattermost consiglia caldamente che le installazioni con più di 500 utenti si aggiornino a Mattermost Enterprise Edition, che offre funzionalità avanzate come la gestione utenti, il server clustering e il monitore delle performance.\n\nContattando il servizio clienti, le tue informazioni di contatto verranno inviate a Mattermost, Inc. [Per saperne di più](https://mattermost.com/pl/default-admin-advisory)"
+    "translation": "Matterfoss consiglia caldamente che le installazioni con più di 500 utenti si aggiornino a Matterfoss Enterprise Edition, che offre funzionalità avanzate come la gestione utenti, il server clustering e il monitore delle performance.\n\nContattando il servizio clienti, le tue informazioni di contatto verranno inviate a Matterfoss, Inc. [Per saperne di più](https://Matterfoss.com/pl/default-admin-advisory)"
   },
   {
     "id": "api.server.warn_metric.number_of_active_users_200.notification_body",
-    "translation": "Il tuo Mattermost adesso ha 200 utenti. Man mano che la tua base di utenti cresce, gestire ulteriori account può richiedere molto tempo. Ti consigliamo di aggiornare il tuo sistema a Mattermost Enterprise Edition e integrarlo nell'Active Directory/LDAP della tua organizzazione, che consentirà a chiunque con un account di accedere a Mattermost. Gli utenti potranno accedere senza dover creare nuovi nomi utente e nuove password e gli amministratori risparmieranno tempo nel gestire gli account.\n\n[Scopri di più su come integrare AD/LDAP](https://docs.mattermost.com/deployment/sso-ldap.html?utm_medium=product&utm_source=mattermost-advisor-bot&utm_content=adldap)\n\nContattando il servizio clienti, le tue informazioni di contatto verranno inviate a Mattermost, Inc. [Per saperne di più](https://mattermost.com/pl/default-admin-advisory)"
+    "translation": "Il tuo Matterfoss adesso ha 200 utenti. Man mano che la tua base di utenti cresce, gestire ulteriori account può richiedere molto tempo. Ti consigliamo di aggiornare il tuo sistema a Matterfoss Enterprise Edition e integrarlo nell'Active Directory/LDAP della tua organizzazione, che consentirà a chiunque con un account di accedere a Matterfoss. Gli utenti potranno accedere senza dover creare nuovi nomi utente e nuove password e gli amministratori risparmieranno tempo nel gestire gli account.\n\n[Scopri di più su come integrare AD/LDAP](https://docs.Matterfoss.com/deployment/sso-ldap.html?utm_medium=product&utm_source=Matterfoss-advisor-bot&utm_content=adldap)\n\nContattando il servizio clienti, le tue informazioni di contatto verranno inviate a Matterfoss, Inc. [Per saperne di più](https://Matterfoss.com/pl/default-admin-advisory)"
   },
   {
     "id": "api.server.warn_metric.number_of_active_users_200.notification_title",
@@ -14378,7 +6409,7 @@
   },
   {
     "id": "api.server.warn_metric.bot_response.notification_success.message",
-    "translation": "Grazie per aver contattato Mattermost. Ti daremo riscontro presto."
+    "translation": "Grazie per aver contattato Matterfoss. Ti daremo riscontro presto."
   },
   {
     "id": "api.server.warn_metric.bot_response.notification_failure.message",
@@ -14390,7 +6421,7 @@
   },
   {
     "id": "api.server.warn_metric.bot_response.mailto_subject",
-    "translation": "Richiesta di contatto con Mattermost"
+    "translation": "Richiesta di contatto con Matterfoss"
   },
   {
     "id": "api.server.warn_metric.bot_response.mailto_site_url_header",
@@ -14402,7 +6433,7 @@
   },
   {
     "id": "api.server.warn_metric.bot_response.mailto_footer",
-    "translation": "Se ci sono ulteriori richieste, per favore contattare support@mattermost.com"
+    "translation": "Se ci sono ulteriori richieste, per favore contattare support@Matterfoss.com"
   },
   {
     "id": "api.server.warn_metric.bot_response.mailto_email_header",
@@ -14434,7 +6465,7 @@
   },
   {
     "id": "api.templates.warn_metric_ack.subject",
-    "translation": "Richiesta di contatto con Mattermost"
+    "translation": "Richiesta di contatto con Matterfoss"
   },
   {
     "id": "ent.message_export.run_export.app_error",
@@ -14634,11 +6665,11 @@
   },
   {
     "id": "app.system.warn_metric.bot_description",
-    "translation": "[Per saperne di più sul consigliere di Mattermost](https://about.mattermost.com/default-channel-handle-documentation)"
+    "translation": "[Per saperne di più sul consigliere di Matterfoss](https://about.Matterfoss.com/default-channel-handle-documentation)"
   },
   {
     "id": "app.system.warn_metric.bot_displayname",
-    "translation": "Consigliere di Mattermost"
+    "translation": "Consigliere di Matterfoss"
   },
   {
     "id": "app.post.update.app_error",
@@ -14838,23 +6869,23 @@
   },
   {
     "id": "api.server.warn_metric.number_of_active_users_500.contact_us.email_body",
-    "translation": "Richiesta di contatto con Mattermost. La mia squadra adesso ha {{.Limit}} utenti e sto considerando l'edizione Enteprise di Mattermost.\n"
+    "translation": "Richiesta di contatto con Matterfoss. La mia squadra adesso ha {{.Limit}} utenti e sto considerando l'edizione Enteprise di Matterfoss.\n"
   },
   {
     "id": "api.server.warn_metric.number_of_active_users_200.contact_us.email_body",
-    "translation": "Richiesta di contatto con Mattermost. La mia squadra adesso ha {{.Limit}} utenti e sto considerando l'edizione Enteprise di Mattermost.\n"
+    "translation": "Richiesta di contatto con Matterfoss. La mia squadra adesso ha {{.Limit}} utenti e sto considerando l'edizione Enteprise di Matterfoss.\n"
   },
   {
     "id": "api.server.warn_metric.number_of_active_users_100.notification_title",
-    "translation": "Aggiorna Mattermost a edizione enterprise"
+    "translation": "Aggiorna Matterfoss a edizione enterprise"
   },
   {
     "id": "api.server.warn_metric.number_of_active_users_100.notification_body",
-    "translation": "Il tuo Mattermost adesso ha 200 utenti. Man mano che la tua base di utenti cresce, gestire ulteriori account può richiedere molto tempo. Ti consigliamo di aggiornare il tuo sistema a Mattermost Enterprise Edition e integrarlo nell'Active Directory/LDAP della tua organizzazione, che consentirà a chiunque con un account di accedere a Mattermost. Gli utenti potranno accedere senza dover creare nuovi nomi utente e nuove password e gli amministratori risparmieranno tempo nel gestire gli account.\n\n[Scopri di più su come integrare AD/LDAP](https://docs.mattermost.com/deployment/sso-ldap.html?utm_medium=product&utm_source=mattermost-advisor-bot&utm_content=adldap)\n\nContattando il servizio clienti, le tue informazioni di contatto verranno inviate a Mattermost, Inc. [Per saperne di più](https://mattermost.com/pl/default-admin-advisory)"
+    "translation": "Il tuo Matterfoss adesso ha 200 utenti. Man mano che la tua base di utenti cresce, gestire ulteriori account può richiedere molto tempo. Ti consigliamo di aggiornare il tuo sistema a Matterfoss Enterprise Edition e integrarlo nell'Active Directory/LDAP della tua organizzazione, che consentirà a chiunque con un account di accedere a Matterfoss. Gli utenti potranno accedere senza dover creare nuovi nomi utente e nuove password e gli amministratori risparmieranno tempo nel gestire gli account.\n\n[Scopri di più su come integrare AD/LDAP](https://docs.Matterfoss.com/deployment/sso-ldap.html?utm_medium=product&utm_source=Matterfoss-advisor-bot&utm_content=adldap)\n\nContattando il servizio clienti, le tue informazioni di contatto verranno inviate a Matterfoss, Inc. [Per saperne di più](https://Matterfoss.com/pl/default-admin-advisory)"
   },
   {
     "id": "api.server.warn_metric.number_of_active_users_100.contact_us.email_body",
-    "translation": "Richiesta di contatto con Mattermost. La mia squadra adesso ha {{.Limit}} utenti e sto considerando l'edizione Enteprise di Mattermost.\n"
+    "translation": "Richiesta di contatto con Matterfoss. La mia squadra adesso ha {{.Limit}} utenti e sto considerando l'edizione Enteprise di Matterfoss.\n"
   },
   {
     "id": "api.server.warn_metric.mfa.notification_title",
