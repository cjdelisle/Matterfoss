--- conflicted
+++ resolved
@@ -1,7749 +1,4 @@
 [
-<<<<<<< HEAD
-    {
-        "id": "April",
-        "translation": "квітень"
-    },
-    {
-        "id": "August",
-        "translation": "серпень"
-    },
-    {
-        "id": "December",
-        "translation": "грудень"
-    },
-    {
-        "id": "February",
-        "translation": "лютий"
-    },
-    {
-        "id": "January",
-        "translation": "січень"
-    },
-    {
-        "id": "July",
-        "translation": "липень"
-    },
-    {
-        "id": "June",
-        "translation": "червень"
-    },
-    {
-        "id": "March",
-        "translation": "березень"
-    },
-    {
-        "id": "May",
-        "translation": "Травень"
-    },
-    {
-        "id": "November",
-        "translation": "Листопад"
-    },
-    {
-        "id": "October",
-        "translation": "Жовтень"
-    },
-    {
-        "id": "September",
-        "translation": "Вересень"
-    },
-    {
-        "id": "actiance.export.marshalToXml.appError",
-        "translation": "Не вдалося перетворити експорт в XML. "
-    },
-    {
-        "id": "api.admin.add_certificate.array.app_error",
-        "translation": "У запиті відсутній файл під атрибутом \"сертифікат\". "
-    },
-    {
-        "id": "api.admin.add_certificate.no_file.app_error",
-        "translation": "У запиті відсутній файл під атрибутом \"сертифікат\"."
-    },
-    {
-        "id": "api.admin.add_certificate.open.app_error",
-        "translation": "Файл сертифіката не може бути відкритий."
-    },
-    {
-        "id": "api.admin.add_certificate.saving.app_error",
-        "translation": "Файл сертифіката не може бути збережений."
-    },
-    {
-        "id": "api.admin.file_read_error",
-        "translation": "Помилка читання лог файлу. "
-    },
-    {
-        "id": "api.admin.get_brand_image.storage.app_error",
-        "translation": "Сховище зображень не налаштоване."
-    },
-    {
-        "id": "api.admin.remove_certificate.delete.app_error",
-        "translation": "Під час видалення додатка OAuth2 сталася помилка"
-    },
-    {
-        "id": "api.admin.saml.metadata.app_error",
-        "translation": "Сталася помилка при побудові метаданих постачальника послуг."
-    },
-    {
-        "id": "api.admin.saml.not_available.app_error",
-        "translation": "Символ бренда не налаштована та не підтримується на цьому сервері.  "
-    },
-    {
-        "id": "api.admin.test_email.body",
-        "translation": "Здається, Ваша електронна пошта Matterfoss встановлена вірно!"
-    },
-    {
-        "id": "api.admin.test_email.missing_server",
-        "translation": "Потрібно SMTP сервер"
-    },
-    {
-        "id": "api.admin.test_email.reenter_password",
-        "translation": "SMTP сервер, порт або ім'я користувача змінені. Будь ласка, повторно введіть пароль SMTP для перевірки з'єднання."
-    },
-    {
-        "id": "api.admin.test_email.subject",
-        "translation": "Matterfoss - Тестування налаштувань електронної пошти"
-    },
-    {
-        "id": "api.admin.test_s3.missing_s3_bucket",
-        "translation": "Потрібен S3 Bucket"
-    },
-    {
-        "id": "api.admin.upload_brand_image.array.app_error",
-        "translation": "Порожній масив 'image' в запиті"
-    },
-    {
-        "id": "api.admin.upload_brand_image.no_file.app_error",
-        "translation": "У запиті відсутній файл під атрибутом \"сертифікат\"."
-    },
-    {
-        "id": "api.admin.upload_brand_image.parse.app_error",
-        "translation": "Неможливо обробити форму з декількох частин"
-    },
-    {
-        "id": "api.admin.upload_brand_image.storage.app_error",
-        "translation": "Неможливо завантажити зображення. Сховище зображень не налаштоване."
-    },
-    {
-        "id": "api.admin.upload_brand_image.too_large.app_error",
-        "translation": "Неможливо завантажити файл. Він занадто великий."
-    },
-    {
-        "id": "api.channel.add_member.added",
-        "translation": "%v доданний (а) в канал %v"
-    },
-    {
-        "id": "api.channel.add_user.to.channel.failed.app_error",
-        "translation": "Не вдалося додати учасника до каналу"
-    },
-    {
-        "id": "api.channel.add_user.to.channel.failed.deleted.app_error",
-        "translation": "Неможливо додати користувача до каналу, так як він був видалений з команди."
-    },
-    {
-        "id": "api.channel.add_user_to_channel.type.app_error",
-        "translation": "Не можу додати учасника до каналу цього типу"
-    },
-    {
-        "id": "api.channel.change_channel_privacy.private_to_public",
-        "translation": "Канал перетворений в публічний і до нього може приєднатися будь-який учасник."
-    },
-    {
-        "id": "api.channel.change_channel_privacy.public_to_private",
-        "translation": "Канал перетворений в приватний."
-    },
-    {
-        "id": "api.channel.convert_channel_to_private.default_channel_error",
-        "translation": "Цей стандартний канал не може бути конвертований в приватний."
-    },
-    {
-        "id": "api.channel.convert_channel_to_private.private_channel_error",
-        "translation": "Канал, що потрібно конвертувати, вже приватний."
-    },
-    {
-        "id": "api.channel.create_channel.direct_channel.app_error",
-        "translation": "Потрібно використовувати createDirectChannel з API для створення каналу особистих повідомлень"
-    },
-    {
-        "id": "api.channel.create_channel.max_channel_limit.app_error",
-        "translation": "Не можна створити більше {{.MaxChannelsPerTeam}} каналів для цієї команди"
-    },
-    {
-        "id": "api.channel.create_default_channels.off_topic",
-        "translation": "Флуд"
-    },
-    {
-        "id": "api.channel.create_default_channels.town_square",
-        "translation": "Загальний канал"
-    },
-    {
-        "id": "api.channel.create_direct_channel.invalid_user.app_error",
-        "translation": "Невірний ID користувача при створенні приватного каналу"
-    },
-    {
-        "id": "api.channel.create_group.bad_size.app_error",
-        "translation": "Канал групи повинен мати не менше трьох і не більше восьми користувачів"
-    },
-    {
-        "id": "api.channel.create_group.bad_user.app_error",
-        "translation": "Один із запропонованих користувачів не існує"
-    },
-    {
-        "id": "api.channel.delete_channel.archived",
-        "translation": "% v долучився до каналу"
-    },
-    {
-        "id": "api.channel.delete_channel.cannot.app_error",
-        "translation": "Неможливо видалити канал за замовчуванням {{.Channel}}"
-    },
-    {
-        "id": "api.channel.delete_channel.deleted.app_error",
-        "translation": "Даний канал був переміщений в архів, або видалений"
-    },
-    {
-        "id": "api.channel.delete_channel.type.invalid",
-        "translation": "Неможливо видалити канали прямого або групового повідомлення"
-    },
-    {
-        "id": "api.channel.join_channel.permissions.app_error",
-        "translation": "У вас немає відповідних прав"
-    },
-    {
-        "id": "api.channel.join_channel.post_and_forget",
-        "translation": "%v долучився до каналу."
-    },
-    {
-        "id": "api.channel.leave.default.app_error",
-        "translation": "Неможливо видалити канал за замовчуванням {{.Channel}} "
-    },
-    {
-        "id": "api.channel.leave.direct.app_error",
-        "translation": "Неможливо залишити канал особистих повідомлень"
-    },
-    {
-        "id": "api.channel.leave.last_member.app_error",
-        "translation": "Ви єдиний залишився учасник, спробуйте видалити Приватний Канал замість того, щоб вийти."
-    },
-    {
-        "id": "api.channel.leave.left",
-        "translation": "%v вийшов з каналу."
-    },
-    {
-        "id": "api.channel.patch_update_channel.forbidden.app_error",
-        "translation": "Не вдалося оновити заголовок прямого каналу "
-    },
-    {
-        "id": "api.channel.post_channel_privacy_message.error",
-        "translation": "Не вдалося опублікувати повідомлення про конфіденційність каналу."
-    },
-    {
-        "id": "api.channel.post_update_channel_displayname_message_and_forget.create_post.error",
-        "translation": "Ну вдалося відправити повідомлення про оновлення Імен каналу"
-    },
-    {
-        "id": "api.channel.post_update_channel_displayname_message_and_forget.retrieve_user.error",
-        "translation": "Не вдалося користувача при спробі оновлення повідомлення заголовка каналу"
-    },
-    {
-        "id": "api.channel.post_update_channel_displayname_message_and_forget.updated_from",
-        "translation": "% s оновив відображуване ім'я каналу від:% s до:% s"
-    },
-    {
-        "id": "api.channel.post_update_channel_header_message_and_forget.post.error",
-        "translation": "Не вдалося опублікувати повідомлення поновлення заголовка каналу"
-    },
-    {
-        "id": "api.channel.post_update_channel_header_message_and_forget.removed",
-        "translation": "% s видалив заголовок каналу (був:% s)"
-    },
-    {
-        "id": "api.channel.post_update_channel_header_message_and_forget.retrieve_user.error",
-        "translation": "Не вдалося отримати користувача при спробі оновлення повідомлення заголовка каналу"
-    },
-    {
-        "id": "api.channel.post_update_channel_header_message_and_forget.updated_from",
-        "translation": "% s оновив заголовок каналу з:% s до:% s"
-    },
-    {
-        "id": "api.channel.post_update_channel_header_message_and_forget.updated_to",
-        "translation": "% s оновив заголовок каналу на:% s"
-    },
-    {
-        "id": "api.channel.post_user_add_remove_message_and_forget.error",
-        "translation": "Не вдалося опублікувати повідомлення про приєднання / залишення"
-    },
-    {
-        "id": "api.channel.remove.default.app_error",
-        "translation": "Неможливо видалити користувача з канал за замовчуванням {{.Channel}} "
-    },
-    {
-        "id": "api.channel.remove_channel_member.type.app_error",
-        "translation": "Неможливо видалити користувача з каналу."
-    },
-    {
-        "id": "api.channel.remove_member.removed",
-        "translation": "% v вилучено з каналу."
-    },
-    {
-        "id": "api.channel.rename_channel.cant_rename_direct_messages.app_error",
-        "translation": "Ви не можете перейменовувати прямий канал повідомлень"
-    },
-    {
-        "id": "api.channel.rename_channel.cant_rename_group_messages.app_error",
-        "translation": "Ви не можете перейменувати канал групового повідомлення"
-    },
-    {
-        "id": "api.channel.update_channel.deleted.app_error",
-        "translation": "Даний канал був переміщений в архів, або видалений "
-    },
-    {
-        "id": "api.channel.update_channel.tried.app_error",
-        "translation": "Спроба виконати недійсне оновлення каналу за умовчанням {{.Channel}}"
-    },
-    {
-        "id": "api.channel.update_channel_member_roles.scheme_role.app_error",
-        "translation": "Надана роль керується схемою, тому не може бути застосована безпосередньо до члену каналу"
-    },
-    {
-        "id": "api.channel.update_channel_scheme.license.error",
-        "translation": "Ліцензія не підтримує оновлення схеми каналу "
-    },
-    {
-        "id": "api.channel.update_channel_scheme.scheme_scope.error",
-        "translation": "Не вдається встановити схему в канал, оскільки схема, що постачається, не є схемою каналу."
-    },
-    {
-        "id": "api.channel.update_team_member_roles.scheme_role.app_error",
-        "translation": "Надана роль керується схемою, тому не може бути застосована безпосередньо до члена команди"
-    },
-    {
-        "id": "api.command.admin_only.app_error",
-        "translation": "Інтеграція обмежена, доступ для інтеграції надано лише адміністраторами."
-    },
-    {
-        "id": "api.command.command_post.forbidden.app_error",
-        "translation": "Вказаний користувач не є учасником зазначеної команди."
-    },
-    {
-        "id": "api.command.disabled.app_error",
-        "translation": "Команди відключені системним адміністратором"
-    },
-    {
-        "id": "api.command.duplicate_trigger.app_error",
-        "translation": "Це слово тригера вже використовується. Виберіть інше слово."
-    },
-    {
-        "id": "api.command.execute_command.create_post_failed.app_error",
-        "translation": "Command '{{.Trigger}}' failed to post response. Please contact your System Administrator."
-    },
-    {
-        "id": "api.command.execute_command.failed.app_error",
-        "translation": "Команда з тригером '{{.Trigger}} \"не вдалося"
-    },
-    {
-        "id": "api.command.execute_command.failed_empty.app_error",
-        "translation": "Команда з тригером '{{.Trigger}}' повернула порожню відповідь"
-    },
-    {
-        "id": "api.command.execute_command.failed_resp.app_error",
-        "translation": "Команда з тригером '{{.Trigger}}' повернулася відповідь {{.Status}}"
-    },
-    {
-        "id": "api.command.execute_command.not_found.app_error",
-        "translation": "Команда з тригером '{{.Trigger}}' не знайдена. Щоб надіслати повідомлення, починаючи з \"/\", спробуйте додати порожній простір на початку повідомлення."
-    },
-    {
-        "id": "api.command.execute_command.start.app_error",
-        "translation": "Тригер команди не знайдено"
-    },
-    {
-        "id": "api.command.invite_people.desc",
-        "translation": "Надішліть запрошення електронною поштою до команди Matterfoss"
-    },
-    {
-        "id": "api.command.invite_people.email_invitations_off",
-        "translation": "Запрошення електронної пошти відключені, запрошення не надсилаються"
-    },
-    {
-        "id": "api.command.invite_people.email_off",
-        "translation": "Електронна пошта не налаштована, запрошення не надіслано"
-    },
-    {
-        "id": "api.command.invite_people.fail",
-        "translation": "Виникла помилка під час надсилання запрошень електронною поштою"
-    },
-    {
-        "id": "api.command.invite_people.hint",
-        "translation": "[name@domain.com ...]"
-    },
-    {
-        "id": "api.command.invite_people.invite_off",
-        "translation": "Створення користувача було відключено на цьому сервері, жодних запрошень (я) не було відправлено"
-    },
-    {
-        "id": "api.command.invite_people.name",
-        "translation": "запросити людей"
-    },
-    {
-        "id": "api.command.invite_people.no_email",
-        "translation": "Будь ласка, вкажіть одну чи кілька правильних електронних адрес"
-    },
-    {
-        "id": "api.command.invite_people.sent",
-        "translation": "Запрошення відправлено "
-    },
-    {
-        "id": "api.command.team_mismatch.app_error",
-        "translation": "Не вдається оновити команди в команд"
-    },
-    {
-        "id": "api.command_away.desc",
-        "translation": "Встановіть свій стан \"Відсутній\""
-    },
-    {
-        "id": "api.command_away.name",
-        "translation": "Відсутній"
-    },
-    {
-        "id": "api.command_away.success",
-        "translation": "Зараз ваш стан \"Відсутній\""
-    },
-    {
-        "id": "api.command_channel_header.channel.app_error",
-        "translation": "Помилка завантаження поточного каналу."
-    },
-    {
-        "id": "api.command_channel_header.desc",
-        "translation": "Редагувати заголовок каналу"
-    },
-    {
-        "id": "api.command_channel_header.hint",
-        "translation": "текс"
-    },
-    {
-        "id": "api.command_channel_header.message.app_error",
-        "translation": "Текст повинен бути забезпечений командою / заголовок."
-    },
-    {
-        "id": "api.command_channel_header.name",
-        "translation": "заголовок"
-    },
-    {
-        "id": "api.command_channel_header.permission.app_error",
-        "translation": "У вас немає відповідних прав для редагування заголовка каналу. "
-    },
-    {
-        "id": "api.command_channel_header.update_channel.app_error",
-        "translation": "Помилка оновлення поточного каналу."
-    },
-    {
-        "id": "api.command_channel_purpose.channel.app_error",
-        "translation": "Помилка завантаження поточного каналу."
-    },
-    {
-        "id": "api.command_channel_purpose.desc",
-        "translation": "Редагування цілі каналу"
-    },
-    {
-        "id": "api.command_channel_purpose.direct_group.app_error",
-        "translation": "Не вдається встановити цілі для прямих каналів повідомлень. Використовуйте /header, щоб замість цього встановити заголовок."
-    },
-    {
-        "id": "api.command_channel_purpose.hint",
-        "translation": "текс"
-    },
-    {
-        "id": "api.command_channel_purpose.message.app_error",
-        "translation": "Повідомлення повинно бути забезпечено командою / purpose."
-    },
-    {
-        "id": "api.command_channel_purpose.name",
-        "translation": "Ціль"
-    },
-    {
-        "id": "api.command_channel_purpose.permission.app_error",
-        "translation": "У вас немає відповідних прав для редагування цілі каналу. "
-    },
-    {
-        "id": "api.command_channel_purpose.update_channel.app_error",
-        "translation": "Помилка оновлення поточного каналу."
-    },
-    {
-        "id": "api.command_channel_remove.channel.app_error",
-        "translation": "Помилка завантаження поточного каналу."
-    },
-    {
-        "id": "api.command_channel_rename.channel.app_error",
-        "translation": "Помилка завантаження поточного каналу."
-    },
-    {
-        "id": "api.command_channel_rename.desc",
-        "translation": "Перейменувати канал"
-    },
-    {
-        "id": "api.command_channel_rename.direct_group.app_error",
-        "translation": "Неможливо перейменувати канал особистих повідомлень"
-    },
-    {
-        "id": "api.command_channel_rename.hint",
-        "translation": "текст"
-    },
-    {
-        "id": "api.command_channel_rename.message.app_error",
-        "translation": "Повідомлення повинно бути забезпечено командою / rename."
-    },
-    {
-        "id": "api.command_channel_rename.name",
-        "translation": "перейменувати "
-    },
-    {
-        "id": "api.command_channel_rename.permission.app_error",
-        "translation": "У вас немає прав перейменувати канал"
-    },
-    {
-        "id": "api.command_channel_rename.too_long.app_error",
-        "translation": "Назва каналу має бути {{.Length}} або менше символів"
-    },
-    {
-        "id": "api.command_channel_rename.too_short.app_error",
-        "translation": "Назва каналу має бути {{.Length}} або більше символів"
-    },
-    {
-        "id": "api.command_channel_rename.update_channel.app_error",
-        "translation": "Помилка оновлення поточного каналу."
-    },
-    {
-        "id": "api.command_code.desc",
-        "translation": "Відображати текст як кодовий блок"
-    },
-    {
-        "id": "api.command_code.hint",
-        "translation": "текст"
-    },
-    {
-        "id": "api.command_code.message.app_error",
-        "translation": "Повідомлення повинно містити команду / код."
-    },
-    {
-        "id": "api.command_code.name",
-        "translation": "код "
-    },
-    {
-        "id": "api.command_collapse.desc",
-        "translation": "Увімкніть автоматичне згортання попереднього перегляду зображень"
-    },
-    {
-        "id": "api.command_collapse.name",
-        "translation": "згорнути"
-    },
-    {
-        "id": "api.command_collapse.success",
-        "translation": "Посилання на зображення тепер згортаються за замовчуванням"
-    },
-    {
-        "id": "api.command_dnd.desc",
-        "translation": "Режим \"Не турбувати\" відключає настільні і мобільні push-повідомлення."
-    },
-    {
-        "id": "api.command_dnd.disabled",
-        "translation": "Режим \"Не турбувати\" відключений."
-    },
-    {
-        "id": "api.command_dnd.error",
-        "translation": "Помилка отримання стану користувача."
-    },
-    {
-        "id": "api.command_dnd.name",
-        "translation": "не турбувати "
-    },
-    {
-        "id": "api.command_dnd.success",
-        "translation": "Режим \"Не турбувати\" включений. Ви не будете отримувати сповіщення на робочому столі або мобільних пристроях до тих пір, поки не відключіть режим \"Не турбувати\"."
-    },
-    {
-        "id": "api.command_echo.delay.app_error",
-        "translation": "Затримки повинні бути менше 10000 секунд"
-    },
-    {
-        "id": "api.command_echo.desc",
-        "translation": "Вивести текст від імені вашого профілю"
-    },
-    {
-        "id": "api.command_echo.high_volume.app_error",
-        "translation": "Високий об'єм запиту ехо, не можливо обробити запит"
-    },
-    {
-        "id": "api.command_echo.hint",
-        "translation": "\"повідомлення\" [затримка в секундах]"
-    },
-    {
-        "id": "api.command_echo.message.app_error",
-        "translation": "Повідомлення повинно бути забезпечено командою / echo."
-    },
-    {
-        "id": "api.command_echo.name",
-        "translation": "ехо"
-    },
-    {
-        "id": "api.command_expand.desc",
-        "translation": "Вимкнути автоматичне згортання попереднього перегляду зображень"
-    },
-    {
-        "id": "api.command_expand.name",
-        "translation": "розширити "
-    },
-    {
-        "id": "api.command_expand.success",
-        "translation": "Посилання на зображення тепер розгортається за замовчуванням"
-    },
-    {
-        "id": "api.command_expand_collapse.fail.app_error",
-        "translation": "Під час розширення попереднього перегляду сталася помилка"
-    },
-    {
-        "id": "api.command_groupmsg.desc",
-        "translation": "Відправляє групове повідомлення вказаним користувачам"
-    },
-    {
-        "id": "api.command_groupmsg.fail.app_error",
-        "translation": "Під час надсилання повідомлень користувачам сталася помилка."
-    },
-    {
-        "id": "api.command_groupmsg.group_fail.app_error",
-        "translation": "Під час створення групового повідомлення сталася помилка."
-    },
-    {
-        "id": "api.command_groupmsg.hint",
-        "translation": "@ [ім'я користувача1], @ [ім'я користувача2] \"повідомлення\""
-    },
-    {
-        "id": "api.command_groupmsg.invalid_user.app_error",
-        "translation": {
-            "one": "Не вдалося знайти користувача: {{.Users}}Не вдалося знайти користувачів: {{.Users}}",
-            "few": "",
-            "many": ""
-        }
-    },
-    {
-        "id": "api.command_groupmsg.max_users.app_error",
-        "translation": "Максимальна кількість отримувачів групових повідомлень обмежено {{.MaxUsers}} користувачами."
-    },
-    {
-        "id": "api.command_groupmsg.min_users.app_error",
-        "translation": "Група повідомлень обмежується мінімум користувачами {{.MinUsers}}."
-    },
-    {
-        "id": "api.command_groupmsg.name",
-        "translation": "повідомлення "
-    },
-    {
-        "id": "api.command_groupmsg.permission.app_error",
-        "translation": "У вас немає відповідних прав для створення нового групового повідомлення."
-    },
-    {
-        "id": "api.command_help.desc",
-        "translation": "Відкрийте сторінку за допомогою Matterfoss"
-    },
-    {
-        "id": "api.command_help.name",
-        "translation": "допомога"
-    },
-    {
-        "id": "api.command_invite.channel.app_error",
-        "translation": "Помилка завантаження поточного каналу."
-    },
-    {
-        "id": "api.command_invite.channel.error",
-        "translation": "Не вдається знайти канал {{.Channel}}. Будь-ласка, скористайтесь [документацією](https://about.matterfoss.com/default-channel-handle-documentation) для ідентифікаціі каналів."
-    },
-    {
-        "id": "api.command_invite.desc",
-        "translation": "Запросити користувача до каналу"
-    },
-    {
-        "id": "api.command_invite.directchannel.app_error",
-        "translation": "Ви не можете видалити будь-кого з каналу прямого сполучення. "
-    },
-    {
-        "id": "api.command_invite.fail.app_error",
-        "translation": "Під час приєднання до каналу сталася помилка. "
-    },
-    {
-        "id": "api.command_invite.hint",
-        "translation": "@ [Ім'я користувача] ~ [канал]"
-    },
-    {
-        "id": "api.command_invite.missing_message.app_error",
-        "translation": "Відсутнє ім'я користувача і канал."
-    },
-    {
-        "id": "api.command_invite.missing_user.app_error",
-        "translation": "Ми не змогли знайти користувача. Можливо він заблокований Системним адміністратором."
-    },
-    {
-        "id": "api.command_invite.name",
-        "translation": "Запросити"
-    },
-    {
-        "id": "api.command_invite.permission.app_error",
-        "translation": "У вас недостатньо прав для додавання {{.User}} в {{.Channel}}."
-    },
-    {
-        "id": "api.command_invite.private_channel.app_error",
-        "translation": "Не вдалося знайти канал {{.Channel}}. Для ідентифікації каналів використовуйте ручку каналу."
-    },
-    {
-        "id": "api.command_invite.success",
-        "translation": "{{.User}} додано в канал {{.Channel}}."
-    },
-    {
-        "id": "api.command_invite.user_already_in_channel.app_error",
-        "translation": "{{.User}} вже знаходиться в каналі."
-    },
-    {
-        "id": "api.command_invite_people.permission.app_error",
-        "translation": "У вас немає дозволу на запрошення нових користувачів на цей сервер."
-    },
-    {
-        "id": "api.command_join.desc",
-        "translation": "Приєднуйтесь до відкритого каналу"
-    },
-    {
-        "id": "api.command_join.fail.app_error",
-        "translation": "Під час приєднання до каналу сталася помилка."
-    },
-    {
-        "id": "api.command_join.hint",
-        "translation": "[канал] "
-    },
-    {
-        "id": "api.command_join.list.app_error",
-        "translation": "Під час пошуку каналів сталася помилка."
-    },
-    {
-        "id": "api.command_join.missing.app_error",
-        "translation": "Не вдається знайти канал"
-    },
-    {
-        "id": "api.command_join.name",
-        "translation": "приєднатися"
-    },
-    {
-        "id": "api.command_kick.name",
-        "translation": "удар"
-    },
-    {
-        "id": "api.command_leave.desc",
-        "translation": "Залишити поточний канал"
-    },
-    {
-        "id": "api.command_leave.fail.app_error",
-        "translation": "Під час виходу з каналу сталася помилка."
-    },
-    {
-        "id": "api.command_leave.name",
-        "translation": "вийти"
-    },
-    {
-        "id": "api.command_logout.desc",
-        "translation": "Вийти з Matterfoss"
-    },
-    {
-        "id": "api.command_logout.name",
-        "translation": "вийти "
-    },
-    {
-        "id": "api.command_me.desc",
-        "translation": "Виконати дію"
-    },
-    {
-        "id": "api.command_me.hint",
-        "translation": "[повідомлення] "
-    },
-    {
-        "id": "api.command_me.name",
-        "translation": "мені"
-    },
-    {
-        "id": "api.command_msg.desc",
-        "translation": "Відправити особисте повідомлення для користувача "
-    },
-    {
-        "id": "api.command_msg.dm_fail.app_error",
-        "translation": "Під час створення особистого повідомлення сталася помилка."
-    },
-    {
-        "id": "api.command_msg.fail.app_error",
-        "translation": "Виникла помилка при передачі повідомлення користувачу."
-    },
-    {
-        "id": "api.command_msg.hint",
-        "translation": "@ [ім'я користувача] \"повідомлення\""
-    },
-    {
-        "id": "api.command_msg.missing.app_error",
-        "translation": "Не вдається знайти користувача"
-    },
-    {
-        "id": "api.command_msg.name",
-        "translation": "повідомлення "
-    },
-    {
-        "id": "api.command_msg.permission.app_error",
-        "translation": "Ви не маєте відповідних прав для направлення повідомлення цьому користувачеві."
-    },
-    {
-        "id": "api.command_mute.desc",
-        "translation": "Вимкнення настільних, електронних та push-сповіщень для поточного каналу або вказаного каналу."
-    },
-    {
-        "id": "api.command_mute.error",
-        "translation": "Не вдається знайти канал {{.Channel}}. Будь-ласка, скористайтесь [документацією](https://about.matterfoss.com/default-channel-handle-documentation) для ідентифікаціі каналів. "
-    },
-    {
-        "id": "api.command_mute.hint",
-        "translation": "[канал] "
-    },
-    {
-        "id": "api.command_mute.name",
-        "translation": "вимкнути звук"
-    },
-    {
-        "id": "api.command_mute.no_channel.error",
-        "translation": "Не вдається знайти канал {{.Channel}}. Будь-ласка, скористайтесь [документацією](https://about.matterfoss.com/default-channel-handle-documentation) для ідентифікаціі каналів. "
-    },
-    {
-        "id": "api.command_mute.not_member.error",
-        "translation": "Не вдалося відключити канал {{.Channel}}, оскільки ви не є його членом."
-    },
-    {
-        "id": "api.command_mute.success_mute",
-        "translation": "Ви не отримаєте сповіщення для {{.Channel}}, доки не вимкнеться звук каналу."
-    },
-    {
-        "id": "api.command_mute.success_mute_direct_msg",
-        "translation": "Ви не отримаєте сповіщення для цього каналу, доки вимкнеться звук каналу."
-    },
-    {
-        "id": "api.command_mute.success_unmute",
-        "translation": "{{.Channel}} більше не вимикається."
-    },
-    {
-        "id": "api.command_mute.success_unmute_direct_msg",
-        "translation": "Цей канал більше не приглушений."
-    },
-    {
-        "id": "api.command_offline.desc",
-        "translation": "Встановити статус \"Не в мережі\""
-    },
-    {
-        "id": "api.command_offline.name",
-        "translation": "поза мережею "
-    },
-    {
-        "id": "api.command_offline.success",
-        "translation": "Ви перейшли до роботи у автономному режимі "
-    },
-    {
-        "id": "api.command_online.desc",
-        "translation": "Встановити статус \"В мережі\""
-    },
-    {
-        "id": "api.command_online.name",
-        "translation": "у мережі "
-    },
-    {
-        "id": "api.command_online.success",
-        "translation": "Ви зараз у мережі"
-    },
-    {
-        "id": "api.command_open.name",
-        "translation": "відкрити "
-    },
-    {
-        "id": "api.command_remove.desc",
-        "translation": "Видалити учасника з каналу"
-    },
-    {
-        "id": "api.command_remove.direct_group.app_error",
-        "translation": "Ви не можете видалити будь-кого з каналу прямого сполучення."
-    },
-    {
-        "id": "api.command_remove.hint",
-        "translation": "@ [ім'я користувача]"
-    },
-    {
-        "id": "api.command_remove.message.app_error",
-        "translation": "Повідомлення повинно бути забезпечено командою / remove або / kick."
-    },
-    {
-        "id": "api.command_remove.missing.app_error",
-        "translation": "Не вдалося знайти користувача. Можливо він заблокований системним адміністратором."
-    },
-    {
-        "id": "api.command_remove.name",
-        "translation": "видалити"
-    },
-    {
-        "id": "api.command_remove.permission.app_error",
-        "translation": "У вас немає відповідних прав для видалення учасника."
-    },
-    {
-        "id": "api.command_remove.user_not_in_channel",
-        "translation": "{{.Username}} не є учасником цього каналу."
-    },
-    {
-        "id": "api.command_search.desc",
-        "translation": "Пошук тексту в повідомленнях "
-    },
-    {
-        "id": "api.command_search.hint",
-        "translation": "текст "
-    },
-    {
-        "id": "api.command_search.name",
-        "translation": "пошук "
-    },
-    {
-        "id": "api.command_search.unsupported.app_error",
-        "translation": "Команда пошуку не підтримується на вашому пристрої"
-    },
-    {
-        "id": "api.command_settings.desc",
-        "translation": "Відкрийте діалогове вікно налаштування профілю"
-    },
-    {
-        "id": "api.command_settings.name",
-        "translation": "налаштування "
-    },
-    {
-        "id": "api.command_settings.unsupported.app_error",
-        "translation": "Налаштування недоступні на Вашому пристрої "
-    },
-    {
-        "id": "api.command_shortcuts.desc",
-        "translation": "Відображає список комбінацій клавіш"
-    },
-    {
-        "id": "api.command_shortcuts.name",
-        "translation": "комбінації клавіш"
-    },
-    {
-        "id": "api.command_shortcuts.unsupported.app_error",
-        "translation": "Гарячі клавіші недоступні на вашому пристрої"
-    },
-    {
-        "id": "api.command_shrug.desc",
-        "translation": "Додати ¯ \\ _ (ツ) _ / ¯ до вашого повідомлення"
-    },
-    {
-        "id": "api.command_shrug.hint",
-        "translation": "[повідомлення]"
-    },
-    {
-        "id": "api.command_shrug.name",
-        "translation": "знизать плечима"
-    },
-    {
-        "id": "api.config.client.old_format.app_error",
-        "translation": "Новий формат конфігурації клієнта ще не підтримується. Укажіть формат = старий у рядку запиту."
-    },
-    {
-        "id": "api.context.404.app_error",
-        "translation": "На жаль, ми не змогли знайти сторінку."
-    },
-    {
-        "id": "api.context.invalid_body_param.app_error",
-        "translation": "Недійсний або відсутній {{.Name}} в тілі запиту"
-    },
-    {
-        "id": "api.context.invalid_param.app_error",
-        "translation": "Недійсний параметр {{.Name}}"
-    },
-    {
-        "id": "api.context.invalid_token.error",
-        "translation": "Недійсний токен сесії = {{.Token}}, err = {{.Error}}"
-    },
-    {
-        "id": "api.context.invalid_url_param.app_error",
-        "translation": "Недійсний або відсутній параметр {{.Name}} в URL-адресі запиту"
-    },
-    {
-        "id": "api.context.mfa_required.app_error",
-        "translation": "Багатофункціональна аутентифікація потрібна на цьому сервері."
-    },
-    {
-        "id": "api.context.permissions.app_error",
-        "translation": "У вас немає відповідних дозволів"
-    },
-    {
-        "id": "api.context.session_expired.app_error",
-        "translation": "Недійсний або закінчився сеанс, будь ласка, знову ввійдіть."
-    },
-    {
-        "id": "api.context.token_provided.app_error",
-        "translation": "Сеанс - це не OAuth, але токен був наданий у рядку запиту"
-    },
-    {
-        "id": "api.create_terms_of_service.custom_terms_of_service_disabled.app_error",
-        "translation": "Користувацькі умови обслуговування сервісу вимкнено"
-    },
-    {
-        "id": "api.create_terms_of_service.empty_text.app_error",
-        "translation": "Будь-ласка, введіть текст для своїх користувацьких умов надання послуг."
-    },
-    {
-        "id": "api.email_batching.add_notification_email_to_batch.channel_full.app_error",
-        "translation": "Канали прийому електронної пошти для завантаження були повними. Будь ласка, збільшіть розмір буфера для дозування електронної пошти."
-    },
-    {
-        "id": "api.email_batching.add_notification_email_to_batch.disabled.app_error",
-        "translation": "Поштові об'єднання відключені системним адміністратором"
-    },
-    {
-        "id": "api.email_batching.render_batched_post.date",
-        "translation": "{{.Hour}}:{{.Minute}} {{.Timezone}}, {{.Month}} {{.Day}} "
-    },
-    {
-        "id": "api.email_batching.render_batched_post.direct_message",
-        "translation": "Особисте повідомлення від"
-    },
-    {
-        "id": "api.email_batching.render_batched_post.go_to_post",
-        "translation": "Перейти до запису"
-    },
-    {
-        "id": "api.email_batching.render_batched_post.group_message",
-        "translation": "Групове повідомлення від"
-    },
-    {
-        "id": "api.email_batching.render_batched_post.notification",
-        "translation": "Повідомлення від"
-    },
-    {
-        "id": "api.email_batching.send_batched_email_notification.body_text",
-        "translation": {
-            "one": "Ви отримали нове повідомлення.У вас є {{.Count}} нові сповіщення.",
-            "few": "У вас є {{.Count}} нові сповіщення.",
-            "many": ""
-        }
-    },
-    {
-        "id": "api.email_batching.send_batched_email_notification.subject",
-        "translation": {
-            "one": "[{{.SiteName}}] Нове повідомлення для {{.Month}} {{.Day}}, {{.Year}}",
-            "few": "[{{.SiteName}}] Нові сповіщення для {{.Month}} {{.Day}}, {{.Year}}",
-            "many": ""
-        }
-    },
-    {
-        "id": "api.emoji.create.duplicate.app_error",
-        "translation": "Неможливо створити смайли. Ще одна смайли з тим же ім'ям вже існує."
-    },
-    {
-        "id": "api.emoji.create.other_user.app_error",
-        "translation": "Недійсний ідентифікатор користувача "
-    },
-    {
-        "id": "api.emoji.create.parse.app_error",
-        "translation": "Неможливо створити смайли. Не можу зрозуміти запит."
-    },
-    {
-        "id": "api.emoji.create.too_large.app_error",
-        "translation": "Неможливо створити смайли. Розмір зображення має бути меншим за 1 МБ."
-    },
-    {
-        "id": "api.emoji.disabled.app_error",
-        "translation": "Додаткові смайли були відключені системним адміністратором."
-    },
-    {
-        "id": "api.emoji.get_image.decode.app_error",
-        "translation": "Неможливо декодувати файл зображення для смайликів."
-    },
-    {
-        "id": "api.emoji.get_image.read.app_error",
-        "translation": "Неможливо прочитати файл зображень для смайликів."
-    },
-    {
-        "id": "api.emoji.storage.app_error",
-        "translation": "Файл зберігання не належним чином налаштовано. Будь ласка, налаштуйте для зберігання файлів S3 або локального сервера."
-    },
-    {
-        "id": "api.emoji.upload.image.app_error",
-        "translation": "Неможливо створити смайли. Файл має бути PNG, JPEG або GIF."
-    },
-    {
-        "id": "api.emoji.upload.large_image.decode_error",
-        "translation": "Неможливо створити смайли. Виникла помилка під час спроби декодування зображення."
-    },
-    {
-        "id": "api.emoji.upload.large_image.encode_error",
-        "translation": "Неможливо створити смайли. Виникла помилка при спробі кодувати зображення."
-    },
-    {
-        "id": "api.emoji.upload.large_image.gif_decode_error",
-        "translation": "Неможливо створити смайли. Виникла помилка під час спроби декодування зображення GIF."
-    },
-    {
-        "id": "api.emoji.upload.large_image.gif_encode_error",
-        "translation": "Неможливо створити смайли. Виникла помилка при спробі кодувати зображення GIF."
-    },
-    {
-        "id": "api.emoji.upload.large_image.too_large.app_error",
-        "translation": "Неможливо створити смайли. Зображення має бути менше {{.MaxWidth}} до {{.MaxHeight}}."
-    },
-    {
-        "id": "api.emoji.upload.open.app_error",
-        "translation": "Неможливо створити смайли. Виникла помилка при спробі кодувати зображення. "
-    },
-    {
-        "id": "api.file.attachments.disabled.app_error",
-        "translation": "Вкладення файлів на цьому сервері вимкнено."
-    },
-    {
-        "id": "api.file.file_exists.exists_local.app_error",
-        "translation": "Не вдається перевірити, чи існує файл."
-    },
-    {
-        "id": "api.file.file_exists.s3.app_error",
-        "translation": "Не вдається перевірити, чи існує файл."
-    },
-    {
-        "id": "api.file.get_file.public_invalid.app_error",
-        "translation": "Загальнодоступний зв'язок не вважається дійсним"
-    },
-    {
-        "id": "api.file.get_file_preview.no_preview.app_error",
-        "translation": "Файл не має зображення попереднього перегляду"
-    },
-    {
-        "id": "api.file.get_file_thumbnail.no_thumbnail.app_error",
-        "translation": "Файл не має ескізів"
-    },
-    {
-        "id": "api.file.get_public_link.disabled.app_error",
-        "translation": "Публічні посилання вимкнено"
-    },
-    {
-        "id": "api.file.get_public_link.no_post.app_error",
-        "translation": "Не вдається отримати інформацію для файлу. Файл повинен бути прикріплений до публікації, який може бути прочитаний поточним користувачем. "
-    },
-    {
-        "id": "api.file.move_file.copy_within_s3.app_error",
-        "translation": "Не вдається скопіювати файл у S3."
-    },
-    {
-        "id": "api.file.move_file.delete_from_s3.app_error",
-        "translation": "Неможливо видалити файл із S3."
-    },
-    {
-        "id": "api.file.move_file.rename.app_error",
-        "translation": "Не вдається перемістити файл локально."
-    },
-    {
-        "id": "api.file.no_driver.app_error",
-        "translation": "Не вибрано файл драйвера."
-    },
-    {
-        "id": "api.file.read_file.reading_local.app_error",
-        "translation": "Виникла помилка з локального сховища серверів "
-    },
-    {
-        "id": "api.file.read_file.s3.app_error",
-        "translation": "Виникла помилка з локального сховища серверів "
-    },
-    {
-        "id": "api.file.reader.reading_local.app_error",
-        "translation": "Виникла помилка з локального сховища серверів "
-    },
-    {
-        "id": "api.file.reader.s3.app_error",
-        "translation": "Виникла помилка з локального сховища серверів S3"
-    },
-    {
-        "id": "api.file.test_connection.local.connection.app_error",
-        "translation": "Не маєте прав на запис на зазначену локальну конфігурацію чи іншу помилку."
-    },
-    {
-        "id": "api.file.test_connection.s3.bucked_create.app_error",
-        "translation": "Неможливо створити бакет."
-    },
-    {
-        "id": "api.file.test_connection.s3.bucket_exists.app_error",
-        "translation": "Помилка перевірки існування бакета."
-    },
-    {
-        "id": "api.file.test_connection.s3.connection.app_error",
-        "translation": "Погане з'єднання до S3 або minio."
-    },
-    {
-        "id": "api.file.upload_file.incorrect_number_of_client_ids.app_error",
-        "translation": "Unable to upload file(s). Have {{.NumClientIds}} client_ids for {{.NumFiles}} files."
-    },
-    {
-        "id": "api.file.upload_file.incorrect_number_of_files.app_error",
-        "translation": "Не вдається завантажити файли. Неправильне число вказаних файлів."
-    },
-    {
-        "id": "api.file.upload_file.large_image.app_error",
-        "translation": "Не вдалося завантажити файл над максимальними розмірами: {{.Filename}}"
-    },
-    {
-        "id": "api.file.upload_file.large_image_detailed.app_error",
-        "translation": "{{.Filename}} dimensions ({{.Width}} by {{.Height}} pixels) exceed the limits"
-    },
-    {
-        "id": "api.file.upload_file.multiple_channel_ids.app_error",
-        "translation": "Unable to upload file(s). Multiple conflicting channel_ids."
-    },
-    {
-        "id": "api.file.upload_file.read_form_value.app_error",
-        "translation": "Unable to upload file(s). Error reading the value for {{.Formname}}."
-    },
-    {
-        "id": "api.file.upload_file.read_request.app_error",
-        "translation": "Unable to upload file(s). Error reading or parsing request data."
-    },
-    {
-        "id": "api.file.upload_file.storage.app_error",
-        "translation": "Неможливо завантажити зображення. Сховище зображень не налаштоване. "
-    },
-    {
-        "id": "api.file.upload_file.too_large_detailed.app_error",
-        "translation": "Unable to upload file {{.Filename}}. {{.Length}} bytes exceeds the maximum allowed {{.Limit}} bytes."
-    },
-    {
-        "id": "api.file.write_file.s3.app_error",
-        "translation": "Виникла помилка запису в S3"
-    },
-    {
-        "id": "api.file.write_file_locally.create_dir.app_error",
-        "translation": "Виникла помилка при створенні каталогу для нового файлу"
-    },
-    {
-        "id": "api.file.write_file_locally.writing.app_error",
-        "translation": "Виникла помилка запису на локальний сервер зберігання"
-    },
-    {
-        "id": "api.incoming_webhook.disabled.app_error",
-        "translation": "Додаткові смайли були відключені системним адміністратором. "
-    },
-    {
-        "id": "api.incoming_webhook.invalid_username.app_error",
-        "translation": "Невірне ім'я користувача."
-    },
-    {
-        "id": "api.io_error",
-        "translation": "input/output error"
-    },
-    {
-        "id": "api.ldap_group.not_found",
-        "translation": "ldap group not found"
-    },
-    {
-        "id": "api.ldap_groups.license_error",
-        "translation": "your license does not support ldap groups"
-    },
-    {
-        "id": "api.license.add_license.array.app_error",
-        "translation": "Порожній масив 'image' в запиті "
-    },
-    {
-        "id": "api.license.add_license.expired.app_error",
-        "translation": "Ліцензія закінчилася або ще не розпочалась."
-    },
-    {
-        "id": "api.license.add_license.invalid.app_error",
-        "translation": "Недійсний файл ліцензії."
-    },
-    {
-        "id": "api.license.add_license.invalid_count.app_error",
-        "translation": "Не вдається підрахувати загальну кількість унікальних користувачів."
-    },
-    {
-        "id": "api.license.add_license.no_file.app_error",
-        "translation": "У запиті відсутній файл під атрибутом \"сертифікат\". "
-    },
-    {
-        "id": "api.license.add_license.open.app_error",
-        "translation": "Не вдалося відкрити файл ліцензії"
-    },
-    {
-        "id": "api.license.add_license.save.app_error",
-        "translation": "Ліцензія не збереглася належним чином."
-    },
-    {
-        "id": "api.license.add_license.save_active.app_error",
-        "translation": "Активний ідентифікатор ліцензії не зберігався належним чином."
-    },
-    {
-        "id": "api.license.add_license.unique_users.app_error",
-        "translation": "Ця ліцензія підтримує лише користувачів {{.Users}}, коли ваша система має {{.Count}} унікальних користувачів. Унікальні користувачі розраховуються виразно за адресою електронної пошти. Ви можете побачити загальний підрахунок користувачів у розділі Звіти про сайти -> Перегляд статистики."
-    },
-    {
-        "id": "api.license.client.old_format.app_error",
-        "translation": "Новий формат конфігурації клієнта ще не підтримується. Укажіть формат = старий у рядку запиту. "
-    },
-    {
-        "id": "api.marshal_error",
-        "translation": "marshal error"
-    },
-    {
-        "id": "api.oauth.allow_oauth.redirect_callback.app_error",
-        "translation": "invalid_request: Поставляється redirect_uri не відповідає зареєстрованому callback_url"
-    },
-    {
-        "id": "api.oauth.allow_oauth.turn_off.app_error",
-        "translation": "Адміністратор системи вимкнув постачальника послуг OAuth2."
-    },
-    {
-        "id": "api.oauth.authorize_oauth.disabled.app_error",
-        "translation": "Адміністратор системи вимкнув постачальника послуг OAuth2."
-    },
-    {
-        "id": "api.oauth.get_access_token.bad_client_id.app_error",
-        "translation": "invalid_request: Поганий client_id"
-    },
-    {
-        "id": "api.oauth.get_access_token.bad_client_secret.app_error",
-        "translation": "invalid_request: відсутній client_secret"
-    },
-    {
-        "id": "api.oauth.get_access_token.bad_grant.app_error",
-        "translation": "invalid_request: поганий grant_type"
-    },
-    {
-        "id": "api.oauth.get_access_token.credentials.app_error",
-        "translation": "invalid_client: недійсні клієнтські облікові дані"
-    },
-    {
-        "id": "api.oauth.get_access_token.disabled.app_error",
-        "translation": "Адміністратор системи вимкнув постачальника послуг OAuth2."
-    },
-    {
-        "id": "api.oauth.get_access_token.expired_code.app_error",
-        "translation": "invalid_grant: невірний або закінчився термін дії коду авторизації"
-    },
-    {
-        "id": "api.oauth.get_access_token.internal.app_error",
-        "translation": "server_error: Виявлено помилку внутрішнього сервера під час доступу до бази даних"
-    },
-    {
-        "id": "api.oauth.get_access_token.internal_saving.app_error",
-        "translation": "server_error: Виявлено помилку внутрішнього сервера при збереженні токена доступу до бази даних"
-    },
-    {
-        "id": "api.oauth.get_access_token.internal_session.app_error",
-        "translation": "server_error: Виявлено помилку внутрішньої сервера під час збереження сеансу в базі даних"
-    },
-    {
-        "id": "api.oauth.get_access_token.internal_user.app_error",
-        "translation": "server_error: Виявлено помилку внутрішньої сервера під час витягування користувача з бази даних"
-    },
-    {
-        "id": "api.oauth.get_access_token.missing_code.app_error",
-        "translation": "invalid_request: відсутній код"
-    },
-    {
-        "id": "api.oauth.get_access_token.missing_refresh_token.app_error",
-        "translation": "invalid_request: відсутній refresh_token"
-    },
-    {
-        "id": "api.oauth.get_access_token.redirect_uri.app_error",
-        "translation": "invalid_request: Поставляється redirect_uri не відповідає коду авторизації redirect_uri"
-    },
-    {
-        "id": "api.oauth.get_access_token.refresh_token.app_error",
-        "translation": "invalid_grant: Невірний токен оновлення"
-    },
-    {
-        "id": "api.oauth.invalid_state_token.app_error",
-        "translation": "Недійсний токен державної форми"
-    },
-    {
-        "id": "api.oauth.register_oauth_app.turn_off.app_error",
-        "translation": "Адміністратор системи вимкнув постачальника послуг OAuth2."
-    },
-    {
-        "id": "api.oauth.revoke_access_token.del_session.app_error",
-        "translation": "Помилка видалення сеансу з БД "
-    },
-    {
-        "id": "api.oauth.revoke_access_token.del_token.app_error",
-        "translation": "Помилка видалення маркера доступу з БД"
-    },
-    {
-        "id": "api.oauth.revoke_access_token.get.app_error",
-        "translation": "Помилка отримання токена доступу з БД перед видаленням"
-    },
-    {
-        "id": "api.oauth.singup_with_oauth.disabled.app_error",
-        "translation": "Реєстрація користувача відключена."
-    },
-    {
-        "id": "api.oauth.singup_with_oauth.expired_link.app_error",
-        "translation": "Термін дії посилання на реєстрацію закінчився"
-    },
-    {
-        "id": "api.oauth.singup_with_oauth.invalid_link.app_error",
-        "translation": "Загальнодоступний зв'язок не вважається дійсним "
-    },
-    {
-        "id": "api.outgoing_webhook.disabled.app_error",
-        "translation": "Додаткові смайли були відключені системним адміністратором.  "
-    },
-    {
-        "id": "api.plugin.upload.array.app_error",
-        "translation": "Файловий масив порожній у записі з множиною / формою"
-    },
-    {
-        "id": "api.plugin.upload.file.app_error",
-        "translation": "Не вдалося відкрити файл у запиті багатостороннього / форми"
-    },
-    {
-        "id": "api.plugin.upload.no_file.app_error",
-        "translation": "Відсутній файл у форматі запиту у багатосторонній формі"
-    },
-    {
-        "id": "api.post.check_for_out_of_channel_mentions.message.multiple",
-        "translation": "{{.Usernames}} і {{.LastUsername}} були згадані, але вони не отримали повідомлень оскільки не перебувають у цьому каналі."
-    },
-    {
-        "id": "api.post.check_for_out_of_channel_mentions.message.one",
-        "translation": "{{.Username}} були згадані, але вони не отримали повідомлень оскільки не перебувають у цьому каналі. "
-    },
-    {
-        "id": "api.post.create_post.can_not_post_to_deleted.error",
-        "translation": "Неможливо розмістити публікацію на видаленому каналі."
-    },
-    {
-        "id": "api.post.create_post.channel_root_id.app_error",
-        "translation": "Недійсний параметр ChannelId для параметра RootId"
-    },
-    {
-        "id": "api.post.create_post.parent_id.app_error",
-        "translation": "Недійсний параметр ParentId"
-    },
-    {
-        "id": "api.post.create_post.root_id.app_error",
-        "translation": "Недійсний параметр RootId"
-    },
-    {
-        "id": "api.post.create_post.town_square_read_only",
-        "translation": "Цей канал доступний лише для читання. Тут можуть публікувати лише користувачі з дозволом."
-    },
-    {
-        "id": "api.post.create_webhook_post.creating.app_error",
-        "translation": "Помилка створення публікації"
-    },
-    {
-        "id": "api.post.deduplicate_create_post.failed_to_get",
-        "translation": "Failed to fetch original post after deduplicating a client repeating the same request."
-    },
-    {
-        "id": "api.post.deduplicate_create_post.pending",
-        "translation": "Rejected post since another client is making the same request."
-    },
-    {
-        "id": "api.post.delete_post.can_not_delete_post_in_deleted.error",
-        "translation": "Can not delete a post in a deleted channel."
-    },
-    {
-        "id": "api.post.disabled_all",
-        "translation": "@all вимкнено, оскільки в каналі більше ніж {{.Users}} користувачів."
-    },
-    {
-        "id": "api.post.disabled_channel",
-        "translation": "@channel вимкнено, оскільки в каналі більше ніж {{.Users}} користувачів."
-    },
-    {
-        "id": "api.post.disabled_here",
-        "translation": "@ вимкнено, оскільки в каналі більше ніж {{.Users}} користувачів."
-    },
-    {
-        "id": "api.post.do_action.action_id.app_error",
-        "translation": "Недійсний ідентифікатор дії"
-    },
-    {
-        "id": "api.post.do_action.action_integration.app_error",
-        "translation": "Помилка інтеграції дій"
-    },
-    {
-        "id": "api.post.get_message_for_notification.files_sent",
-        "translation": {
-            "one": "Файл {{.Count}} відправлений: {{.Filenames}}Файли {{.Count}} відправлені: {{.Filenames}}",
-            "few": "Файл {{.Count}} відправлений: {{.Filenames}}Файли {{.Count}} відправлені: {{.Filenames}}",
-            "many": ""
-        }
-    },
-    {
-        "id": "api.post.get_message_for_notification.images_sent",
-        "translation": {
-            "one": "{{.Count}} зображення надіслано: {{.Filenames}}{{.Count}} відправлені зображення: {{.Filenames}}",
-            "few": "{{.Count}} зображення надіслано: {{.Filenames}}{{.Count}} відправлені зображення: {{.Filenames}}",
-            "many": ""
-        }
-    },
-    {
-        "id": "api.post.link_preview_disabled.app_error",
-        "translation": "Громадські посилання відключені системним адміністратором "
-    },
-    {
-        "id": "api.post.patch_post.can_not_update_post_in_deleted.error",
-        "translation": "Can not update a post in a deleted channel."
-    },
-    {
-        "id": "api.post.save_is_pinned_post.town_square_read_only",
-        "translation": "Цей канал доступний лише для читання. Тут можуть публікувати лише користувачі з дозволом."
-    },
-    {
-        "id": "api.post.send_notification_and_forget.push_channel_mention",
-        "translation": "повідомив про канал."
-    },
-    {
-        "id": "api.post.send_notification_and_forget.push_comment_on_post",
-        "translation": "прокоментував ваш пост"
-    },
-    {
-        "id": "api.post.send_notification_and_forget.push_comment_on_thread",
-        "translation": "прокоментував тему, в якій ви брали участь."
-    },
-    {
-        "id": "api.post.send_notifications_and_forget.push_explicit_mention",
-        "translation": "згадав вас "
-    },
-    {
-        "id": "api.post.send_notifications_and_forget.push_general_message",
-        "translation": "опублікував повідомлення "
-    },
-    {
-        "id": "api.post.send_notifications_and_forget.push_image_only",
-        "translation": "додається файл."
-    },
-    {
-        "id": "api.post.send_notifications_and_forget.push_message",
-        "translation": "надіслав вам повідомлення."
-    },
-    {
-        "id": "api.post.update_post.can_not_update_post_in_deleted.error",
-        "translation": "Can not update a post in a deleted channel."
-    },
-    {
-        "id": "api.post.update_post.find.app_error",
-        "translation": "Не вдалося знайти існуючу публікацію або коментар для оновлення."
-    },
-    {
-        "id": "api.post.update_post.permissions_details.app_error",
-        "translation": "Вже видалено id = {{.PostId}}"
-    },
-    {
-        "id": "api.post.update_post.permissions_time_limit.app_error",
-        "translation": "Редагування публікацій дозволене лише для {{.timeLimit}} секунд. Будь ласка, запитайте системного адміністратора про деталі."
-    },
-    {
-        "id": "api.post.update_post.system_message.app_error",
-        "translation": "Не вдається оновити системне повідомлення"
-    },
-    {
-        "id": "api.post_get_post_by_id.get.app_error",
-        "translation": "Не вдається отримати повідомлення"
-    },
-    {
-        "id": "api.preference.delete_preferences.delete.app_error",
-        "translation": "Неможливо видалити настройки користувача"
-    },
-    {
-        "id": "api.preference.preferences_category.get.app_error",
-        "translation": "Неможливо отримати настройки користувача"
-    },
-    {
-        "id": "api.preference.update_preferences.set.app_error",
-        "translation": "Неможливо встановити настройки користувача."
-    },
-    {
-        "id": "api.reaction.delete.archived_channel.app_error",
-        "translation": "Ви не можете видалити реакцію на архівному каналі."
-    },
-    {
-        "id": "api.reaction.save.archived_channel.app_error",
-        "translation": "Ви не можете реагувати на архівований канал."
-    },
-    {
-        "id": "api.reaction.save_reaction.invalid.app_error",
-        "translation": "Реакція недійсна."
-    },
-    {
-        "id": "api.reaction.save_reaction.user_id.app_error",
-        "translation": "Ви не можете зберегти реакцію для іншого користувача."
-    },
-    {
-        "id": "api.reaction.town_square_read_only",
-        "translation": "Реагування на повідомлення неможливе у каналах лише для читання."
-    },
-    {
-        "id": "api.restricted_system_admin",
-        "translation": "This action is forbidden to a restricted system admin."
-    },
-    {
-        "id": "api.roles.patch_roles.license.error",
-        "translation": "Ваша поточна ліцензія не підтримує розширені дозволи. "
-    },
-    {
-        "id": "api.scheme.create_scheme.license.error",
-        "translation": "Ліцензія не підтримує оновлення схеми команди "
-    },
-    {
-        "id": "api.scheme.delete_scheme.license.error",
-        "translation": "Ліцензія не підтримує оновлення схеми команди "
-    },
-    {
-        "id": "api.scheme.get_channels_for_scheme.scope.error",
-        "translation": "Неможливо отримати канали для схеми, оскільки схема, що постачається, не є схемою каналів."
-    },
-    {
-        "id": "api.scheme.get_teams_for_scheme.scope.error",
-        "translation": "Неможливо отримати команди для схеми, оскільки схема, що постачається, не є схемою команди."
-    },
-    {
-        "id": "api.scheme.patch_scheme.license.error",
-        "translation": "Ліцензія не підтримує оновлення схеми команди "
-    },
-    {
-        "id": "api.server.start_server.forward80to443.disabled_while_using_lets_encrypt",
-        "translation": "Необхідно увімкнути Forward80To443 під час використання LetsEncrypt"
-    },
-    {
-        "id": "api.server.start_server.forward80to443.enabled_but_listening_on_wrong_port",
-        "translation": "Неможливо переадресовувати порт 80 на порт 443 при прослуховуванні на порту %s: відключити Forward80To443, якщо використовується проксі-сервер"
-    },
-    {
-        "id": "api.server.start_server.rate_limiting_memory_store",
-        "translation": "Не вдається ініціалізувати обмеження швидкості пам'яті. Перевірте налаштування конфігурації MemoryStoreSize."
-    },
-    {
-        "id": "api.server.start_server.rate_limiting_rate_limiter",
-        "translation": "Неможливо ініціалізувати обмеження швидкості."
-    },
-    {
-        "id": "api.server.start_server.starting.critical",
-        "translation": "Помилка запуску сервера, помилка:% v"
-    },
-    {
-        "id": "api.slackimport.slack_add_bot_user.email_pwd",
-        "translation": "Користувач Integration / Slack Bot з електронною адресою {{.Email}} та пароль {{.Password}} імпортовано.\\R\n"
-    },
-    {
-        "id": "api.slackimport.slack_add_bot_user.unable_import",
-        "translation": "Неможливо імпортувати користувача Integration/Slack Bot {{.Username}}.\\R\n"
-    },
-    {
-        "id": "api.slackimport.slack_add_channels.added",
-        "translation": "\r\nКанали додані:\r\n"
-    },
-    {
-        "id": "api.slackimport.slack_add_channels.failed_to_add_user",
-        "translation": "Неможливо додати користувача Slack {{.Username}} для каналу.\\R\n"
-    },
-    {
-        "id": "api.slackimport.slack_add_channels.import_failed",
-        "translation": "Неможливо імпортувати канал Slack {{.DisplayName}}. \\R\n"
-    },
-    {
-        "id": "api.slackimport.slack_add_channels.merge",
-        "translation": "Канал Slack {{.DisplayName}} вже існує як активний канал Mattermore. Обидва канали об'єднані.\\R\n"
-    },
-    {
-        "id": "api.slackimport.slack_add_users.created",
-        "translation": "\r\nКористувачі створили:\r\n"
-    },
-    {
-        "id": "api.slackimport.slack_add_users.email_pwd",
-        "translation": "Slack користувач з електронною адресою {{.Email}} та пароль {{.Password}} імпортовано.\r\n"
-    },
-    {
-        "id": "api.slackimport.slack_add_users.merge_existing",
-        "translation": "Slack користувач об'єднано з існуючим користувачем Matterfoss з відповідною електронною адресою {{.Email}} та ім'ям користувача {{.Username}}.\r\n"
-    },
-    {
-        "id": "api.slackimport.slack_add_users.merge_existing_failed",
-        "translation": "Slack користувач об'єднався з існуючим користувачем Matterfoss з відповідною електронною адресою {{.Email}} та ім'ям користувача {{.Username}}, але не зміг додати користувача до своєї команди.\r\n"
-    },
-    {
-        "id": "api.slackimport.slack_add_users.missing_email_address",
-        "translation": "Користувач {{.Username}} не має адреси електронної пошти в експорті Slack. Використовується {{.Email}} як заповнювач. Після входу в систему користувач повинен оновити свою електронну адресу.\r\n"
-    },
-    {
-        "id": "api.slackimport.slack_add_users.unable_import",
-        "translation": "Не вдається імпортувати користувача Slack: {{.Username}}.\r\n"
-    },
-    {
-        "id": "api.slackimport.slack_import.log",
-        "translation": "Лог імпорту Matterfoss Slack\r\n "
-    },
-    {
-        "id": "api.slackimport.slack_import.note1",
-        "translation": "- Деякі повідомлення, можливо, не були імпортовані, оскільки вони не були підтримані цим імпортером.\r\n"
-    },
-    {
-        "id": "api.slackimport.slack_import.note2",
-        "translation": "- Повідомлення ботів Slack на даний момент не підтримуються.\r\n"
-    },
-    {
-        "id": "api.slackimport.slack_import.note3",
-        "translation": "- Додаткові помилки можуть бути знайдені в журналах сервера.\r\n"
-    },
-    {
-        "id": "api.slackimport.slack_import.notes",
-        "translation": "\r\nНотатки:\r\n"
-    },
-    {
-        "id": "api.slackimport.slack_import.open.app_error",
-        "translation": "Не вдається відкрити файл: {{.Filename}}.\r\n"
-    },
-    {
-        "id": "api.slackimport.slack_import.team_fail",
-        "translation": "Неможливо отримати команду для імпортування.\r\n"
-    },
-    {
-        "id": "api.slackimport.slack_import.zip.app_error",
-        "translation": "Неможливо відкрити файл zip-експорту Slack.\r\n"
-    },
-    {
-        "id": "api.status.user_not_found.app_error",
-        "translation": "Користувача не знайдено"
-    },
-    {
-        "id": "api.team.add_user_to_team.added",
-        "translation": "%v доданний (а) в канал %v  "
-    },
-    {
-        "id": "api.team.add_user_to_team.missing_parameter.app_error",
-        "translation": "Параметр, необхідний для додавання користувача до команди."
-    },
-    {
-        "id": "api.team.get_invite_info.not_open_team",
-        "translation": "Запрошення недійсне, оскільки це не відкрита команда."
-    },
-    {
-        "id": "api.team.get_team_icon.filesettings_no_driver.app_error",
-        "translation": "Неправильне ім'я драйвера в налаштуваннях файлів. Повинно бути 'local' або 'amazons3'"
-    },
-    {
-        "id": "api.team.get_team_icon.read_file.app_error",
-        "translation": "Неможливо прочитати файл зображення команди."
-    },
-    {
-        "id": "api.team.import_team.array.app_error",
-        "translation": "Порожній масив 'image' в запиті "
-    },
-    {
-        "id": "api.team.import_team.integer.app_error",
-        "translation": "Розмір файлу не ціле число"
-    },
-    {
-        "id": "api.team.import_team.no_file.app_error",
-        "translation": "У запиті відсутній файл під атрибутом \"сертифікат\". "
-    },
-    {
-        "id": "api.team.import_team.no_import_from.app_error",
-        "translation": "Невірний запит: поле importFrom відсутнє."
-    },
-    {
-        "id": "api.team.import_team.open.app_error",
-        "translation": "Не вдалося відкрити файл "
-    },
-    {
-        "id": "api.team.import_team.parse.app_error",
-        "translation": "Неможливо обробити форму з декількох частин "
-    },
-    {
-        "id": "api.team.import_team.unavailable.app_error",
-        "translation": "Невірний запит: поле розмір файлу відсутнє."
-    },
-    {
-        "id": "api.team.invite_members.disabled.app_error",
-        "translation": "Запрошення електронної пошти відключені."
-    },
-    {
-        "id": "api.team.invite_members.invalid_email.app_error",
-        "translation": "Наступні адреси електронної пошти не належать до прийнятого домену: {{.Addresses}}. Будь ласка, зв'яжіться зі своїм системним адміністратором для деталей."
-    },
-    {
-        "id": "api.team.invite_members.no_one.app_error",
-        "translation": "Ніхто не запрошує."
-    },
-    {
-        "id": "api.team.is_team_creation_allowed.disabled.app_error",
-        "translation": "Створення команди відключено. Будь ласка, запитайте системного адміністратора про деталі."
-    },
-    {
-        "id": "api.team.is_team_creation_allowed.domain.app_error",
-        "translation": "Електронна пошта повинна бути з певного домену (наприклад, @ example.com). Будь ласка, запитайте системного адміністратора про деталі."
-    },
-    {
-        "id": "api.team.join_team.post_and_forget",
-        "translation": "% v приєднався до команди."
-    },
-    {
-        "id": "api.team.join_user_to_team.allowed_domains.app_error",
-        "translation": "Електронна пошта повинна бути з певного домену (наприклад, @example.com). Будь ласка, запитайте системного адміністратора про деталі. "
-    },
-    {
-        "id": "api.team.leave.left",
-        "translation": "% v залишив команду."
-    },
-    {
-        "id": "api.team.move_channel.post.error",
-        "translation": "Не вдалося опублікувати повідомлення про приєднання / залишення "
-    },
-    {
-        "id": "api.team.move_channel.success",
-        "translation": "Цей канал був перенесений у цю команду з% v."
-    },
-    {
-        "id": "api.team.remove_team_icon.get_team.app_error",
-        "translation": "Виникла помилка отримання команди "
-    },
-    {
-        "id": "api.team.remove_user_from_team.missing.app_error",
-        "translation": "Користувач, здається, не є частиною цієї команди."
-    },
-    {
-        "id": "api.team.remove_user_from_team.removed",
-        "translation": "%v вилучено з каналу. "
-    },
-    {
-        "id": "api.team.set_team_icon.array.app_error",
-        "translation": "Порожній масив 'image' в запиті "
-    },
-    {
-        "id": "api.team.set_team_icon.decode.app_error",
-        "translation": "Не вдалося розібрати піктограму команди"
-    },
-    {
-        "id": "api.team.set_team_icon.decode_config.app_error",
-        "translation": "Не вдається розкрити метадані піктограми команди"
-    },
-    {
-        "id": "api.team.set_team_icon.encode.app_error",
-        "translation": "Не вдається кодувати піктограму команди"
-    },
-    {
-        "id": "api.team.set_team_icon.get_team.app_error",
-        "translation": "Виникла помилка отримання команди"
-    },
-    {
-        "id": "api.team.set_team_icon.no_file.app_error",
-        "translation": "У запиті відсутній файл під атрибутом \"сертифікат\". "
-    },
-    {
-        "id": "api.team.set_team_icon.open.app_error",
-        "translation": "Не вдається відкрити файл зображення"
-    },
-    {
-        "id": "api.team.set_team_icon.parse.app_error",
-        "translation": "Неможливо обробити форму з декількох частин "
-    },
-    {
-        "id": "api.team.set_team_icon.storage.app_error",
-        "translation": "Неможливо завантажити зображення. Сховище зображень не налаштоване. "
-    },
-    {
-        "id": "api.team.set_team_icon.too_large.app_error",
-        "translation": "Неможливо завантажити файл. Він занадто великий. "
-    },
-    {
-        "id": "api.team.set_team_icon.write_file.app_error",
-        "translation": "Не вдалося зберегти піктограму команди"
-    },
-    {
-        "id": "api.team.team_icon.update.app_error",
-        "translation": "Виникла помилка отримання команди "
-    },
-    {
-        "id": "api.team.update_member_roles.not_a_member",
-        "translation": "Вказаний користувач не є учасником зазначеної команди."
-    },
-    {
-        "id": "api.team.update_restricted_domains.mismatch.app_error",
-        "translation": "Обмеження команди до {{ .Domain }} не дозволено конфігурацією системи. Будь ласка, зв'яжіться зі своїм системним адміністратором."
-    },
-    {
-        "id": "api.team.update_team_scheme.license.error",
-        "translation": "Ліцензія не підтримує оновлення схеми команди "
-    },
-    {
-        "id": "api.team.update_team_scheme.scheme_scope.error",
-        "translation": "Не вдається встановити схему для команди, оскільки схема, що постачається, не є схемою команди."
-    },
-    {
-        "id": "api.templates.deactivate_body.info",
-        "translation": "Ви деактивували свій обліковий запис на {{ .SiteURL }}."
-    },
-    {
-        "id": "api.templates.deactivate_body.title",
-        "translation": "Ваш обліковий запис було вимкнено на {{.ServerURL}}"
-    },
-    {
-        "id": "api.templates.deactivate_body.warning",
-        "translation": "Якщо ця зміна не була ініційована вами або ви хочете повторно активувати свій обліковий запис, зверніться до системного адміністратора."
-    },
-    {
-        "id": "api.templates.deactivate_subject",
-        "translation": "[{{.SiteName}}] Ваш обліковий запис на {{.ServerURL}} деактивовано"
-    },
-    {
-        "id": "api.templates.email_change_body.info",
-        "translation": "Вашу адресу електронної пошти для {{.TeamDisplayName}} змінено на {{.NewEmail}}."
-    },
-    {
-        "id": "api.templates.email_change_body.title",
-        "translation": "Ви оновили свою електронну адресу"
-    },
-    {
-        "id": "api.templates.email_change_subject",
-        "translation": "[{{.SiteName}}] Ваша електронна адреса змінилася"
-    },
-    {
-        "id": "api.templates.email_change_verify_body.button",
-        "translation": "Перевірте Email"
-    },
-    {
-        "id": "api.templates.email_change_verify_body.info",
-        "translation": "Щоб завершити оновлення електронної адреси для {{.TeamDisplayName}}, натисніть на посилання нижче, щоб підтвердити, що це правильна адреса."
-    },
-    {
-        "id": "api.templates.email_change_verify_body.title",
-        "translation": "Ви оновили свою електронну адресу"
-    },
-    {
-        "id": "api.templates.email_change_verify_subject",
-        "translation": "[{{.SiteName}}] Підтвердити нову адресу електронної пошти"
-    },
-    {
-        "id": "api.templates.email_footer",
-        "translation": "Щоб змінити налаштування сповіщень, увійдіть на сайт вашої команди та перейдіть до налаштувань облікового запису> Сповіщення."
-    },
-    {
-        "id": "api.templates.email_info1",
-        "translation": "Будь-які питання зовсім, будь ласка, напишіть нам будь-коли:"
-    },
-    {
-        "id": "api.templates.email_info2",
-        "translation": "З найкращими побажаннями,"
-    },
-    {
-        "id": "api.templates.email_info3",
-        "translation": "Команда {{.SiteName}}"
-    },
-    {
-        "id": "api.templates.email_organization",
-        "translation": "Відправлено по"
-    },
-    {
-        "id": "api.templates.email_warning",
-        "translation": "Якщо ви не внесли цю зміну, зверніться до системного адміністратора."
-    },
-    {
-        "id": "api.templates.invite_body.button",
-        "translation": "Приєднатися до команди"
-    },
-    {
-        "id": "api.templates.invite_body.extra_info",
-        "translation": "Matterfoss дозволяє обмінюватися повідомленнями та файлами з комп'ютера або телефона з можливістю моментального пошуку та архівування. Після того, як ви приєднаєтесь до команди {{.TeamDisplayName}}, ви зможете отримати доступ до цих функцій будь-коли через Веб-сайт:"
-    },
-    {
-        "id": "api.templates.invite_body.info",
-        "translation": "Команда {{.SenderStatus}} [[{{.SenderName}}]] запрошує вас приєднатися до [[{{.TeamDisplayName}}]]."
-    },
-    {
-        "id": "api.templates.invite_body.title",
-        "translation": "Вас запросили"
-    },
-    {
-        "id": "api.templates.invite_subject",
-        "translation": "[{{.SiteName}}] {{.SenderName}} запросив вас приєднатися до команди {{.TeamDisplayName}}"
-    },
-    {
-        "id": "api.templates.mfa_activated_body.info",
-        "translation": "Багатофункціональна автентифікація була додана до вашого облікового запису в {{.SITEURL}}."
-    },
-    {
-        "id": "api.templates.mfa_activated_body.title",
-        "translation": "Багатофакторна автентифікація була додана"
-    },
-    {
-        "id": "api.templates.mfa_change_subject",
-        "translation": "[{{.SiteName}}] Ваше MFA було оновлено"
-    },
-    {
-        "id": "api.templates.mfa_deactivated_body.info",
-        "translation": "Багатофункціональна автентифікація була видалена з вашого облікового запису в {{.SITEURL}}."
-    },
-    {
-        "id": "api.templates.mfa_deactivated_body.title",
-        "translation": "Багатофакторна автентифікація була вилучена"
-    },
-    {
-        "id": "api.templates.password_change_body.info",
-        "translation": "Ваш пароль був {{.TeamDisplayName}} оновлений {{.TeamURL}} до {{.Method}}."
-    },
-    {
-        "id": "api.templates.password_change_body.title",
-        "translation": "Ваш пароль був оновлений"
-    },
-    {
-        "id": "api.templates.password_change_subject",
-        "translation": "[{{.SiteName}}] Ваш пароль був оновлений"
-    },
-    {
-        "id": "api.templates.post_body.button",
-        "translation": "Перейти до запису  "
-    },
-    {
-        "id": "api.templates.reset_body.button",
-        "translation": "Скинути мій пароль "
-    },
-    {
-        "id": "api.templates.reset_body.info1",
-        "translation": "Щоб змінити пароль, натисніть кнопку \"Скидання пароля\" нижче."
-    },
-    {
-        "id": "api.templates.reset_body.info2",
-        "translation": "Якщо ви не хочете скинути пароль, проігноруйте цей електронний лист, і ваш пароль залишиться незмінним. Скидання пароля закінчується через 24 години."
-    },
-    {
-        "id": "api.templates.reset_body.title",
-        "translation": "Ви запитували скидання пароля"
-    },
-    {
-        "id": "api.templates.reset_subject",
-        "translation": "[{{.SiteName}}] Скидання пароля"
-    },
-    {
-        "id": "api.templates.signin_change_email.body.info",
-        "translation": "Ви оновили свій метод входу в {{.SiteName}} до {{.Method}}."
-    },
-    {
-        "id": "api.templates.signin_change_email.body.method_email",
-        "translation": "електронна пошта та пароль"
-    },
-    {
-        "id": "api.templates.signin_change_email.body.title",
-        "translation": "Ви оновили свій метод входу"
-    },
-    {
-        "id": "api.templates.signin_change_email.subject",
-        "translation": "[{{.SiteName}}] Ваш спосіб входу був оновлений"
-    },
-    {
-        "id": "api.templates.user_access_token_body.info",
-        "translation": "Токен особистого доступу до вашого облікового запису було додано {{.SITEURL}}. Вони можуть використовуватися для доступу до {{.SiteName}} з вашим обліковим записом."
-    },
-    {
-        "id": "api.templates.user_access_token_body.title",
-        "translation": "Токен особистого доступу до вашого облікового запису"
-    },
-    {
-        "id": "api.templates.user_access_token_subject",
-        "translation": "[{{.SiteName}}] Токен особистого доступу до вашого облікового запису"
-    },
-    {
-        "id": "api.templates.username_change_body.info",
-        "translation": "Ваше ім'я користувача для {{.TeamDisplayName}} змінено на {{.NewUsername}}."
-    },
-    {
-        "id": "api.templates.username_change_body.title",
-        "translation": "Ви оновили свою електронну адресу "
-    },
-    {
-        "id": "api.templates.username_change_subject",
-        "translation": "[{{.SiteName}}] Ваша електронна адреса змінилася "
-    },
-    {
-        "id": "api.templates.verify_body.button",
-        "translation": "Перевірте Email "
-    },
-    {
-        "id": "api.templates.verify_body.info",
-        "translation": "Будь-ласка, підтвердьте свою електронну адресу, натиснувши нижче."
-    },
-    {
-        "id": "api.templates.verify_body.title",
-        "translation": "Ви приєдналися до {{.ServerURL}}"
-    },
-    {
-        "id": "api.templates.verify_subject",
-        "translation": "[{{.SiteName}}] Перевірка електронної пошти"
-    },
-    {
-        "id": "api.templates.welcome_body.app_download_info",
-        "translation": "Щоб отримати найкращий досвід, завантажте програми для ПК, Mac, iOS та Android з:"
-    },
-    {
-        "id": "api.templates.welcome_body.button",
-        "translation": "Перевірте Email "
-    },
-    {
-        "id": "api.templates.welcome_body.info",
-        "translation": "Будь-ласка, підтвердьте свою електронну адресу, натиснувши нижче."
-    },
-    {
-        "id": "api.templates.welcome_body.info2",
-        "translation": "Ви можете увійти з:"
-    },
-    {
-        "id": "api.templates.welcome_body.info3",
-        "translation": "Matterfoss дозволяє вам обмінюватися повідомленнями та файлами з комп'ютера або телефону з миттєвим пошуком та архівацією."
-    },
-    {
-        "id": "api.templates.welcome_body.title",
-        "translation": "Ви приєдналися {{ .ServerURL }}"
-    },
-    {
-        "id": "api.templates.welcome_subject",
-        "translation": "[{{ .SiteName }}] Ви приєдналися до {{ .ServerURL }}"
-    },
-    {
-        "id": "api.user.activate_mfa.email_and_ldap_only.app_error",
-        "translation": "MFA не доступний для цього типу облікового запису"
-    },
-    {
-        "id": "api.user.add_direct_channels_and_forget.failed.error",
-        "translation": "Не вдалося додати параметри прямого каналу для користувача user_id={{.UserId}}, team_id={{.TeamId}}, err={{.Error}}"
-    },
-    {
-        "id": "api.user.authorize_oauth_user.bad_response.app_error",
-        "translation": "Погана відповідь із запиту токенів"
-    },
-    {
-        "id": "api.user.authorize_oauth_user.bad_token.app_error",
-        "translation": "Поганий типу токен "
-    },
-    {
-        "id": "api.user.authorize_oauth_user.invalid_state.app_error",
-        "translation": "Некоректний стан "
-    },
-    {
-        "id": "api.user.authorize_oauth_user.missing.app_error",
-        "translation": "Відсутній токен доступу"
-    },
-    {
-        "id": "api.user.authorize_oauth_user.response.app_error",
-        "translation": "Received invalid response from OAuth service provider"
-    },
-    {
-        "id": "api.user.authorize_oauth_user.service.app_error",
-        "translation": "Помилка запиту токена до {{.Service}}"
-    },
-    {
-        "id": "api.user.authorize_oauth_user.token_failed.app_error",
-        "translation": "Помилка запиту токену"
-    },
-    {
-        "id": "api.user.authorize_oauth_user.unsupported.app_error",
-        "translation": "Непідтримуваний постачальник послуг OAuth"
-    },
-    {
-        "id": "api.user.check_user_login_attempts.too_many.app_error",
-        "translation": "Ваш обліковий запис заблоковано через надто багато невдалих спроб пароля. Будь ласка, скиньте свій пароль."
-    },
-    {
-        "id": "api.user.check_user_mfa.bad_code.app_error",
-        "translation": "Невірний MFA токен."
-    },
-    {
-        "id": "api.user.check_user_password.invalid.app_error",
-        "translation": "Вхід не вдався через недійсний пароль"
-    },
-    {
-        "id": "api.user.complete_switch_with_oauth.blank_email.app_error",
-        "translation": "Бланк електронної пошти"
-    },
-    {
-        "id": "api.user.complete_switch_with_oauth.parse.app_error",
-        "translation": "Не вдалося розібрати аутентичні дані з об'єкта користувача {{.Service}}"
-    },
-    {
-        "id": "api.user.complete_switch_with_oauth.unavailable.app_error",
-        "translation": "{{.Service}} SSO через OAuth 2.0 недоступний на цьому сервері"
-    },
-    {
-        "id": "api.user.create_email_token.error",
-        "translation": "Failed to create token data for email verification"
-    },
-    {
-        "id": "api.user.create_oauth_user.already_attached.app_error",
-        "translation": "Існує вже обліковий запис, пов'язаний з цією електронною адресою, використовуючи метод входу, відмінний від {{.Service}}. Увійдіть, використовуючи {{.Auth}}."
-    },
-    {
-        "id": "api.user.create_oauth_user.create.app_error",
-        "translation": "Не вдалося створити користувача з об'єкта користувача {{.Service}}"
-    },
-    {
-        "id": "api.user.create_oauth_user.not_available.app_error",
-        "translation": "{{.Service}} SSO через OAuth 2.0 недоступний на цьому сервері"
-    },
-    {
-        "id": "api.user.create_profile_image.default_font.app_error",
-        "translation": "Не вдалося створити шрифт зображення за замовчуванням профілю"
-    },
-    {
-        "id": "api.user.create_profile_image.encode.app_error",
-        "translation": "Неможливо кодувати зображення профілю за замовчуванням"
-    },
-    {
-        "id": "api.user.create_profile_image.initial.app_error",
-        "translation": "Не вдалося додати зображення користувача до початкового за замовчуванням профілю"
-    },
-    {
-        "id": "api.user.create_user.accepted_domain.app_error",
-        "translation": "Ваш електронний лист не належить до прийнятого домену. Будь ласка, зв'яжіться зі своїм адміністратором або зареєструйтеся за допомогою іншого електронного листа."
-    },
-    {
-        "id": "api.user.create_user.disabled.app_error",
-        "translation": "Створення акаунтів відключено."
-    },
-    {
-        "id": "api.user.create_user.no_open_server",
-        "translation": "Цей сервер не дозволяє відкрити реєстрацію. Будь ласка, зверніться до свого адміністратора, щоб отримати запрошення."
-    },
-    {
-        "id": "api.user.create_user.signup_email_disabled.app_error",
-        "translation": "Реєстрація з електронною поштою відключена. "
-    },
-    {
-        "id": "api.user.create_user.signup_link_expired.app_error",
-        "translation": "Термін дії посилання на реєстрацію закінчився "
-    },
-    {
-        "id": "api.user.create_user.signup_link_invalid.app_error",
-        "translation": "Посилання для реєстрації здається невірне"
-    },
-    {
-        "id": "api.user.email_to_ldap.not_available.app_error",
-        "translation": "AD/LDAP не доступний на цьому сервері"
-    },
-    {
-        "id": "api.user.email_to_oauth.not_available.app_error",
-        "translation": "Автентифікація передача не налаштовується або недоступна на цьому сервері."
-    },
-    {
-        "id": "api.user.get_authorization_code.unsupported.app_error",
-        "translation": "Непідтримуваний постачальник послуг OAuth"
-    },
-    {
-        "id": "api.user.get_user_by_email.permissions.app_error",
-        "translation": "Unable to get user by email."
-    },
-    {
-        "id": "api.user.ldap_to_email.not_available.app_error",
-        "translation": "AD/LDAP не доступний на цьому сервері"
-    },
-    {
-        "id": "api.user.ldap_to_email.not_ldap_account.app_error",
-        "translation": "Цей обліковий запис не використовує AD/LDAP"
-    },
-    {
-        "id": "api.user.login.blank_pwd.app_error",
-        "translation": "Поле пароля не повинно бути порожнім"
-    },
-    {
-        "id": "api.user.login.bot_login_forbidden.app_error",
-        "translation": "Bot login is forbidden"
-    },
-    {
-        "id": "api.user.login.client_side_cert.certificate.app_error",
-        "translation": "Спроба увійти з використанням експериментальної можливості ClientSideCert без надання дійсного сертифікату"
-    },
-    {
-        "id": "api.user.login.client_side_cert.license.app_error",
-        "translation": "Ви намагаєтесь отримати доступ експериментальної можливості ClientSideCert без дійсної enterprise-ліцензії"
-    },
-    {
-        "id": "api.user.login.inactive.app_error",
-        "translation": "Вхід не вдалося, оскільки ваш обліковий запис було вимкнено. Будь ласка, зв'яжіться з адміністратором."
-    },
-    {
-        "id": "api.user.login.not_verified.app_error",
-        "translation": "Вхід не вдалося, оскільки адреса електронної пошти не була підтверджена"
-    },
-    {
-        "id": "api.user.login.use_auth_service.app_error",
-        "translation": "Будь-ласка увійдіть, використовуючи {{.AuthService}}"
-    },
-    {
-        "id": "api.user.login_by_oauth.bot_login_forbidden.app_error",
-        "translation": "Bot login is forbidden"
-    },
-    {
-        "id": "api.user.login_by_oauth.not_available.app_error",
-        "translation": "{{.Service}} SSO через OAuth 2.0 недоступний на цьому сервері"
-    },
-    {
-        "id": "api.user.login_by_oauth.parse.app_error",
-        "translation": "Не вдалося розібрати аутентичні дані з об'єкта користувача {{.Service}}"
-    },
-    {
-        "id": "api.user.login_ldap.not_available.app_error",
-        "translation": "AD/LDAP не доступний на цьому сервері"
-    },
-    {
-        "id": "api.user.oauth_to_email.context.app_error",
-        "translation": "Не вдалося оновити пароль, оскільки контекст user_id не співпав з вказаним ідентифікатором користувача"
-    },
-    {
-        "id": "api.user.oauth_to_email.not_available.app_error",
-        "translation": "Автентифікація передачі не налаштовується або недоступна на цьому сервері."
-    },
-    {
-        "id": "api.user.reset_password.broken_token.app_error",
-        "translation": "Загальнодоступний зв'язок не вважається дійсним  "
-    },
-    {
-        "id": "api.user.reset_password.invalid_link.app_error",
-        "translation": "Загальнодоступний зв'язок не вважається дійсним  "
-    },
-    {
-        "id": "api.user.reset_password.link_expired.app_error",
-        "translation": "Посилання для скидання пароля прострочена "
-    },
-    {
-        "id": "api.user.reset_password.method",
-        "translation": "використовуючи посилання для скидання пароля"
-    },
-    {
-        "id": "api.user.reset_password.sso.app_error",
-        "translation": "Неможливо скинути пароль для облікових записів SSO"
-    },
-    {
-        "id": "api.user.saml.not_available.app_error",
-        "translation": "Символ бренда не налаштована та не підтримується на цьому сервері. "
-    },
-    {
-        "id": "api.user.send_deactivate_email_and_forget.failed.error",
-        "translation": "Не вдалося успішно деактивувати електронну адресу облікового запису"
-    },
-    {
-        "id": "api.user.send_email_change_email_and_forget.error",
-        "translation": "Не вдалося надіслати електронне повідомлення про зміну електронної пошти успішно"
-    },
-    {
-        "id": "api.user.send_email_change_username_and_forget.error",
-        "translation": "Не вдалося успішно відправити повідомлення про зміну імені користувача "
-    },
-    {
-        "id": "api.user.send_email_change_verify_email_and_forget.error",
-        "translation": "Не вдалося успішно надіслати лист підтвердження змін електронною поштою"
-    },
-    {
-        "id": "api.user.send_mfa_change_email.error",
-        "translation": "Неможливо відправити email повідомлення для зміни MFA."
-    },
-    {
-        "id": "api.user.send_password_change_email_and_forget.error",
-        "translation": "Не вдалося успішно надіслати пару електронних листів оновлення"
-    },
-    {
-        "id": "api.user.send_password_reset.send.app_error",
-        "translation": "Не вдалося успішно надіслати електронний лист для відновлення пароля"
-    },
-    {
-        "id": "api.user.send_password_reset.sso.app_error",
-        "translation": "Неможливо скинути пароль для облікових записів SSO"
-    },
-    {
-        "id": "api.user.send_sign_in_change_email_and_forget.error",
-        "translation": "Не вдалося відправити лист про оновлення пароля"
-    },
-    {
-        "id": "api.user.send_user_access_token.error",
-        "translation": "Не вдалося успішно надіслати \"Доданий токен особистого доступу\""
-    },
-    {
-        "id": "api.user.send_verify_email_and_forget.failed.error",
-        "translation": "Не вдалося успішно надіслати електронний лист для підтвердження"
-    },
-    {
-        "id": "api.user.send_welcome_email_and_forget.failed.error",
-        "translation": "Не вдалося успішно надіслати вітальний лист"
-    },
-    {
-        "id": "api.user.update_active.not_enable.app_error",
-        "translation": "Ви не можете відключити себе, оскільки ця функція не активована. Будь ласка, зв'яжіться зі своїм системним адміністратором."
-    },
-    {
-        "id": "api.user.update_active.permissions.app_error",
-        "translation": "У вас немає відповідних прав "
-    },
-    {
-        "id": "api.user.update_oauth_user_attrs.get_user.app_error",
-        "translation": "Не вдалося отримати користувача з об'єкта користувача {{.Service}}"
-    },
-    {
-        "id": "api.user.update_password.context.app_error",
-        "translation": "Не вдалося оновити пароль, тому що контекст user_id не співпав з підтримкою user_id"
-    },
-    {
-        "id": "api.user.update_password.failed.app_error",
-        "translation": "Не вдалося оновити пароль"
-    },
-    {
-        "id": "api.user.update_password.incorrect.app_error",
-        "translation": "Введений \"поточний пароль\" неправильний. Перевірте, чи не вимкнено Caps Lock, і повторіть спробу."
-    },
-    {
-        "id": "api.user.update_password.menu",
-        "translation": "використовуйте меню налаштувань"
-    },
-    {
-        "id": "api.user.update_password.oauth.app_error",
-        "translation": "Не вдалося оновити пароль, оскільки користувач ввійшов через службу OAuth"
-    },
-    {
-        "id": "api.user.update_password.valid_account.app_error",
-        "translation": "Не вдалося оновити пароль, оскільки ми не змогли знайти дійсний обліковий запис"
-    },
-    {
-        "id": "api.user.upload_profile_user.array.app_error",
-        "translation": "Порожній масив 'image' в запиті "
-    },
-    {
-        "id": "api.user.upload_profile_user.decode.app_error",
-        "translation": "Не вдається декодувати зображення профілю"
-    },
-    {
-        "id": "api.user.upload_profile_user.decode_config.app_error",
-        "translation": "Не вдалося зберегти зображення профілю. Файл не є дійсним зображенням."
-    },
-    {
-        "id": "api.user.upload_profile_user.encode.app_error",
-        "translation": "Не вдається кодувати зображення профілю"
-    },
-    {
-        "id": "api.user.upload_profile_user.no_file.app_error",
-        "translation": "У запиті відсутній файл під атрибутом \"сертифікат\". "
-    },
-    {
-        "id": "api.user.upload_profile_user.open.app_error",
-        "translation": "Не вдається відкрити файл зображення "
-    },
-    {
-        "id": "api.user.upload_profile_user.parse.app_error",
-        "translation": "Неможливо обробити форму з декількох частин "
-    },
-    {
-        "id": "api.user.upload_profile_user.storage.app_error",
-        "translation": "Неможливо завантажити зображення. Сховище зображень не налаштоване. "
-    },
-    {
-        "id": "api.user.upload_profile_user.too_large.app_error",
-        "translation": "Неможливо завантажити файл. Він занадто великий. "
-    },
-    {
-        "id": "api.user.upload_profile_user.upload_profile.app_error",
-        "translation": "Не вдалося завантажити зображення профілю"
-    },
-    {
-        "id": "api.user.verify_email.bad_link.app_error",
-        "translation": "Погана перевірка електронної пошти."
-    },
-    {
-        "id": "api.user.verify_email.broken_token.app_error",
-        "translation": "Поганий тип токена перевірки email."
-    },
-    {
-        "id": "api.user.verify_email.link_expired.app_error",
-        "translation": "The email verification link has expired."
-    },
-    {
-        "id": "api.user.verify_email.token_parse.error",
-        "translation": "Failed to parse token data from email verification"
-    },
-    {
-        "id": "api.web_socket.connect.upgrade.app_error",
-        "translation": "Чи не вдалося оновити з'єднання з web-сокетом"
-    },
-    {
-        "id": "api.web_socket_router.bad_action.app_error",
-        "translation": "Не відома WebSocket дія."
-    },
-    {
-        "id": "api.web_socket_router.bad_seq.app_error",
-        "translation": "Неприпустима послідовність повідомлень через websocket."
-    },
-    {
-        "id": "api.web_socket_router.no_action.app_error",
-        "translation": "Немає websocket дії."
-    },
-    {
-        "id": "api.web_socket_router.not_authenticated.app_error",
-        "translation": "Підключення WebSocket не пройшло перевірку справжності. Будь ласка, увійдіть в систему і спробуйте ще раз."
-    },
-    {
-        "id": "api.webhook.create_outgoing.intersect.app_error",
-        "translation": "Вихідні webhooks з того ж каналу не можуть мати однакові тригерні слова / URL-адреси зворотного виклику."
-    },
-    {
-        "id": "api.webhook.create_outgoing.not_open.app_error",
-        "translation": "Вихідні webhooks можна створювати лише для загальнодоступних каналів."
-    },
-    {
-        "id": "api.webhook.create_outgoing.permissions.app_error",
-        "translation": "Недійсні дозволи для створення вихідного webhook."
-    },
-    {
-        "id": "api.webhook.create_outgoing.triggers.app_error",
-        "translation": "Необхідно встановити або trigger_words, або channel_id"
-    },
-    {
-        "id": "api.webhook.incoming.error",
-        "translation": "Не вдається розшифрувати багатовагове корисне навантаження вхідного webhook."
-    },
-    {
-        "id": "api.webhook.team_mismatch.app_error",
-        "translation": "Не вдалося оновити webhook в різних командах"
-    },
-    {
-        "id": "api.webhook.update_outgoing.intersect.app_error",
-        "translation": "Вихідні webhooks з того ж каналу не можуть мати однакові тригерні слова / URL-адреси зворотного виклику."
-    },
-    {
-        "id": "api.websocket_handler.invalid_param.app_error",
-        "translation": "Недійсний параметр {{.Name}} "
-    },
-    {
-        "id": "app.admin.test_email.failure",
-        "translation": "З'єднання невдало: {{.Error}}"
-    },
-    {
-        "id": "app.channel.create_channel.no_team_id.app_error",
-        "translation": "Необхідно вказати ідентифікатор команди, щоб створити канал"
-    },
-    {
-        "id": "app.channel.move_channel.members_do_not_match.error",
-        "translation": "Не вдається перемістити канал, якщо всі його учасники не є членами команди призначення."
-    },
-    {
-        "id": "app.channel.post_update_channel_purpose_message.post.error",
-        "translation": "Не вдалося опублікувати повідомлення про приєднання / залишення  "
-    },
-    {
-        "id": "app.channel.post_update_channel_purpose_message.removed",
-        "translation": "%s видалив заголовок каналу (був: %s)"
-    },
-    {
-        "id": "app.channel.post_update_channel_purpose_message.retrieve_user.error",
-        "translation": "Не вдалося отримати користувача при спробі оновлення повідомлення заголовка каналу %v"
-    },
-    {
-        "id": "app.channel.post_update_channel_purpose_message.updated_from",
-        "translation": "%s оновив заголовок каналу з: %s на: %s"
-    },
-    {
-        "id": "app.channel.post_update_channel_purpose_message.updated_to",
-        "translation": "%s оновив заголовок каналу на: %s"
-    },
-    {
-        "id": "app.cluster.404.app_error",
-        "translation": "Не знайдена кінцева точка API кластера."
-    },
-    {
-        "id": "app.export.export_write_line.io_writer.error",
-        "translation": "Виникла помилка запису даних експорту."
-    },
-    {
-        "id": "app.export.export_write_line.json_marshall.error",
-        "translation": "Виникла помилка при скасуванні даних JSON для експорту."
-    },
-    {
-        "id": "app.import.attachment.bad_file.error",
-        "translation": "Помилка читання файлу за адресою: \"{{.FilePath}}\""
-    },
-    {
-        "id": "app.import.attachment.file_upload.error",
-        "translation": "Помилка завантаження файлу: \"{{.FilePath}}\""
-    },
-    {
-        "id": "app.import.bulk_import.file_scan.error",
-        "translation": "Помилка читання файлу імпорту даних."
-    },
-    {
-        "id": "app.import.bulk_import.json_decode.error",
-        "translation": "Не вдалося декодування рядка JSON."
-    },
-    {
-        "id": "app.import.bulk_import.unsupported_version.error",
-        "translation": "Неправильна або відсутня версія у файлі імпорту даних. Переконайтеся, що версія - це перший об'єкт у файлі імпорту і спробуйте знову."
-    },
-    {
-        "id": "app.import.emoji.bad_file.error",
-        "translation": "Помилка читання файлу імпорту. Емоції з назвою: \"{{.EmojiName}}\""
-    },
-    {
-        "id": "app.import.import_channel.scheme_deleted.error",
-        "translation": "Не вдається встановити канал для використання видаленої схеми."
-    },
-    {
-        "id": "app.import.import_channel.scheme_wrong_scope.error",
-        "translation": "Канал повинен бути призначений в схемі рівня каналу."
-    },
-    {
-        "id": "app.import.import_channel.team_not_found.error",
-        "translation": "Помилка імпорту каналу. Команду з назвою \"{{.TeamName}}\" не вдалося знайти."
-    },
-    {
-        "id": "app.import.import_direct_channel.create_direct_channel.error",
-        "translation": "Не вдалося створити прямий канал"
-    },
-    {
-        "id": "app.import.import_direct_channel.create_group_channel.error",
-        "translation": "Не вдалося створити груповий канал"
-    },
-    {
-        "id": "app.import.import_direct_channel.update_header_failed.error",
-        "translation": "Не вдалося оновити заголовок прямого каналу"
-    },
-    {
-        "id": "app.import.import_direct_post.create_direct_channel.error",
-        "translation": "Не вдалося отримати прямий канал"
-    },
-    {
-        "id": "app.import.import_direct_post.create_group_channel.error",
-        "translation": "Не вдалося отримати груповий канал"
-    },
-    {
-        "id": "app.import.import_line.null_channel.error",
-        "translation": "Імпорт лінії даних має тип \"канал\", але об'єкт каналу є нульовим."
-    },
-    {
-        "id": "app.import.import_line.null_direct_channel.error",
-        "translation": "Імпорт лінії даних має тип \"прямий_канал\", але об'єкт прямого каналу є нульовим."
-    },
-    {
-        "id": "app.import.import_line.null_direct_post.error",
-        "translation": "Імпорт лінії даних має тип \"пряме_повідомлення\", але об'єкт прямого повідомлення є нульовим."
-    },
-    {
-        "id": "app.import.import_line.null_emoji.error",
-        "translation": "Імпорт лінії даних має тип \"post\", але об'єкт повідомлення є нульовим."
-    },
-    {
-        "id": "app.import.import_line.null_post.error",
-        "translation": "Імпорт лінії даних має тип \"post\", але об'єкт повідомлення є нульовим."
-    },
-    {
-        "id": "app.import.import_line.null_scheme.error",
-        "translation": "Імпорт лінії даних має тип \"канал\", але об'єкт каналу є нульовим. "
-    },
-    {
-        "id": "app.import.import_line.null_team.error",
-        "translation": "Імпорт лінії даних має тип \"команда\", але об'єкт команди є нульовим."
-    },
-    {
-        "id": "app.import.import_line.null_user.error",
-        "translation": "Імпорт лінії даних має тип \"user\", але об'єкт користувача нулювий."
-    },
-    {
-        "id": "app.import.import_line.unknown_line_type.error",
-        "translation": "Імпорт лінії даних має невідомий тип \"{{.Type}}\"."
-    },
-    {
-        "id": "app.import.import_post.channel_not_found.error",
-        "translation": "Помилка імпорту публікації. Канал з назвою \"{{.ChannelName}}\" не знайдено."
-    },
-    {
-        "id": "app.import.import_post.save_preferences.error",
-        "translation": "Помилка імпорту публікації. Не вдалося зберегти налаштування."
-    },
-    {
-        "id": "app.import.import_post.user_not_found.error",
-        "translation": "Помилка імпорту публікації. Користувача з ім'ям  \"{{.Username}}\" не знайдено."
-    },
-    {
-        "id": "app.import.import_scheme.scope_change.error",
-        "translation": "Основний імпортер не може змінити масштаб існуючої схеми."
-    },
-    {
-        "id": "app.import.import_team.scheme_deleted.error",
-        "translation": "Не вдається встановити команду для використання видаленої схеми."
-    },
-    {
-        "id": "app.import.import_team.scheme_wrong_scope.error",
-        "translation": "Команда повинна бути призначена схемою рівня команд."
-    },
-    {
-        "id": "app.import.import_user.save_preferences.error",
-        "translation": "Помилка імпортування членських каналів користувача. Не вдалося зберегти налаштування. "
-    },
-    {
-        "id": "app.import.import_user_channels.save_preferences.error",
-        "translation": "Помилка імпортування членських каналів користувача. Не вдалося зберегти налаштування."
-    },
-    {
-        "id": "app.import.process_import_data_file_version_line.invalid_version.error",
-        "translation": "Неможливо прочитати версію файлу даних імпорту."
-    },
-    {
-        "id": "app.import.validate_channel_import_data.display_name_length.error",
-        "translation": "Ім'я дисплея каналу не в межах дозволених обмежень довжини."
-    },
-    {
-        "id": "app.import.validate_channel_import_data.display_name_missing.error",
-        "translation": "Відсутнє необхідне властивість каналу: display_name"
-    },
-    {
-        "id": "app.import.validate_channel_import_data.header_length.error",
-        "translation": "Заголовок каналу задовгий."
-    },
-    {
-        "id": "app.import.validate_channel_import_data.name_characters.error",
-        "translation": "Назва каналу містить недійсні символи."
-    },
-    {
-        "id": "app.import.validate_channel_import_data.name_length.error",
-        "translation": "Назва каналу занадто довга."
-    },
-    {
-        "id": "app.import.validate_channel_import_data.name_missing.error",
-        "translation": "Відсутній необхідний ресурс каналу: ім'я"
-    },
-    {
-        "id": "app.import.validate_channel_import_data.purpose_length.error",
-        "translation": "Тема каналу занадто довга."
-    },
-    {
-        "id": "app.import.validate_channel_import_data.scheme_invalid.error",
-        "translation": "Неприпустиме ім'я схеми для каналу."
-    },
-    {
-        "id": "app.import.validate_channel_import_data.team_missing.error",
-        "translation": "Відсутній необхідний ресурс каналу: команда"
-    },
-    {
-        "id": "app.import.validate_channel_import_data.type_invalid.error",
-        "translation": "Тип каналу недійсний."
-    },
-    {
-        "id": "app.import.validate_channel_import_data.type_missing.error",
-        "translation": "Відсутній необхідний ресурс каналу: тип."
-    },
-    {
-        "id": "app.import.validate_direct_channel_import_data.header_length.error",
-        "translation": "Прямий заголовок каналу задовгий"
-    },
-    {
-        "id": "app.import.validate_direct_channel_import_data.members_required.error",
-        "translation": "Відсутній необхідний власник прямого каналу: учасники"
-    },
-    {
-        "id": "app.import.validate_direct_channel_import_data.members_too_few.error",
-        "translation": "Список прямих каналів містить замало елементів"
-    },
-    {
-        "id": "app.import.validate_direct_channel_import_data.members_too_many.error",
-        "translation": "Список прямих каналів містить забагато елементів"
-    },
-    {
-        "id": "app.import.validate_direct_channel_import_data.unknown_favoriter.error",
-        "translation": "Поточний канал може бути доданий в обране тільки членами команди. \"{{.Username}}\" не є членом даної команди."
-    },
-    {
-        "id": "app.import.validate_direct_post_import_data.channel_members_required.error",
-        "translation": "Відсутня необхідна властивість прямого посту: channel_members"
-    },
-    {
-        "id": "app.import.validate_direct_post_import_data.channel_members_too_few.error",
-        "translation": "Список прямих каналів містить замало елементів "
-    },
-    {
-        "id": "app.import.validate_direct_post_import_data.channel_members_too_many.error",
-        "translation": "Список прямих каналів містить забагато елементів "
-    },
-    {
-        "id": "app.import.validate_direct_post_import_data.create_at_missing.error",
-        "translation": "Відсутній необхідний ресурс прямого посту: created_at"
-    },
-    {
-        "id": "app.import.validate_direct_post_import_data.create_at_zero.error",
-        "translation": "CreateAt має бути більше 0"
-    },
-    {
-        "id": "app.import.validate_direct_post_import_data.message_length.error",
-        "translation": "Повідомлення задовге"
-    },
-    {
-        "id": "app.import.validate_direct_post_import_data.message_missing.error",
-        "translation": "Відсутній необхідний власник прямого каналу: учасники "
-    },
-    {
-        "id": "app.import.validate_direct_post_import_data.unknown_flagger.error",
-        "translation": "Прямий пост може бути позначений лише учасниками каналу, в якому він знаходиться. \"{{.Username}}\" не є учасником."
-    },
-    {
-        "id": "app.import.validate_direct_post_import_data.user_missing.error",
-        "translation": "Відсутній необхідний власник прямого каналу: учасники "
-    },
-    {
-        "id": "app.import.validate_emoji_import_data.empty.error",
-        "translation": "Імпортувати дані смайли порожніми."
-    },
-    {
-        "id": "app.import.validate_emoji_import_data.image_missing.error",
-        "translation": "Імпорт emoji - зображення відсутнє або поле пусте."
-    },
-    {
-        "id": "app.import.validate_emoji_import_data.name_missing.error",
-        "translation": "Імпорт emoji - зображення відсутнє або поле пусте. "
-    },
-    {
-        "id": "app.import.validate_post_import_data.channel_missing.error",
-        "translation": "Відсутній необхідний ресурс публікації: канал."
-    },
-    {
-        "id": "app.import.validate_post_import_data.create_at_missing.error",
-        "translation": "Відсутня необхідна властивість для публікації: created_at."
-    },
-    {
-        "id": "app.import.validate_post_import_data.create_at_zero.error",
-        "translation": "Властивість Post CreateAt не може бути нулем."
-    },
-    {
-        "id": "app.import.validate_post_import_data.message_length.error",
-        "translation": "Post Message довше, ніж максимально дозволена довжина."
-    },
-    {
-        "id": "app.import.validate_post_import_data.message_missing.error",
-        "translation": "Відсутнє необхідне поле для Post: Message."
-    },
-    {
-        "id": "app.import.validate_post_import_data.team_missing.error",
-        "translation": "Відсутній необхідний ресурс каналу: команда "
-    },
-    {
-        "id": "app.import.validate_post_import_data.user_missing.error",
-        "translation": "Відсутній необхідний ресурс публікації: користувач."
-    },
-    {
-        "id": "app.import.validate_reaction_import_data.create_at_before_parent.error",
-        "translation": "Реакція властивості CreateAt повинна бути більшою, ніж батьківський запис CreateAt."
-    },
-    {
-        "id": "app.import.validate_reaction_import_data.create_at_missing.error",
-        "translation": "Відсутня необхідна властивість Reaction: created_at."
-    },
-    {
-        "id": "app.import.validate_reaction_import_data.create_at_zero.error",
-        "translation": "Реакція властивості CreateAt не може бути нулем."
-    },
-    {
-        "id": "app.import.validate_reaction_import_data.emoji_name_length.error",
-        "translation": "Реакція властивості EmojiName перевищує максимальну дозволену довжину."
-    },
-    {
-        "id": "app.import.validate_reaction_import_data.emoji_name_missing.error",
-        "translation": "Відсутня необхідна властивість Reaction: EmojiName."
-    },
-    {
-        "id": "app.import.validate_reaction_import_data.user_missing.error",
-        "translation": "Відсутня необхідна властивість Реакція: користувач."
-    },
-    {
-        "id": "app.import.validate_reply_import_data.create_at_before_parent.error",
-        "translation": "Відповідь властивості CreateAt має бути більшим, ніж батьківський запис CreateAt."
-    },
-    {
-        "id": "app.import.validate_reply_import_data.create_at_missing.error",
-        "translation": "Відсутня необхідна відповідь властивість: created_at."
-    },
-    {
-        "id": "app.import.validate_reply_import_data.create_at_zero.error",
-        "translation": "Відповідь властивості CreateAt не може бути нулем."
-    },
-    {
-        "id": "app.import.validate_reply_import_data.message_length.error",
-        "translation": "Відповідь властивості повідомлення перевищує максимальну дозволену довжину."
-    },
-    {
-        "id": "app.import.validate_reply_import_data.message_missing.error",
-        "translation": "Відсутня необхідна відповідь властивість: Повідомлення."
-    },
-    {
-        "id": "app.import.validate_reply_import_data.user_missing.error",
-        "translation": "Відсутня необхідна відповідь властивість: користувач."
-    },
-    {
-        "id": "app.import.validate_role_import_data.description_invalid.error",
-        "translation": "Неприпустимий опис ролі."
-    },
-    {
-        "id": "app.import.validate_role_import_data.display_name_invalid.error",
-        "translation": "Неприпустиме ім'я для відображення ролі."
-    },
-    {
-        "id": "app.import.validate_role_import_data.invalid_permission.error",
-        "translation": "Неприпустимий дозвіл ролі."
-    },
-    {
-        "id": "app.import.validate_role_import_data.name_invalid.error",
-        "translation": "Невірне ім'я користувача. "
-    },
-    {
-        "id": "app.import.validate_scheme_import_data.description_invalid.error",
-        "translation": "Неприпустимий опис схеми."
-    },
-    {
-        "id": "app.import.validate_scheme_import_data.display_name_invalid.error",
-        "translation": "Неприпустиме ім'я для відображення схеми."
-    },
-    {
-        "id": "app.import.validate_scheme_import_data.name_invalid.error",
-        "translation": "Невірне ім'я користувача. "
-    },
-    {
-        "id": "app.import.validate_scheme_import_data.null_scope.error",
-        "translation": "Необхідний обсяг схем ."
-    },
-    {
-        "id": "app.import.validate_scheme_import_data.unknown_scheme.error",
-        "translation": "Невідома схема масштабу."
-    },
-    {
-        "id": "app.import.validate_scheme_import_data.wrong_roles_for_scope.error",
-        "translation": "Неправильні ролі були передбачені для схеми з таким обсягом."
-    },
-    {
-        "id": "app.import.validate_team_import_data.description_length.error",
-        "translation": "Опис команди занадто довгий."
-    },
-    {
-        "id": "app.import.validate_team_import_data.display_name_length.error",
-        "translation": "Ім'я дисплея каналу не в межах дозволених обмежень довжини. "
-    },
-    {
-        "id": "app.import.validate_team_import_data.display_name_missing.error",
-        "translation": "Відсутнє необхідне властивість каналу: display_name "
-    },
-    {
-        "id": "app.import.validate_team_import_data.name_characters.error",
-        "translation": "Назва каналу містить недійсні символи. "
-    },
-    {
-        "id": "app.import.validate_team_import_data.name_length.error",
-        "translation": "Назва каналу занадто довга. "
-    },
-    {
-        "id": "app.import.validate_team_import_data.name_missing.error",
-        "translation": "Відсутній необхідний ресурс каналу: ім'я "
-    },
-    {
-        "id": "app.import.validate_team_import_data.name_reserved.error",
-        "translation": "Назва команди містить зарезервовані слова."
-    },
-    {
-        "id": "app.import.validate_team_import_data.scheme_invalid.error",
-        "translation": "Неприпустиме ім'я схеми для команди."
-    },
-    {
-        "id": "app.import.validate_team_import_data.type_invalid.error",
-        "translation": "Тип команди недійсний."
-    },
-    {
-        "id": "app.import.validate_team_import_data.type_missing.error",
-        "translation": "Відсутній необхідний ресурс каналу: тип. "
-    },
-    {
-        "id": "app.import.validate_user_channels_import_data.channel_name_missing.error",
-        "translation": "Пропущено назва каналу в «Участь користувачів на каналах»"
-    },
-    {
-        "id": "app.import.validate_user_channels_import_data.invalid_notify_props_desktop.error",
-        "translation": "Недійсний робочий стіл NotifyProps для членства в каналі користувача."
-    },
-    {
-        "id": "app.import.validate_user_channels_import_data.invalid_notify_props_mark_unread.error",
-        "translation": "Недійсний робочий стіл NotifyProps для членства в каналі користувача. "
-    },
-    {
-        "id": "app.import.validate_user_channels_import_data.invalid_notify_props_mobile.error",
-        "translation": "Недійсний робочий стіл NotifyProps для членства в каналі користувача. "
-    },
-    {
-        "id": "app.import.validate_user_channels_import_data.invalid_roles.error",
-        "translation": "Недійсний робочий стіл NotifyProps для членства в каналі користувача. "
-    },
-    {
-        "id": "app.import.validate_user_import_data.auth_data_and_password.error",
-        "translation": "Користувацькі AuthData та пароль є взаємовиключними."
-    },
-    {
-        "id": "app.import.validate_user_import_data.auth_data_length.error",
-        "translation": "Структура AuthData занадто довга."
-    },
-    {
-        "id": "app.import.validate_user_import_data.email_length.error",
-        "translation": "Електронна адреса користувача має недійсну довжину."
-    },
-    {
-        "id": "app.import.validate_user_import_data.email_missing.error",
-        "translation": "Відсутня необхідна властивість користувача: email."
-    },
-    {
-        "id": "app.import.validate_user_import_data.first_name_length.error",
-        "translation": "Ім'я користувача задовге."
-    },
-    {
-        "id": "app.import.validate_user_import_data.last_name_length.error",
-        "translation": "Прізвище користувача занадто довге."
-    },
-    {
-        "id": "app.import.validate_user_import_data.nickname_length.error",
-        "translation": "Нік користувача надто довгий."
-    },
-    {
-        "id": "app.import.validate_user_import_data.notify_props_channel_trigger_invalid.error",
-        "translation": "Недійсний сповіщувач Prop Trigger для каналу користувача."
-    },
-    {
-        "id": "app.import.validate_user_import_data.notify_props_comments_trigger_invalid.error",
-        "translation": "Недійсне значення параметра \"Сповіщення про робочий стіл\" для користувача.  "
-    },
-    {
-        "id": "app.import.validate_user_import_data.notify_props_desktop_invalid.error",
-        "translation": "Недійсне значення параметра \"Сповіщення про робочий стіл\" для користувача."
-    },
-    {
-        "id": "app.import.validate_user_import_data.notify_props_desktop_sound_invalid.error",
-        "translation": "Невірний звук робочого столу Notify Prop значення для користувача."
-    },
-    {
-        "id": "app.import.validate_user_import_data.notify_props_email_invalid.error",
-        "translation": "Недійсне значення параметра \"Сповіщення про робочий стіл\" для користувача. "
-    },
-    {
-        "id": "app.import.validate_user_import_data.notify_props_mobile_invalid.error",
-        "translation": "Недійсне значення параметра \"Сповіщення про робочий стіл\" для користувача. "
-    },
-    {
-        "id": "app.import.validate_user_import_data.notify_props_mobile_push_status_invalid.error",
-        "translation": "Недійсний статус мобільного стану сповіщення для користувача."
-    },
-    {
-        "id": "app.import.validate_user_import_data.password_length.error",
-        "translation": "Пароль користувача має недійсну довжину. "
-    },
-    {
-        "id": "app.import.validate_user_import_data.position_length.error",
-        "translation": "Позиція користувача задовга."
-    },
-    {
-        "id": "app.import.validate_user_import_data.profile_image.error",
-        "translation": "Недійсний образ профілю."
-    },
-    {
-        "id": "app.import.validate_user_import_data.roles_invalid.error",
-        "translation": "Ролі користувача недійсні."
-    },
-    {
-        "id": "app.import.validate_user_import_data.username_invalid.error",
-        "translation": "Ім'я користувача недійсне."
-    },
-    {
-        "id": "app.import.validate_user_import_data.username_missing.error",
-        "translation": "Відсутня необхідна властивість користувача: username."
-    },
-    {
-        "id": "app.import.validate_user_teams_import_data.invalid_roles.error",
-        "translation": "Недійсний робочий стіл NotifyProps для членства в каналі користувача.  "
-    },
-    {
-        "id": "app.import.validate_user_teams_import_data.team_name_missing.error",
-        "translation": "Пропущено назву команди в «Участь користувачів в команді»"
-    },
-    {
-        "id": "app.notification.body.intro.direct.full",
-        "translation": "У вас є нове особисте повідомлення. "
-    },
-    {
-        "id": "app.notification.body.intro.direct.generic",
-        "translation": "У вас є нове особисте повідомлення від {{.SenderName}} "
-    },
-    {
-        "id": "app.notification.body.intro.group_message.full",
-        "translation": "У вас є нове особисте повідомлення. "
-    },
-    {
-        "id": "app.notification.body.intro.group_message.generic",
-        "translation": "У вас є нове особисте повідомлення від {{.SenderName}} "
-    },
-    {
-        "id": "app.notification.body.intro.notification.full",
-        "translation": "Ви отримали нове повідомлення."
-    },
-    {
-        "id": "app.notification.body.intro.notification.generic",
-        "translation": "Ви отримали нове сповіщення від {{.SenderName}} "
-    },
-    {
-        "id": "app.notification.body.text.direct.full",
-        "translation": "{{.SenderName}} - {{.Hour}}:{{.Minute}} {{.TimeZone}}, {{.Month}} {{.Day}} "
-    },
-    {
-        "id": "app.notification.body.text.direct.generic",
-        "translation": "{{.Hour}}:{{.Minute}} {{.TimeZone}}, {{.Month}} {{.Day}}"
-    },
-    {
-        "id": "app.notification.body.text.group_message.full",
-        "translation": "Канал: {{.ChannelName}}"
-    },
-    {
-        "id": "app.notification.body.text.group_message.full2",
-        "translation": "{{.SenderName}} - {{.Hour}}:{{.Minute}} {{.TimeZone}}, {{.Month}} {{.Day}}  "
-    },
-    {
-        "id": "app.notification.body.text.group_message.generic",
-        "translation": "{{.Hour}}:{{.Minute}} {{.TimeZone}}, {{.Month}} {{.Day}} "
-    },
-    {
-        "id": "app.notification.body.text.notification.full",
-        "translation": "Канал: {{.ChannelName}}"
-    },
-    {
-        "id": "app.notification.body.text.notification.full2",
-        "translation": "{{.SenderName}} - {{.Hour}}:{{.Minute}} {{.TimeZone}}, {{.Month}} {{.Day}}"
-    },
-    {
-        "id": "app.notification.body.text.notification.generic",
-        "translation": "{{.Hour}}:{{.Minute}} {{.TimeZone}}, {{.Month}} {{.Day}}"
-    },
-    {
-        "id": "app.notification.subject.direct.full",
-        "translation": "[{{.SiteName}}] Нове особисте повідомлення від {{.SenderDisplayName}} в {{.Month}} {{.Day}}, {{.Year}} "
-    },
-    {
-        "id": "app.notification.subject.group_message.full",
-        "translation": "[{{ .SiteName }}] Повідомлення в {{ .TeamName}} в {{.Month}} {{.Day}}, {{.Year}} "
-    },
-    {
-        "id": "app.notification.subject.group_message.generic",
-        "translation": "[{{.SiteName}}] Нове повідомлення для {{.Month}} {{.Day}}, {{.Year}}"
-    },
-    {
-        "id": "app.notification.subject.notification.full",
-        "translation": "[{{ .SiteName }}] Повідомлення в {{ .TeamName}} в {{.Month}} {{.Day}}, {{.Year}}"
-    },
-    {
-        "id": "app.plugin.cluster.save_config.app_error",
-        "translation": "Конфігурація плагіна у вашому файлі config.json повинна бути оновлена вручну при використанні ReadOnlyConfig з увімкненою кластеризацією."
-    },
-    {
-        "id": "app.plugin.config.app_error",
-        "translation": "Помилка збереження стану плагіна в налаштуваннях"
-    },
-    {
-        "id": "app.plugin.deactivate.app_error",
-        "translation": "Неможливо вимкнути плагін"
-    },
-    {
-        "id": "app.plugin.disabled.app_error",
-        "translation": "Плагіни відключені. Будь ласка, перевірте свої журнали на деталі."
-    },
-    {
-        "id": "app.plugin.extract.app_error",
-        "translation": "Виявлено помилку вилучення плагіна"
-    },
-    {
-        "id": "app.plugin.filesystem.app_error",
-        "translation": "Виникла помилка файлової системи"
-    },
-    {
-        "id": "app.plugin.get_cluster_plugin_statuses.app_error",
-        "translation": "Неможливо отримати статуси плагінів з кластера."
-    },
-    {
-        "id": "app.plugin.get_plugins.app_error",
-        "translation": "Не вдається отримати активні плагіни"
-    },
-    {
-        "id": "app.plugin.get_statuses.app_error",
-        "translation": "Неможливо встановити стан статусу плагіна."
-    },
-    {
-        "id": "app.plugin.install.app_error",
-        "translation": "Не вдається встановити плагін."
-    },
-    {
-        "id": "app.plugin.install_id.app_error",
-        "translation": "Не вдається встановити плагін. Плагін з тим самим ідентифікатором вже встановлений."
-    },
-    {
-        "id": "app.plugin.install_id_failed_remove.app_error",
-        "translation": "Не вдається встановити плагін. Плагін з тим самим ідентифікатором вже встановлений і його не вдалося видалити."
-    },
-    {
-        "id": "app.plugin.invalid_id.app_error",
-        "translation": "Ідентифікатор плагіна повинен містити принаймні {{.Min}} символи, не більше {{.Max}} символів і відповідати {{.Regex}}."
-    },
-    {
-        "id": "app.plugin.manifest.app_error",
-        "translation": "Не вдається знайти маніфест для вилученого плагіна"
-    },
-    {
-        "id": "app.plugin.mvdir.app_error",
-        "translation": "Неможливо перемістити плагін з тимчасового каталогу до кінцевого пункту призначення. Інший плагін може використовувати ту саму назву каталогу."
-    },
-    {
-        "id": "app.plugin.not_installed.app_error",
-        "translation": "Плагін не встановлений"
-    },
-    {
-        "id": "app.plugin.remove.app_error",
-        "translation": "Неможливо видалити плагін"
-    },
-    {
-        "id": "app.plugin.upload_disabled.app_error",
-        "translation": "Завантаження плагінів та / або плагінів вимкнено."
-    },
-    {
-        "id": "app.role.check_roles_exist.role_not_found",
-        "translation": "Надана роль не існує"
-    },
-    {
-        "id": "app.save_config.app_error",
-        "translation": "An error occurred saving the configuration"
-    },
-    {
-        "id": "app.schemes.is_phase_2_migration_completed.not_completed.app_error",
-        "translation": "Ця кінцева точка API недоступна, оскільки необхідна міграція ще не завершена."
-    },
-    {
-        "id": "app.submit_interactive_dialog.json_error",
-        "translation": "Виявлено помилку, яка кодує JSON для інтерактивного діалогу."
-    },
-    {
-        "id": "app.system_install_date.parse_int.app_error",
-        "translation": "Не вдалося проаналізувати дату встановлення"
-    },
-    {
-        "id": "app.team.join_user_to_team.max_accounts.app_error",
-        "translation": "Ця команда досягла максимальної кількості дозволених акаунтів. Зверніться до системного адміністратора, щоб встановити більшу межу."
-    },
-    {
-        "id": "app.user.complete_switch_with_oauth.blank_email.app_error",
-        "translation": "Неможливо виконати вхід SAML за допомогою порожньої електронної адреси."
-    },
-    {
-        "id": "app.user_access_token.disabled",
-        "translation": "Токени особистого доступу вимикаються на цьому сервері. Зверніться до свого системного адміністратора, щоб дізнатись більше."
-    },
-    {
-        "id": "app.user_access_token.invalid_or_missing",
-        "translation": "Невірний або відсутній токен"
-    },
-    {
-        "id": "brand.save_brand_image.decode.app_error",
-        "translation": "Неможливо декодувати дані зображення."
-    },
-    {
-        "id": "brand.save_brand_image.decode_config.app_error",
-        "translation": "Неможливо отримати метадані зображення."
-    },
-    {
-        "id": "brand.save_brand_image.encode.app_error",
-        "translation": "Неможливо перетворити дані зображення у формат PNG. Будь ласка спробуйте ще раз."
-    },
-    {
-        "id": "brand.save_brand_image.open.app_error",
-        "translation": "Не вдається завантажити користувацький образ бренда. Переконайтеся, що розмір зображення менше 2 МБ, і спробуйте ще раз."
-    },
-    {
-        "id": "brand.save_brand_image.save_image.app_error",
-        "translation": "Не вдається записати файл зображення у файловий накопичувач. Перевірте ваше з'єднання та повторіть спробу."
-    },
-    {
-        "id": "brand.save_brand_image.too_large.app_error",
-        "translation": "Неможливо прочитати файл зображення. Переконайтеся, що розмір зображення менше 2 МБ, і спробуйте ще раз."
-    },
-    {
-        "id": "cli.license.critical",
-        "translation": "Функція вимагає оновлення Enterprise Edition та включення ліцензійного ключа. Будь ласка, зв'яжіться зі своїм системним адміністратором."
-    },
-    {
-        "id": "ent.account_migration.get_all_failed",
-        "translation": "Не вдається отримати повідомлення "
-    },
-    {
-        "id": "ent.account_migration.get_saml_users_failed",
-        "translation": "Не вдається отримати повідомлення "
-    },
-    {
-        "id": "ent.cluster.config_changed.info",
-        "translation": "Конфігурація кластера змінилася для id = {{.id}}. Кластер може стати нестабільним та вимагати перезавантаження. Щоб переконатися, що кластер налаштовано правильно, негайно виконайте перезапуск. "
-    },
-    {
-        "id": "ent.cluster.save_config.error",
-        "translation": "System Console встановлено лише для читання, коли активовано високу доступність, доки ReadOnlyConfig не буде вимкнено у файлі конфігурації. "
-    },
-    {
-        "id": "ent.compliance.bad_export_type.appError",
-        "translation": "Невідомий вихідний формат {{.ExportType}}"
-    },
-    {
-        "id": "ent.compliance.csv.attachment.copy.appError",
-        "translation": "Неможливо скопіювати вкладення у файл zip."
-    },
-    {
-        "id": "ent.compliance.csv.attachment.export.appError",
-        "translation": "Неможливо додати вкладення до експорту CSV."
-    },
-    {
-        "id": "ent.compliance.csv.file.creation.appError",
-        "translation": "Неможливо створити тимчасовий файл експорту CSV."
-    },
-    {
-        "id": "ent.compliance.csv.header.export.appError",
-        "translation": "Неможливо додати заголовок до експорту CSV."
-    },
-    {
-        "id": "ent.compliance.csv.metadata.export.appError",
-        "translation": "Неможливо додати метадані до архіву."
-    },
-    {
-        "id": "ent.compliance.csv.metadata.json.marshalling.appError",
-        "translation": "Неможливо перетворити метадані в json."
-    },
-    {
-        "id": "ent.compliance.csv.post.export.appError",
-        "translation": "Неможливо експортувати публікацію."
-    },
-    {
-        "id": "ent.compliance.csv.zip.creation.appError",
-        "translation": "Неможливо створити файл експорту ZIP."
-    },
-    {
-        "id": "ent.compliance.global_relay.attachments_removed.appError",
-        "translation": "Завантажений файл був видалений з експорту Global Relay, оскільки він був надто великим для відправлення."
-    },
-    {
-        "id": "ent.compliance.global_relay.open_temporary_file.appError",
-        "translation": "Неможливо створити тимчасовий файл експорту CSV. "
-    },
-    {
-        "id": "ent.compliance.global_relay.rewind_temporary_file.appError",
-        "translation": "Неможливо повторно прочитати файл тимчасового експорту Global Relay."
-    },
-    {
-        "id": "ent.compliance.licence_disable.app_error",
-        "translation": "Функція кластеризації недоступна при поточній ліцензії. Будь ласка, зверніться до системного адміністратора з приводу поліпшення Вашої корпоративної ліцензії. "
-    },
-    {
-        "id": "ent.compliance.run_export.template_watcher.appError",
-        "translation": "Неможливо завантажити шаблони експорту. Будь ласка спробуйте ще раз."
-    },
-    {
-        "id": "ent.compliance.run_failed.error",
-        "translation": "Експорт комплаенс-листа не вдався для завдання '{{.JobName}}' в '{{.FilePath}}' "
-    },
-    {
-        "id": "ent.data_retention.generic.license.error",
-        "translation": "Ліцензія не підтримує збереження даних. "
-    },
-    {
-        "id": "ent.elasticsearch.aggregator_worker.create_index_job.error",
-        "translation": "Працівник агрегатора Elasticsearch не зміг створити роботу з індексації"
-    },
-    {
-        "id": "ent.elasticsearch.aggregator_worker.delete_indexes.error",
-        "translation": "Працівник агрегатора Elasticsearch не зміг видалити індекси"
-    },
-    {
-        "id": "ent.elasticsearch.aggregator_worker.get_indexes.error",
-        "translation": "Працівник агрегатора Elasticsearch не зміг отримати індекси"
-    },
-    {
-        "id": "ent.elasticsearch.aggregator_worker.index_job_failed.error",
-        "translation": "Робота агрегатора Elasticsearch не виконана через невдалу роботу з індексацією"
-    },
-    {
-        "id": "ent.elasticsearch.create_client.connect_failed",
-        "translation": "Налаштування клієнта Elasticsearch не вдалося"
-    },
-    {
-        "id": "ent.elasticsearch.data_retention_delete_indexes.delete_index.error",
-        "translation": "Не вдалося видалити індекс Elasticsearch"
-    },
-    {
-        "id": "ent.elasticsearch.data_retention_delete_indexes.get_indexes.error",
-        "translation": "Не вдалося отримати індекси Elasticsearch"
-    },
-    {
-        "id": "ent.elasticsearch.delete_post.error",
-        "translation": "Не вдалося видалити публікацію"
-    },
-    {
-        "id": "ent.elasticsearch.generic.disabled",
-        "translation": "Пошук Elasticsearch не включений на цьому сервері"
-    },
-    {
-        "id": "ent.elasticsearch.index_post.error",
-        "translation": "Не вдалося індексувати публікацію"
-    },
-    {
-        "id": "ent.elasticsearch.indexer.do_job.get_oldest_post.error",
-        "translation": "Найстаріший запис не може бути завантажений з бази даних."
-    },
-    {
-        "id": "ent.elasticsearch.indexer.do_job.parse_end_time.error",
-        "translation": "Працівник індексації Elasticsearch не зміг розібрати час закінчення"
-    },
-    {
-        "id": "ent.elasticsearch.indexer.do_job.parse_start_time.error",
-        "translation": "Працівник індексації Elasticsearch не зміг розібрати початковий час"
-    },
-    {
-        "id": "ent.elasticsearch.not_started.error",
-        "translation": "Еластичний пошук не запускається"
-    },
-    {
-        "id": "ent.elasticsearch.purge_indexes.delete_failed",
-        "translation": "Не вдалося видалити індекс Elasticsearch"
-    },
-    {
-        "id": "ent.elasticsearch.search_posts.disabled",
-        "translation": "Пошук на сайті Elasticsearch вимкнено на цьому сервері"
-    },
-    {
-        "id": "ent.elasticsearch.search_posts.parse_matches_failed",
-        "translation": "Не вдалося проаналізувати відповідності результатів пошуку"
-    },
-    {
-        "id": "ent.elasticsearch.search_posts.search_failed",
-        "translation": "Пошук не вдалося завершити"
-    },
-    {
-        "id": "ent.elasticsearch.search_posts.unmarshall_post_failed",
-        "translation": "Не вдається розшифрувати результати пошуку"
-    },
-    {
-        "id": "ent.elasticsearch.start.already_started.app_error",
-        "translation": "Еластичний пошук не запускається"
-    },
-    {
-        "id": "ent.elasticsearch.start.create_bulk_processor_failed.app_error",
-        "translation": "Не вдалося створити масовий процесор Elasticsearch"
-    },
-    {
-        "id": "ent.elasticsearch.start.start_bulk_processor_failed.app_error",
-        "translation": "Не вдалося запустити масовий процесор Elasticsearch"
-    },
-    {
-        "id": "ent.elasticsearch.stop.already_stopped.app_error",
-        "translation": "Еластичний пошук не запускається"
-    },
-    {
-        "id": "ent.elasticsearch.test_config.connect_failed",
-        "translation": "Не вдалося підключитися до сервера Elasticsearch."
-    },
-    {
-        "id": "ent.elasticsearch.test_config.indexing_disabled.error",
-        "translation": "Elasticsearch відключений."
-    },
-    {
-        "id": "ent.elasticsearch.test_config.license.error",
-        "translation": "Редакція не підтримує Elasticsearch. "
-    },
-    {
-        "id": "ent.elasticsearch.test_config.reenter_password",
-        "translation": "URL-адреса сервера Elasticsearch або ім'я користувача змінено. Будь ласка, повторно введіть пароль Elasticsearch, щоб перевірити з'єднання."
-    },
-    {
-        "id": "ent.ldap.app_error",
-        "translation": "ldap interface was nil"
-    },
-    {
-        "id": "ent.ldap.create_fail",
-        "translation": "Неможливо створити користувача LDAP."
-    },
-    {
-        "id": "ent.ldap.disabled.app_error",
-        "translation": "AD / LDAP відключений або ліцензія не підтримує AD / LDAP."
-    },
-    {
-        "id": "ent.ldap.do_login.bind_admin_user.app_error",
-        "translation": "Неможливо зробити прив'язку до сервера AD / LDAP. Перевірте ім'я користувача BindUsername і пароль BindPassword."
-    },
-    {
-        "id": "ent.ldap.do_login.invalid_password.app_error",
-        "translation": "Неправильний пароль "
-    },
-    {
-        "id": "ent.ldap.do_login.licence_disable.app_error",
-        "translation": "Функція кластеризації недоступна при поточній ліцензії. Будь ласка, зверніться до системного адміністратора з приводу поліпшення Вашої корпоративної ліцензії.  "
-    },
-    {
-        "id": "ent.ldap.do_login.matched_to_many_users.app_error",
-        "translation": "Дане ім'я користувача відповідає кільком користувачам"
-    },
-    {
-        "id": "ent.ldap.do_login.search_ldap_server.app_error",
-        "translation": "Не вдалося знайти сервер AD / LDAP"
-    },
-    {
-        "id": "ent.ldap.do_login.unable_to_connect.app_error",
-        "translation": "Неможливо підключитися до сервера AD/LDAP"
-    },
-    {
-        "id": "ent.ldap.do_login.user_filtered.app_error",
-        "translation": "Ваш обліковий запис AD/LDAP не має дозволу на використання цього сервера Matterfoss. Будь ласка, зверніться до системного адміністратора, щоб перевірити фільтр користувачів AD/LDAP."
-    },
-    {
-        "id": "ent.ldap.do_login.user_not_registered.app_error",
-        "translation": "Користувач не зареєстрований на сервері AD/LDAP"
-    },
-    {
-        "id": "ent.ldap.syncronize.get_all.app_error",
-        "translation": "Неможливо отримати всіх користувачів, які використовують AD/LDAP"
-    },
-    {
-        "id": "ent.ldap.syncronize.get_all_groups.app_error",
-        "translation": "error retrieving groups"
-    },
-    {
-        "id": "ent.ldap.syncronize.populate_syncables",
-        "translation": "error populating syncables"
-    },
-    {
-        "id": "ent.ldap.syncronize.search_failure.app_error",
-        "translation": "Не вдалося знайти користувачів в AD/LDAP. Перевірте, чи сервер Matterfoss може підключитися до вашого сервера AD/LDAP і повторіть спробу."
-    },
-    {
-        "id": "ent.ldap.validate_filter.app_error",
-        "translation": "Недійсний фільтр AD/LDAP"
-    },
-    {
-        "id": "ent.ldap_groups.group_search_error",
-        "translation": "error retrieving ldap group"
-    },
-    {
-        "id": "ent.ldap_groups.groups_search_error",
-        "translation": "error retrieving ldap groups"
-    },
-    {
-        "id": "ent.ldap_groups.members_of_group_error",
-        "translation": "error retrieving members of group"
-    },
-    {
-        "id": "ent.ldap_groups.no_rows",
-        "translation": "no groups found with matching uid"
-    },
-    {
-        "id": "ent.ldap_groups.reachable_groups_error",
-        "translation": "error retrieving groups for user"
-    },
-    {
-        "id": "ent.message_export.global_relay.attach_file.app_error",
-        "translation": "Неможливо додати вкладення до експорту CSV."
-    },
-    {
-        "id": "ent.message_export.global_relay.close_zip_file.app_error",
-        "translation": "Неможливо створити файл zip."
-    },
-    {
-        "id": "ent.message_export.global_relay.create_file_in_zip.app_error",
-        "translation": "Неможливо створити файл eml."
-    },
-    {
-        "id": "ent.message_export.global_relay.generate_email.app_error",
-        "translation": "Не вдається генерувати дані файлу eml."
-    },
-    {
-        "id": "ent.message_export.global_relay_export.deliver.close.app_error",
-        "translation": "Не вдається доставити електронний лист до Global Relay."
-    },
-    {
-        "id": "ent.message_export.global_relay_export.deliver.from_address.app_error",
-        "translation": "Неможливо встановити адресу електронної пошти."
-    },
-    {
-        "id": "ent.message_export.global_relay_export.deliver.msg.app_error",
-        "translation": "Неможливо встановити повідомлення електронної пошти."
-    },
-    {
-        "id": "ent.message_export.global_relay_export.deliver.msg_data.app_error",
-        "translation": "Не вдається записати повідомлення електронної пошти."
-    },
-    {
-        "id": "ent.message_export.global_relay_export.deliver.parse_mail.app_error",
-        "translation": "Не вдається прочитати інформацію електронної пошти."
-    },
-    {
-        "id": "ent.message_export.global_relay_export.deliver.to_address.app_error",
-        "translation": "Не вдається встановити email для адреси."
-    },
-    {
-        "id": "ent.message_export.global_relay_export.deliver.unable_to_get_file_info.app_error",
-        "translation": "Не вдається отримати інформацію про тимчасовий файл експорту"
-    },
-    {
-        "id": "ent.message_export.global_relay_export.deliver.unable_to_open_email_file.app_error",
-        "translation": "Не вдається отримати електронний лист із тимчасового файлу"
-    },
-    {
-        "id": "ent.message_export.global_relay_export.deliver.unable_to_open_zip_file_data.app_error",
-        "translation": "Неможливо відкрити тимчасовий файл експорту"
-    },
-    {
-        "id": "ent.migration.migratetoldap.duplicate_field",
-        "translation": "Неможливо перенести користувачів AD/LDAP із зазначеним полем. Виявлено дублювання записів. Будь ласка, видаліть всі дублікати і спробуйте ще раз."
-    },
-    {
-        "id": "ent.migration.migratetoldap.user_not_found",
-        "translation": "Не вдалося знайти користувача на сервері AD/LDAP:"
-    },
-    {
-        "id": "ent.migration.migratetosaml.email_already_used_by_other_user",
-        "translation": "Електронна пошта вже використовується іншим користувачем SAML."
-    },
-    {
-        "id": "ent.migration.migratetosaml.user_not_found_in_users_mapping_file",
-        "translation": "Користувач не знайдений в файлі користувачів."
-    },
-    {
-        "id": "ent.migration.migratetosaml.username_already_used_by_other_user",
-        "translation": "Ім'я користувача, яке вже використовувалося іншим користувачем Matterfoss."
-    },
-    {
-        "id": "ent.saml.attribute.app_error",
-        "translation": "Спроба входу з використанням SAML не вдалася через некоректне атрибута. Будь ласка, зверніться до системного адміністратора."
-    },
-    {
-        "id": "ent.saml.build_request.app_error",
-        "translation": "Сталася помилка при ініціюванні запиту постачальнику послуг ідентифікації. Будь ласка, зв'яжіться зі своїм системним адміністратором."
-    },
-    {
-        "id": "ent.saml.build_request.encoding.app_error",
-        "translation": "Під час кодування запиту до провайдера ідентифікації сталася помилка. Будь ласка, зверніться до системного адміністратора."
-    },
-    {
-        "id": "ent.saml.configure.encryption_not_enabled.app_error",
-        "translation": "Спроба входу з використанням SAML не вдалася через відключеного шифрування. Будь ласка, зверніться до системного адміністратора."
-    },
-    {
-        "id": "ent.saml.configure.load_idp_cert.app_error",
-        "translation": "Публічний сертифікат провайдера ідентифікації не найдений. Будь ласка, зверніться до системного адміністратора."
-    },
-    {
-        "id": "ent.saml.configure.load_private_key.app_error",
-        "translation": "Спроба входу з використанням SAML не вдалася через те, що ні виявлено приватний ключ постачальника служби. Будь ласка, зверніться до системного адміністратора."
-    },
-    {
-        "id": "ent.saml.configure.not_encrypted_response.app_error",
-        "translation": "Спроба входу з використанням SAML не вдалася, так як відповідь постачальника облікових записів не зашифровані. Будь ласка, зверніться до системного адміністратора."
-    },
-    {
-        "id": "ent.saml.do_login.decrypt.app_error",
-        "translation": "Спроба входу з використанням SAML не вдалася через виникнення помилки при розшифровці відповіді від постачальника облікових записів. Будь ласка, зверніться до системного адміністратора."
-    },
-    {
-        "id": "ent.saml.do_login.empty_response.app_error",
-        "translation": "Отримано порожню відповідь від постачальника облікових записів"
-    },
-    {
-        "id": "ent.saml.do_login.parse.app_error",
-        "translation": "Виникла помилка по час розбору відповіді від постачальника облікових записів. Будь ласка, зверніться до системного адміністратора."
-    },
-    {
-        "id": "ent.saml.do_login.validate.app_error",
-        "translation": "Виникла помилка під час перевірки відповіді від постачальника облікових записів. Будь ласка, зверніться до системного адміністратора."
-    },
-    {
-        "id": "ent.saml.license_disable.app_error",
-        "translation": "Ліцензія не підтримує збереження даних. "
-    },
-    {
-        "id": "ent.saml.metadata.app_error",
-        "translation": "Сталася помилка при побудові метаданих постачальника послуг."
-    },
-    {
-        "id": "ent.saml.service_disable.app_error",
-        "translation": "SAML 2.0 не налаштований та не підтримується на цьому сервері."
-    },
-    {
-        "id": "interactive_message.decode_trigger_id.base64_decode_failed",
-        "translation": "Не вдається розшифрувати base64 для ідентифікатора тригера для інтерактивного діалогу."
-    },
-    {
-        "id": "interactive_message.decode_trigger_id.expired",
-        "translation": "Ідентифікатор тригера для інтерактивного діалогу закінчився. Тригерні ідентифікатори триватимуть до {{.Seconds}} секунд."
-    },
-    {
-        "id": "interactive_message.decode_trigger_id.missing_data",
-        "translation": "Тригер ID не містить необхідних даних для інтерактивного діалогу."
-    },
-    {
-        "id": "interactive_message.decode_trigger_id.signature_decode_failed",
-        "translation": "Не вдалося декодувати підпис бази64 під час запуску інтерактивного діалогу."
-    },
-    {
-        "id": "interactive_message.decode_trigger_id.verify_signature_failed",
-        "translation": "Не вдалося перевірити підпис під час ідентифікатора тригера для інтерактивного діалогу."
-    },
-    {
-        "id": "interactive_message.generate_trigger_id.signing_failed",
-        "translation": "Не вдалося підписати сформований ідентифікатор тригер для інтерактивного діалогу."
-    },
-    {
-        "id": "jobs.do_job.batch_size.parse_error",
-        "translation": "Не вдалося проаналізувати BatchSize завдання експортування повідомлення."
-    },
-    {
-        "id": "jobs.do_job.batch_start_timestamp.parse_error",
-        "translation": "Не вдалося проаналізувати завдання експортування повідомлень ExportFromTimestamp."
-    },
-    {
-        "id": "jobs.request_cancellation.status.error",
-        "translation": "Не вдалося скасувати запит на роботу, яка не перебуває у скасовуваному стані."
-    },
-    {
-        "id": "jobs.set_job_error.update.error",
-        "translation": "Не вдалося встановити статус роботи до помилки"
-    },
-    {
-        "id": "jobs.start_synchronize_job.timeout",
-        "translation": "Досягнута тайм-аут завдання синхронізації AD / LDAP."
-    },
-    {
-        "id": "manaultesting.manual_test.parse.app_error",
-        "translation": "Неможливо розібрати URL"
-    },
-    {
-        "id": "manaultesting.test_autolink.unable.app_error",
-        "translation": "Неможливо отримати канали"
-    },
-    {
-        "id": "matterfoss.bulletin.subject",
-        "translation": "Бюлетень безпеки Matterfoss"
-    },
-    {
-        "id": "mfa.activate.authenticate.app_error",
-        "translation": "Помилка спроби автентифікації токену MFA"
-    },
-    {
-        "id": "mfa.activate.bad_token.app_error",
-        "translation": "Невірний MFA токен"
-    },
-    {
-        "id": "mfa.activate.save_active.app_error",
-        "translation": "Неможливо оновити активний статус MFA для користувача"
-    },
-    {
-        "id": "mfa.deactivate.save_active.app_error",
-        "translation": "Неможливо оновити активний статус MFA для користувача"
-    },
-    {
-        "id": "mfa.deactivate.save_secret.app_error",
-        "translation": "Помилка очищення MFA"
-    },
-    {
-        "id": "mfa.generate_qr_code.create_code.app_error",
-        "translation": "Помилка при створенні QR-коду"
-    },
-    {
-        "id": "mfa.generate_qr_code.save_secret.app_error",
-        "translation": "Помилка збереження MFA"
-    },
-    {
-        "id": "mfa.mfa_disabled.app_error",
-        "translation": "Багатофункціональна аутентифікація потрібна на цьому сервері."
-    },
-    {
-        "id": "mfa.validate_token.authenticate.app_error",
-        "translation": "Помилка при спробі аутентифікації за допомогою MFA маркера"
-    },
-    {
-        "id": "migrations.worker.run_advanced_permissions_phase_2_migration.invalid_progress",
-        "translation": "Не вдалося перемістити через недійсні дані про перебіг."
-    },
-    {
-        "id": "migrations.worker.run_migration.unknown_key",
-        "translation": "Неможливо запустити роботу міграції через невідомий ключ міграції."
-    },
-    {
-        "id": "model.access.is_valid.access_token.app_error",
-        "translation": "Неприпустимий маркер доступу"
-    },
-    {
-        "id": "model.access.is_valid.client_id.app_error",
-        "translation": "Недійсний ідентифікатор клієнта"
-    },
-    {
-        "id": "model.access.is_valid.redirect_uri.app_error",
-        "translation": "Невірний uri для перенаправлення"
-    },
-    {
-        "id": "model.access.is_valid.refresh_token.app_error",
-        "translation": "Неприпустимий маркер оновлення"
-    },
-    {
-        "id": "model.access.is_valid.user_id.app_error",
-        "translation": "Недійсний ідентифікатор користувача"
-    },
-    {
-        "id": "model.authorize.is_valid.auth_code.app_error",
-        "translation": "Неприпустимий код авторизації"
-    },
-    {
-        "id": "model.authorize.is_valid.client_id.app_error",
-        "translation": "Недійсний ідентифікатор клієнта"
-    },
-    {
-        "id": "model.authorize.is_valid.create_at.app_error",
-        "translation": "\"Створити в\" повинно бути коректним часом"
-    },
-    {
-        "id": "model.authorize.is_valid.expires.app_error",
-        "translation": "Термін дії повинен бути встановлений"
-    },
-    {
-        "id": "model.authorize.is_valid.redirect_uri.app_error",
-        "translation": "Неприпустимий адресу редиректу"
-    },
-    {
-        "id": "model.authorize.is_valid.response_type.app_error",
-        "translation": "Неправильний тип відгуку"
-    },
-    {
-        "id": "model.authorize.is_valid.scope.app_error",
-        "translation": "Невірна область"
-    },
-    {
-        "id": "model.authorize.is_valid.state.app_error",
-        "translation": "Некоректний стан "
-    },
-    {
-        "id": "model.authorize.is_valid.user_id.app_error",
-        "translation": "Невірний ідентифікатор користувача"
-    },
-    {
-        "id": "model.bot.is_valid.create_at.app_error",
-        "translation": "Неприпустимий ідентифікатор автора"
-    },
-    {
-        "id": "model.bot.is_valid.creator_id.app_error",
-        "translation": "Неприпустимий ідентифікатор автора"
-    },
-    {
-        "id": "model.bot.is_valid.description.app_error",
-        "translation": "Не правильний опис"
-    },
-    {
-        "id": "model.bot.is_valid.update_at.app_error",
-        "translation": "Invalid update at"
-    },
-    {
-        "id": "model.bot.is_valid.user_id.app_error",
-        "translation": "Недійсний ідентифікатор користувача "
-    },
-    {
-        "id": "model.bot.is_valid.username.app_error",
-        "translation": "Невірне ім'я користувача."
-    },
-    {
-        "id": "model.channel.is_valid.2_or_more.app_error",
-        "translation": "Ім'я повинно складатися з 2 або більше малих літер і цифр"
-    },
-    {
-        "id": "model.channel.is_valid.create_at.app_error",
-        "translation": "\"Створити в\" повинно бути коректним часом"
-    },
-    {
-        "id": "model.channel.is_valid.creator_id.app_error",
-        "translation": "Неприпустимий ідентифікатор автора"
-    },
-    {
-        "id": "model.channel.is_valid.display_name.app_error",
-        "translation": "Неприпустиме ім'я для відображення"
-    },
-    {
-        "id": "model.channel.is_valid.header.app_error",
-        "translation": "Неприпустимий заголовок"
-    },
-    {
-        "id": "model.channel.is_valid.id.app_error",
-        "translation": "Неприпустимий ідентифікатор"
-    },
-    {
-        "id": "model.channel.is_valid.purpose.app_error",
-        "translation": "Не правильне призначення"
-    },
-    {
-        "id": "model.channel.is_valid.type.app_error",
-        "translation": "Некоректний тип"
-    },
-    {
-        "id": "model.channel.is_valid.update_at.app_error",
-        "translation": "\"Оновити в\" повинно бути коректним часом"
-    },
-    {
-        "id": "model.channel_member.is_valid.channel_id.app_error",
-        "translation": "Неприпустимий ідентифікатор каналу"
-    },
-    {
-        "id": "model.channel_member.is_valid.email_value.app_error",
-        "translation": "Недійсне значення сповіщення електронною поштою"
-    },
-    {
-        "id": "model.channel_member.is_valid.ignore_channel_mentions_value.app_error",
-        "translation": "Неправильний канал ігнорування згадує статус"
-    },
-    {
-        "id": "model.channel_member.is_valid.notify_level.app_error",
-        "translation": "Неприпустимий рівень повідомлень"
-    },
-    {
-        "id": "model.channel_member.is_valid.push_level.app_error",
-        "translation": "Недійсний рівень оповіщення"
-    },
-    {
-        "id": "model.channel_member.is_valid.unread_level.app_error",
-        "translation": "Неможливо позначити як непрочитане: невірний рівень дозволу."
-    },
-    {
-        "id": "model.channel_member.is_valid.user_id.app_error",
-        "translation": "Невірний ідентифікатор користувача"
-    },
-    {
-        "id": "model.client.connecting.app_error",
-        "translation": "Ми виявили помилку при підключенні до сервера"
-    },
-    {
-        "id": "model.cluster.is_valid.create_at.app_error",
-        "translation": "CreateAt повинен бути встановлений"
-    },
-    {
-        "id": "model.cluster.is_valid.hostname.app_error",
-        "translation": "Ім'я хоста має бути встановлено"
-    },
-    {
-        "id": "model.cluster.is_valid.id.app_error",
-        "translation": "Недійсний ідентифікатор"
-    },
-    {
-        "id": "model.cluster.is_valid.last_ping_at.app_error",
-        "translation": "LastPingAt повинен бути встановлений"
-    },
-    {
-        "id": "model.cluster.is_valid.name.app_error",
-        "translation": "ClusterName повинен бути встановлений"
-    },
-    {
-        "id": "model.cluster.is_valid.type.app_error",
-        "translation": "Тип повинен бути встановлений"
-    },
-    {
-        "id": "model.command.is_valid.create_at.app_error",
-        "translation": "\"Створити в\" повинно бути коректним часом"
-    },
-    {
-        "id": "model.command.is_valid.description.app_error",
-        "translation": "Не правильний опис"
-    },
-    {
-        "id": "model.command.is_valid.display_name.app_error",
-        "translation": "Неправильний заголовок"
-    },
-    {
-        "id": "model.command.is_valid.id.app_error",
-        "translation": "Неприпустимий ідентифікатор"
-    },
-    {
-        "id": "model.command.is_valid.method.app_error",
-        "translation": "Неприпустимий метод"
-    },
-    {
-        "id": "model.command.is_valid.team_id.app_error",
-        "translation": "Недійсний ідентифікатор команди"
-    },
-    {
-        "id": "model.command.is_valid.token.app_error",
-        "translation": "Невірний токен"
-    },
-    {
-        "id": "model.command.is_valid.trigger.app_error",
-        "translation": "Неприпустимий тригер"
-    },
-    {
-        "id": "model.command.is_valid.update_at.app_error",
-        "translation": "\"Оновити в\" повинно бути коректним часом"
-    },
-    {
-        "id": "model.command.is_valid.url.app_error",
-        "translation": "Невірний URL"
-    },
-    {
-        "id": "model.command.is_valid.url_http.app_error",
-        "translation": "Неприпустимий URL. Адреса URL повинен бути правильний і початися з http: // або https: //"
-    },
-    {
-        "id": "model.command.is_valid.user_id.app_error",
-        "translation": "Невірний ідентифікатор користувача"
-    },
-    {
-        "id": "model.command_hook.channel_id.app_error",
-        "translation": "Невірний channel id"
-    },
-    {
-        "id": "model.command_hook.command_id.app_error",
-        "translation": "Недійсний ідентифікатор команди"
-    },
-    {
-        "id": "model.command_hook.create_at.app_error",
-        "translation": "\"Створити в\" повинно бути коректним часом "
-    },
-    {
-        "id": "model.command_hook.id.app_error",
-        "translation": "Недійсний ідентифікатор командного крюка"
-    },
-    {
-        "id": "model.command_hook.parent_id.app_error",
-        "translation": "Недійсний батьківський ідентифікатор"
-    },
-    {
-        "id": "model.command_hook.root_id.app_error",
-        "translation": "Недійсний ідентифікатор кореня"
-    },
-    {
-        "id": "model.command_hook.user_id.app_error",
-        "translation": "Невірний ідентифікатор користувача"
-    },
-    {
-        "id": "model.compliance.is_valid.create_at.app_error",
-        "translation": "\"Створити в\" повинно бути коректним часом"
-    },
-    {
-        "id": "model.compliance.is_valid.desc.app_error",
-        "translation": "Неприпустимий опис"
-    },
-    {
-        "id": "model.compliance.is_valid.end_at.app_error",
-        "translation": "\"До\" має бути коректним часом"
-    },
-    {
-        "id": "model.compliance.is_valid.id.app_error",
-        "translation": "Неприпустимий ідентифікатор"
-    },
-    {
-        "id": "model.compliance.is_valid.start_at.app_error",
-        "translation": "\"З\" має бути коректним часом"
-    },
-    {
-        "id": "model.compliance.is_valid.start_end_at.app_error",
-        "translation": "\"До\" має бути більше, ніж \"З\""
-    },
-    {
-        "id": "model.config.is_valid.allow_cookies_for_subdomains.app_error",
-        "translation": "Щоб дозволити cookies для піддоменів, потрібно встановити SiteURL."
-    },
-    {
-        "id": "model.config.is_valid.atmos_camo_image_proxy_options.app_error",
-        "translation": "Invalid RemoteImageProxyOptions for atmos/camo. Must be set to your shared key."
-    },
-    {
-        "id": "model.config.is_valid.atmos_camo_image_proxy_url.app_error",
-        "translation": "Invalid RemoteImageProxyURL for atmos/camo. Must be set to your shared key."
-    },
-    {
-        "id": "model.config.is_valid.cluster_email_batching.app_error",
-        "translation": "Неможливо включити пакетну обробку пошти при включеній кластеризації."
-    },
-    {
-        "id": "model.config.is_valid.data_retention.deletion_job_start_time.app_error",
-        "translation": "Час початку роботи утримання даних повинен бути 24-годинною штампом часу у формі HH : MM."
-    },
-    {
-        "id": "model.config.is_valid.data_retention.file_retention_days_too_low.app_error",
-        "translation": "Затримання файлу має тривати один день або більше."
-    },
-    {
-        "id": "model.config.is_valid.data_retention.message_retention_days_too_low.app_error",
-        "translation": "Утримання повідомлення має тривати один день або більше."
-    },
-    {
-        "id": "model.config.is_valid.display.custom_url_schemes.app_error",
-        "translation": "Схема користувацької URL-адреси {{.Scheme}} недійсна. Спеціальні схеми URL-адрес повинні починатися з літери та містити лише літери, цифри та дефіс (-)."
-    },
-    {
-        "id": "model.config.is_valid.elastic_search.aggregate_posts_after_days.app_error",
-        "translation": "Параметр Elasticsearch AggregatePostsAfterDays повинен бути числом, більшим або рівним 1"
-    },
-    {
-        "id": "model.config.is_valid.elastic_search.bulk_indexing_time_window_seconds.app_error",
-        "translation": "Вікно масове індексування часу служби Elasticsearch повинно бути не менше 1 секунди."
-    },
-    {
-        "id": "model.config.is_valid.elastic_search.connection_url.app_error",
-        "translation": "Параметр Elastic Search ConnectionUrl повинен бути встановлений, якщо ввімкнено інсталяцію Elastic Search."
-    },
-    {
-        "id": "model.config.is_valid.elastic_search.enable_searching.app_error",
-        "translation": "Параметр Elastic Searching IndexingEnabled повинен бути встановлений як true, коли Elastic SearchEnabled встановлено як true."
-    },
-    {
-        "id": "model.config.is_valid.elastic_search.live_indexing_batch_size.app_error",
-        "translation": "Індексний пакет Elasticsearch для реального розміру має бути не менше 1"
-    },
-    {
-        "id": "model.config.is_valid.elastic_search.posts_aggregator_job_start_time.app_error",
-        "translation": "Параметр Elasticsearch PostsAggregatorJobStartTime повинен мати час у форматі \"hh:mm\""
-    },
-    {
-        "id": "model.config.is_valid.elastic_search.request_timeout_seconds.app_error",
-        "translation": "Час очікування запиту Elasticsearch повинен бути не менше 1 секунди."
-    },
-    {
-        "id": "model.config.is_valid.email_batching_buffer_size.app_error",
-        "translation": "Недійсний розмір буфера для доставки електронної пошти для налаштувань електронної пошти. Має бути нульовим або позитивним числом."
-    },
-    {
-        "id": "model.config.is_valid.email_batching_interval.app_error",
-        "translation": "Недійсний інтервал доставки електронної пошти для налаштувань електронної пошти. Має бути 30 секунд або більше."
-    },
-    {
-        "id": "model.config.is_valid.email_notification_contents_type.app_error",
-        "translation": "Неправильний тип вмісту сповіщення електронною поштою для налаштувань електронної пошти. Має бути одним із \"повних\" або \"загальних\"."
-    },
-    {
-        "id": "model.config.is_valid.email_security.app_error",
-        "translation": "Недійсна безпека з'єднання для налаштувань електронної пошти. Має бути '', 'TLS' або 'STARTTLS'"
-    },
-    {
-        "id": "model.config.is_valid.encrypt_sql.app_error",
-        "translation": "Невірний ключ зашифрувати в налаштуваннях SQL. Має бути 32 символів або більше."
-    },
-    {
-        "id": "model.config.is_valid.file_driver.app_error",
-        "translation": "Неправильне ім'я драйвера в налаштуваннях файлів. Повинно бути 'local' або 'amazons3'"
-    },
-    {
-        "id": "model.config.is_valid.file_salt.app_error",
-        "translation": "Неприпустима кількість символів публічного посилання для налаштування файлу. Має бути 32 символів або більше."
-    },
-    {
-        "id": "model.config.is_valid.group_unread_channels.app_error",
-        "translation": "Недійсні непрочитані канали групи для налаштувань сервісу. Має бути \"вимкнено\", \"default_on\" або \"default_off\"."
-    },
-    {
-        "id": "model.config.is_valid.image_proxy_type.app_error",
-        "translation": "Invalid image proxy type. Must be 'local' or 'atmos/camo'."
-    },
-    {
-        "id": "model.config.is_valid.ldap_basedn",
-        "translation": "Потрібно поле AD/LDAP \"BaseDN\"."
-    },
-    {
-        "id": "model.config.is_valid.ldap_email",
-        "translation": "Поле AD/LDAP \"Атрибут електронної пошти\" обов'язкове."
-    },
-    {
-        "id": "model.config.is_valid.ldap_id",
-        "translation": "Потрібно поле AD / LDAP \"ID Attribute\"."
-    },
-    {
-        "id": "model.config.is_valid.ldap_login_id",
-        "translation": "Поле AD / LDAP \"Атрибут ідентифікатора входу\" обов'язкове."
-    },
-    {
-        "id": "model.config.is_valid.ldap_max_page_size.app_error",
-        "translation": "Невірне значення максимального розміру сторінки."
-    },
-    {
-        "id": "model.config.is_valid.ldap_security.app_error",
-        "translation": "Недійсна безпека з'єднання для налаштувань AD/LDAP. Має бути '', 'TLS' або 'STARTTLS'"
-    },
-    {
-        "id": "model.config.is_valid.ldap_server",
-        "translation": "Потрібно поле AD/LDAP \"AD/LDAP Server\"."
-    },
-    {
-        "id": "model.config.is_valid.ldap_sync_interval.app_error",
-        "translation": "Невірний інтервал синхронізації. Повинен становити не менше однієї хвилини."
-    },
-    {
-        "id": "model.config.is_valid.ldap_username",
-        "translation": "Потрібно поле AD/LDAP \"Username Attribute\"."
-    },
-    {
-        "id": "model.config.is_valid.listen_address.app_error",
-        "translation": "Неправильна адреса прослуховування в налаштуваннях служби. Повинен бути заданий."
-    },
-    {
-        "id": "model.config.is_valid.localization.available_locales.app_error",
-        "translation": "Доступні мови повинні містити замовчувальну мову за замовчуванням"
-    },
-    {
-        "id": "model.config.is_valid.login_attempts.app_error",
-        "translation": "Неправильні максимальні спроби входу до службових налаштувань. Має бути позитивним числом."
-    },
-    {
-        "id": "model.config.is_valid.max_burst.app_error",
-        "translation": "Максимальне перевищення смуги пропускання має бути більше нуля."
-    },
-    {
-        "id": "model.config.is_valid.max_channels.app_error",
-        "translation": "Недійсні максимальні канали для команди щодо налаштування команди. Має бути позитивним числом."
-    },
-    {
-        "id": "model.config.is_valid.max_file_size.app_error",
-        "translation": "Недійсний розмір максимального розміру файлу для параметрів файлу. Має бути цілим числом, більшим за нуль."
-    },
-    {
-        "id": "model.config.is_valid.max_notify_per_channel.app_error",
-        "translation": "Недійсні максимальні сповіщення на канал для налаштування команди. Має бути позитивним числом."
-    },
-    {
-        "id": "model.config.is_valid.max_users.app_error",
-        "translation": "Недійсні максимальні користувачі на команду для налаштування команди. Має бути позитивним числом."
-    },
-    {
-        "id": "model.config.is_valid.message_export.batch_size.app_error",
-        "translation": "Робота з експорту повідомлень BatchSize повинна бути позитивним цілим числом"
-    },
-    {
-        "id": "model.config.is_valid.message_export.daily_runtime.app_error",
-        "translation": "Робота з експорту повідомлень DailyRuntime повинна бути 24-годинною штампом часу у формі HH: MM."
-    },
-    {
-        "id": "model.config.is_valid.message_export.enable.app_error",
-        "translation": "Робота з експортування повідомлення. Параметр EnableExport має бути як істинним, так і помилковим"
-    },
-    {
-        "id": "model.config.is_valid.message_export.export_from.app_error",
-        "translation": "Робота з експортування повідомлення ExportFromTimestamp повинна бути міткою часу (виражена в секундах з епохи unix). Лише повідомлення, надіслані після цієї позначки часу, будуть експортовані."
-    },
-    {
-        "id": "model.config.is_valid.message_export.export_type.app_error",
-        "translation": "Експортна робота з повідомленнями ExportFormat повинна бути однією з 'actiance', 'csv' або 'globalrelay'"
-    },
-    {
-        "id": "model.config.is_valid.message_export.global_relay.config_missing.app_error",
-        "translation": "Робота з експорту повідомлень Експортний формат встановлено на \"globalrelay\", але відсутні параметри глобальної ретрансляції"
-    },
-    {
-        "id": "model.config.is_valid.message_export.global_relay.customer_type.app_error",
-        "translation": "Експорт повідомлень Global Relay Settings.Customer Тип повинен бути встановлений один з будь-якої «A9» або «A10»"
-    },
-    {
-        "id": "model.config.is_valid.message_export.global_relay.email_address.app_error",
-        "translation": "Робота з експорту повідомлень GlobalRelaySettings.EmailAddress повинна бути встановлена на дійсну адресу електронної пошти"
-    },
-    {
-        "id": "model.config.is_valid.message_export.global_relay.smtp_password.app_error",
-        "translation": "Робота з експорту повідомлень GlobalRelaySettings.SmtpPassword має бути встановлена"
-    },
-    {
-        "id": "model.config.is_valid.message_export.global_relay.smtp_username.app_error",
-        "translation": "Робота з експортування повідомлення: GlobalRelaySettings.SmtpUsername повинен бути встановлений"
-    },
-    {
-        "id": "model.config.is_valid.password_length.app_error",
-        "translation": "Мінімальна довжина пароля повинна бути цілим числом більшим чи рівним {{.MinLength}}, а також меншим або рівним {{.MaxLength}}."
-    },
-    {
-        "id": "model.config.is_valid.rate_mem.app_error",
-        "translation": "Невірний розмір магазину пам'яті для налаштування обмеження швидкості. Має бути позитивним числом"
-    },
-    {
-        "id": "model.config.is_valid.rate_sec.app_error",
-        "translation": "Недійсний для секрету обмеження швидкості. Має бути позитивним числом"
-    },
-    {
-        "id": "model.config.is_valid.read_timeout.app_error",
-        "translation": "Неприпустиме значення для часу очікування читання."
-    },
-    {
-        "id": "model.config.is_valid.restrict_direct_message.app_error",
-        "translation": "Неправильне обмеження прямого повідомлення. Має бути 'будь-яким' або 'командою'"
-    },
-    {
-        "id": "model.config.is_valid.saml_assertion_consumer_service_url.app_error",
-        "translation": "Неприпустимий URL. Адреса URL повинен бути правильний і початися з http: // або https: //"
-    },
-    {
-        "id": "model.config.is_valid.saml_email_attribute.app_error",
-        "translation": "Невірний атрибут електронної пошти. Необхідно встановити."
-    },
-    {
-        "id": "model.config.is_valid.saml_idp_cert.app_error",
-        "translation": "Загальнодоступний сертифікат постачальника посвідчень відсутній. Ви забули завантажити його?"
-    },
-    {
-        "id": "model.config.is_valid.saml_idp_descriptor_url.app_error",
-        "translation": "Неприпустимий URL. Адреса URL повинен бути правильний і початися з http:// або https://"
-    },
-    {
-        "id": "model.config.is_valid.saml_idp_url.app_error",
-        "translation": "Неприпустимий URL. Адреса URL повинен бути правильний і початися з http:// або https://"
-    },
-    {
-        "id": "model.config.is_valid.saml_private_key.app_error",
-        "translation": "Приватний ключ постачальника служби відсутній. Ви забули його завантажити?"
-    },
-    {
-        "id": "model.config.is_valid.saml_public_cert.app_error",
-        "translation": "Відсутній публічний сертифікат провайдера. Ви забули його завантажити?"
-    },
-    {
-        "id": "model.config.is_valid.saml_username_attribute.app_error",
-        "translation": "Некоректна атрибута Username. Атрибут повинен бути заданий."
-    },
-    {
-        "id": "model.config.is_valid.site_url.app_error",
-        "translation": "Неприпустимий URL. Адреса URL повинен бути правильний і початися з http:// або https:// "
-    },
-    {
-        "id": "model.config.is_valid.site_url_email_batching.app_error",
-        "translation": "Неможливо включити поштові об'єднання, якщо не заданий SiteURL."
-    },
-    {
-        "id": "model.config.is_valid.sitename_length.app_error",
-        "translation": "Назва сайту має бути менше або дорівнює {{.MaxLength}} символів."
-    },
-    {
-        "id": "model.config.is_valid.sql_conn_max_lifetime_milliseconds.app_error",
-        "translation": "Недійсний максимальний термін служби зв'язку для налаштувань SQL. Має бути невід'ємним числом."
-    },
-    {
-        "id": "model.config.is_valid.sql_data_src.app_error",
-        "translation": "Недійсний джерело даних для налаштувань SQL. Необхідно встановити."
-    },
-    {
-        "id": "model.config.is_valid.sql_driver.app_error",
-        "translation": "Неправильне ім'я драйвера в налаштуваннях файлів. Повинно бути 'local' або 'amazons3' "
-    },
-    {
-        "id": "model.config.is_valid.sql_idle.app_error",
-        "translation": "Недійсне максимальне незайняте з'єднання для налаштувань SQL. Має бути позитивним числом."
-    },
-    {
-        "id": "model.config.is_valid.sql_max_conn.app_error",
-        "translation": "Недійсне максимальне відкрите з'єднання для налаштувань SQL. Має бути позитивним числом."
-    },
-    {
-        "id": "model.config.is_valid.sql_query_timeout.app_error",
-        "translation": "Недійсний тайм-аут запиту для налаштувань SQL. Має бути позитивним числом."
-    },
-    {
-        "id": "model.config.is_valid.teammate_name_display.app_error",
-        "translation": "Невірний дисплей команди. Має бути 'full_name', 'nickname_full_name' або 'username'"
-    },
-    {
-        "id": "model.config.is_valid.time_between_user_typing.app_error",
-        "translation": "Оновлення статусу набору тексту користувачем не може бути частіше, ніж раз у 1000 мілісекунд."
-    },
-    {
-        "id": "model.config.is_valid.tls_cert_file.app_error",
-        "translation": "Неправильне значення для файлу сертифіката TLS - використовуйте LetsEncrypt або встановіть шлях до існуючого файлу сертифіката"
-    },
-    {
-        "id": "model.config.is_valid.tls_key_file.app_error",
-        "translation": "Неправильне значення для файлу ключів TLS - будь-ласка, використовуйте LetsEncrypt або встановіть шлях до існуючого ключа"
-    },
-    {
-        "id": "model.config.is_valid.tls_overwrite_cipher.app_error",
-        "translation": "Неправильне значення передано для шифру перезапису TLS. Будь-ласка, зверніться до документації для дійсних значень"
-    },
-    {
-        "id": "model.config.is_valid.webserver_security.app_error",
-        "translation": "Неприпустиме значення налаштувань безпеки з'єднання веб-сервера."
-    },
-    {
-        "id": "model.config.is_valid.websocket_url.app_error",
-        "translation": "Неприпустимий URL. Адреса URL повинен бути правильний і початися з http:// або https:// "
-    },
-    {
-        "id": "model.config.is_valid.write_timeout.app_error",
-        "translation": "Неприпустиме значення для часу очікування читання."
-    },
-    {
-        "id": "model.emoji.create_at.app_error",
-        "translation": "\"Створити в\" повинно бути коректним часом"
-    },
-    {
-        "id": "model.emoji.id.app_error",
-        "translation": "Недійсний ідентифікатор emoji"
-    },
-    {
-        "id": "model.emoji.name.app_error",
-        "translation": "Ім'я повинно складатися з 2 або більше малих літер і цифр"
-    },
-    {
-        "id": "model.emoji.update_at.app_error",
-        "translation": "\"Оновити в\" повинно бути коректним часом "
-    },
-    {
-        "id": "model.emoji.user_id.app_error",
-        "translation": "Неприпустимий ідентифікатор автора"
-    },
-    {
-        "id": "model.file_info.get.gif.app_error",
-        "translation": "Чи не вдалося декодувати gif."
-    },
-    {
-        "id": "model.file_info.is_valid.create_at.app_error",
-        "translation": "Неприпустиме значення для часу очікування читання."
-    },
-    {
-        "id": "model.file_info.is_valid.id.app_error",
-        "translation": "Недійсне значення ідентифікатора."
-    },
-    {
-        "id": "model.file_info.is_valid.path.app_error",
-        "translation": "Недійсне значення для шляху."
-    },
-    {
-        "id": "model.file_info.is_valid.post_id.app_error",
-        "translation": "Невірне значення для post_id."
-    },
-    {
-        "id": "model.file_info.is_valid.update_at.app_error",
-        "translation": "Невірне значення для updated_at."
-    },
-    {
-        "id": "model.file_info.is_valid.user_id.app_error",
-        "translation": "Неправильне значення для user_id."
-    },
-    {
-        "id": "model.group.create_at.app_error",
-        "translation": "invalid create at property for group"
-    },
-    {
-        "id": "model.group.delete_at.app_error",
-        "translation": "invalid delete at property for group"
-    },
-    {
-        "id": "model.group.description.app_error",
-        "translation": "invalid description property for group"
-    },
-    {
-        "id": "model.group.display_name.app_error",
-        "translation": "invalid display name property for group"
-    },
-    {
-        "id": "model.group.id.app_error",
-        "translation": "invalid id property for group"
-    },
-    {
-        "id": "model.group.name.app_error",
-        "translation": "invalid name property for group"
-    },
-    {
-        "id": "model.group.remote_id.app_error",
-        "translation": "invalid remote id property for group"
-    },
-    {
-        "id": "model.group.source.app_error",
-        "translation": "invalid source property for group"
-    },
-    {
-        "id": "model.group.update_at.app_error",
-        "translation": "invalid update at property for group"
-    },
-    {
-        "id": "model.group_member.group_id.app_error",
-        "translation": "invalid group id property for group member"
-    },
-    {
-        "id": "model.group_member.user_id.app_error",
-        "translation": "invalid user id property for group member"
-    },
-    {
-        "id": "model.group_syncable.group_id.app_error",
-        "translation": "invalid group id property for group syncable"
-    },
-    {
-        "id": "model.group_syncable.syncable_id.app_error",
-        "translation": "invalid syncable id for group syncable"
-    },
-    {
-        "id": "model.group_syncable.type.app_error",
-        "translation": "invalid type property for group syncable"
-    },
-    {
-        "id": "model.incoming_hook.channel_id.app_error",
-        "translation": "Неприпустимий ідентифікатор каналу"
-    },
-    {
-        "id": "model.incoming_hook.create_at.app_error",
-        "translation": "\"Створити в\" повинно бути коректним часом"
-    },
-    {
-        "id": "model.incoming_hook.description.app_error",
-        "translation": "Неприпустимий опис ролі."
-    },
-    {
-        "id": "model.incoming_hook.display_name.app_error",
-        "translation": "Неправильний заголовок"
-    },
-    {
-        "id": "model.incoming_hook.icon_url.app_error",
-        "translation": "Невірна піктограма публікації"
-    },
-    {
-        "id": "model.incoming_hook.id.app_error",
-        "translation": "Неприпустимий ідентифікатор "
-    },
-    {
-        "id": "model.incoming_hook.parse_data.app_error",
-        "translation": "Неможливо проаналізувати вхідні дані"
-    },
-    {
-        "id": "model.incoming_hook.team_id.app_error",
-        "translation": "Невірний ідентифікатор команди"
-    },
-    {
-        "id": "model.incoming_hook.update_at.app_error",
-        "translation": "\"Оновити в\" повинно бути коректним часом"
-    },
-    {
-        "id": "model.incoming_hook.user_id.app_error",
-        "translation": "Невірний ідентифікатор користувача"
-    },
-    {
-        "id": "model.incoming_hook.username.app_error",
-        "translation": "Невірне ім'я користувача."
-    },
-    {
-        "id": "model.job.is_valid.create_at.app_error",
-        "translation": "\"Створити в\" повинно бути коректним часом"
-    },
-    {
-        "id": "model.job.is_valid.id.app_error",
-        "translation": "Недійсний ідентифікатор роботи"
-    },
-    {
-        "id": "model.job.is_valid.status.app_error",
-        "translation": "Неправильний статус роботи"
-    },
-    {
-        "id": "model.job.is_valid.type.app_error",
-        "translation": "Недійсний тип роботи"
-    },
-    {
-        "id": "model.license_record.is_valid.create_at.app_error",
-        "translation": "Невірне значення для created_at при завантаженні ліцензії."
-    },
-    {
-        "id": "model.license_record.is_valid.id.app_error",
-        "translation": "Недійсне значення ідентифікатора під час завантаження ліцензії."
-    },
-    {
-        "id": "model.link_metadata.is_valid.data.app_error",
-        "translation": "Link metadata data cannot be nil"
-    },
-    {
-        "id": "model.link_metadata.is_valid.data_type.app_error",
-        "translation": "Link metadata data does not match the given type"
-    },
-    {
-        "id": "model.link_metadata.is_valid.timestamp.app_error",
-        "translation": "Link metadata timestamp must be nonzero and rounded to the nearest hour"
-    },
-    {
-        "id": "model.link_metadata.is_valid.type.app_error",
-        "translation": "Invalid link metadata type"
-    },
-    {
-        "id": "model.link_metadata.is_valid.url.app_error",
-        "translation": "Link metadata URL must be set"
-    },
-    {
-        "id": "model.oauth.is_valid.app_id.app_error",
-        "translation": "Некоректний ідентифікатор додатку"
-    },
-    {
-        "id": "model.oauth.is_valid.callback.app_error",
-        "translation": "Неприпустимий URL. Адреса URL повинна бути коректна і початися з http:// або https://"
-    },
-    {
-        "id": "model.oauth.is_valid.client_secret.app_error",
-        "translation": "Невірний клієнтський секрет"
-    },
-    {
-        "id": "model.oauth.is_valid.create_at.app_error",
-        "translation": "\"Створити в\" повинно бути коректним часом"
-    },
-    {
-        "id": "model.oauth.is_valid.creator_id.app_error",
-        "translation": "Неприпустимий ідентифікатор автора"
-    },
-    {
-        "id": "model.oauth.is_valid.description.app_error",
-        "translation": "Неприпустимий опис ролі."
-    },
-    {
-        "id": "model.oauth.is_valid.homepage.app_error",
-        "translation": "Неприпустимий URL. Адреса URL повинен бути правильний і початися з http:// або https:// "
-    },
-    {
-        "id": "model.oauth.is_valid.icon_url.app_error",
-        "translation": "Неприпустимий URL. Адреса URL повинен бути правильний і початися з http:// або https://"
-    },
-    {
-        "id": "model.oauth.is_valid.name.app_error",
-        "translation": "Невірне ім'я"
-    },
-    {
-        "id": "model.oauth.is_valid.update_at.app_error",
-        "translation": "\"Оновити в\" повинно бути коректним часом"
-    },
-    {
-        "id": "model.outgoing_hook.icon_url.app_error",
-        "translation": "Невірна область"
-    },
-    {
-        "id": "model.outgoing_hook.is_valid.callback.app_error",
-        "translation": "Недійсні URL-адреси зворотного виклику"
-    },
-    {
-        "id": "model.outgoing_hook.is_valid.channel_id.app_error",
-        "translation": "Неприпустимий ідентифікатор каналу "
-    },
-    {
-        "id": "model.outgoing_hook.is_valid.content_type.app_error",
-        "translation": "Неправильне значення для content_type"
-    },
-    {
-        "id": "model.outgoing_hook.is_valid.create_at.app_error",
-        "translation": "\"Створити в\" повинно бути коректним часом"
-    },
-    {
-        "id": "model.outgoing_hook.is_valid.description.app_error",
-        "translation": "Неприпустимий опис ролі."
-    },
-    {
-        "id": "model.outgoing_hook.is_valid.display_name.app_error",
-        "translation": "Неправильний заголовок"
-    },
-    {
-        "id": "model.outgoing_hook.is_valid.id.app_error",
-        "translation": "Неприпустимий ідентифікатор"
-    },
-    {
-        "id": "model.outgoing_hook.is_valid.team_id.app_error",
-        "translation": "Недійсний ідентифікатор команди"
-    },
-    {
-        "id": "model.outgoing_hook.is_valid.token.app_error",
-        "translation": "Невірний токен"
-    },
-    {
-        "id": "model.outgoing_hook.is_valid.trigger_words.app_error",
-        "translation": "Некоректний тригер слів"
-    },
-    {
-        "id": "model.outgoing_hook.is_valid.update_at.app_error",
-        "translation": "\"Оновити в\" повинно бути коректним часом "
-    },
-    {
-        "id": "model.outgoing_hook.is_valid.url.app_error",
-        "translation": "Неприпустимий URL. Адреса URL повинен бути правильний і початися з http:// або https://"
-    },
-    {
-        "id": "model.outgoing_hook.is_valid.user_id.app_error",
-        "translation": "Недійсний ідентифікатор користувача"
-    },
-    {
-        "id": "model.outgoing_hook.is_valid.words.app_error",
-        "translation": "Некоректний тригер слів"
-    },
-    {
-        "id": "model.outgoing_hook.username.app_error",
-        "translation": "Невірне ім'я користувача"
-    },
-    {
-        "id": "model.plugin_command.error.app_error",
-        "translation": "Під час спроби виконати цю команду, сталася помилка."
-    },
-    {
-        "id": "model.plugin_key_value.is_valid.key.app_error",
-        "translation": "Недійсний ключ повинен бути більше {{.Min}} і не більше {{.Max}} символів."
-    },
-    {
-        "id": "model.plugin_key_value.is_valid.plugin_id.app_error",
-        "translation": "Невірний ідентифікатор плагіна повинен бути не більше {{.Min}} і не більше {{.Max}} символів."
-    },
-    {
-        "id": "model.post.is_valid.channel_id.app_error",
-        "translation": "Неприпустимий ідентифікатор каналу"
-    },
-    {
-        "id": "model.post.is_valid.create_at.app_error",
-        "translation": "\"Створити в\" повинно бути коректним часом"
-    },
-    {
-        "id": "model.post.is_valid.file_ids.app_error",
-        "translation": "Invalid file ids. Note that uploads are limited to 5 files maximum. Please use additional posts for more files."
-    },
-    {
-        "id": "model.post.is_valid.filenames.app_error",
-        "translation": "Недійсні імена файлів"
-    },
-    {
-        "id": "model.post.is_valid.hashtags.app_error",
-        "translation": "Некоректний хештег"
-    },
-    {
-        "id": "model.post.is_valid.id.app_error",
-        "translation": "Неприпустимий ідентифікатор"
-    },
-    {
-        "id": "model.post.is_valid.msg.app_error",
-        "translation": "Недійсне повідомлення"
-    },
-    {
-        "id": "model.post.is_valid.original_id.app_error",
-        "translation": "Некоректний оригінальний ідентифікатор"
-    },
-    {
-        "id": "model.post.is_valid.parent_id.app_error",
-        "translation": "Недійсний батьківський ідентифікатор"
-    },
-    {
-        "id": "model.post.is_valid.props.app_error",
-        "translation": "Неправильні властивості"
-    },
-    {
-        "id": "model.post.is_valid.root_id.app_error",
-        "translation": "Недійсний ідентифікатор кореня"
-    },
-    {
-        "id": "model.post.is_valid.root_parent.app_error",
-        "translation": "Необхідно встановити неправильний кореневий ідентифікатор, якщо встановлено батьківський"
-    },
-    {
-        "id": "model.post.is_valid.type.app_error",
-        "translation": "Невірний тип"
-    },
-    {
-        "id": "model.post.is_valid.update_at.app_error",
-        "translation": "\"Оновити в\" повинно бути коректним часом"
-    },
-    {
-        "id": "model.post.is_valid.user_id.app_error",
-        "translation": "Невірний ідентифікатор користувача"
-    },
-    {
-        "id": "model.preference.is_valid.category.app_error",
-        "translation": "Некоректна категорія"
-    },
-    {
-        "id": "model.preference.is_valid.id.app_error",
-        "translation": "Невірний ідентифікатор користувача"
-    },
-    {
-        "id": "model.preference.is_valid.name.app_error",
-        "translation": "Некоректна назва"
-    },
-    {
-        "id": "model.preference.is_valid.theme.app_error",
-        "translation": "Некоректна тема"
-    },
-    {
-        "id": "model.preference.is_valid.value.app_error",
-        "translation": "Занадто довге значення"
-    },
-    {
-        "id": "model.reaction.is_valid.create_at.app_error",
-        "translation": "\"Створити в\" повинно бути коректним часом"
-    },
-    {
-        "id": "model.reaction.is_valid.emoji_name.app_error",
-        "translation": "Недійсний ідентифікатор emoji "
-    },
-    {
-        "id": "model.reaction.is_valid.post_id.app_error",
-        "translation": "Невірний ідентифікатор повідомлення"
-    },
-    {
-        "id": "model.reaction.is_valid.user_id.app_error",
-        "translation": "Недійсний ідентифікатор користувача"
-    },
-    {
-        "id": "model.team.is_valid.characters.app_error",
-        "translation": "Ім'я повинно складатися з 2 або більше малих літер і цифр "
-    },
-    {
-        "id": "model.team.is_valid.company.app_error",
-        "translation": "Неприпустиме ім'я для відображення ролі."
-    },
-    {
-        "id": "model.team.is_valid.create_at.app_error",
-        "translation": "\"Створити в\" повинно бути коректним часом "
-    },
-    {
-        "id": "model.team.is_valid.description.app_error",
-        "translation": "Неприпустимий опис ролі."
-    },
-    {
-        "id": "model.team.is_valid.domains.app_error",
-        "translation": "Некоректні дозволені домени"
-    },
-    {
-        "id": "model.team.is_valid.email.app_error",
-        "translation": "Некоректна адреса електронної пошти"
-    },
-    {
-        "id": "model.team.is_valid.id.app_error",
-        "translation": "Неприпустимий ідентифікатор "
-    },
-    {
-        "id": "model.team.is_valid.name.app_error",
-        "translation": "Некоректна назва"
-    },
-    {
-        "id": "model.team.is_valid.reserved.app_error",
-        "translation": "Ця URL-адреса недоступна. Будь ласка, спробуйте іншу."
-    },
-    {
-        "id": "model.team.is_valid.type.app_error",
-        "translation": "Некоректний стан"
-    },
-    {
-        "id": "model.team.is_valid.update_at.app_error",
-        "translation": "\"Оновити в\" повинно бути коректним часом"
-    },
-    {
-        "id": "model.team.is_valid.url.app_error",
-        "translation": "Некоректний ідентифікатор URL"
-    },
-    {
-        "id": "model.team_member.is_valid.team_id.app_error",
-        "translation": "Недійсне ім'я команди"
-    },
-    {
-        "id": "model.team_member.is_valid.user_id.app_error",
-        "translation": "Невірне ім'я користувача."
-    },
-    {
-        "id": "model.token.is_valid.expiry",
-        "translation": "Недійсний термін дії токенів"
-    },
-    {
-        "id": "model.token.is_valid.size",
-        "translation": "Невірний токен. "
-    },
-    {
-        "id": "model.user.is_valid.email.app_error",
-        "translation": "Будь ласка, введіть дійсну адресу електронної пошти."
-    },
-    {
-        "id": "model.user.is_valid.pwd.app_error",
-        "translation": "Ваш пароль повинен містити принаймні {{.Min}} символів."
-    },
-    {
-        "id": "model.user.is_valid.pwd_lowercase.app_error",
-        "translation": "Ваш пароль повинен містити принаймні {{.Min}} символів, а так само одну букву в нижньому регістрі."
-    },
-    {
-        "id": "model.user.is_valid.pwd_lowercase_number.app_error",
-        "translation": "Ваш пароль повинен містити принаймні {{.Min}} символів, а так само одну букву в нижньому регістрі і одну цифру."
-    },
-    {
-        "id": "model.user.is_valid.pwd_lowercase_number_symbol.app_error",
-        "translation": "Ваш пароль повинен містити принаймні {{.Min}} символів, а так само одну букву в нижньому регістрі, одну цифру і один спец. символ (\"~!@#$%^&*()\")."
-    },
-    {
-        "id": "model.user.is_valid.pwd_lowercase_symbol.app_error",
-        "translation": "Ваш пароль повинен містити принаймні {{.Min}} символів, а так само одну букву в нижньому регістрі і один спец. символ (\"~!@#$%^&()\")."
-    },
-    {
-        "id": "model.user.is_valid.pwd_lowercase_uppercase.app_error",
-        "translation": "Ваш пароль повинен містити принаймні {{.Min}} символів, а так само одну букву в нижньому і верхньому регістрі."
-    },
-    {
-        "id": "model.user.is_valid.pwd_lowercase_uppercase_number.app_error",
-        "translation": "Ваш пароль повинен містити принаймні {{.Min}} символів, а так само одну букву в верхньому регістрі і одну цифру."
-    },
-    {
-        "id": "model.user.is_valid.pwd_lowercase_uppercase_number_symbol.app_error",
-        "translation": "Ваш пароль повинен містити принаймні {{.Min}} символів, а так само одну букву в нижньому регістрі, одну букву верхньому регістрі, одну цифру і спец. символ (\"~!@#$%^&*()\")."
-    },
-    {
-        "id": "model.user.is_valid.pwd_lowercase_uppercase_symbol.app_error",
-        "translation": "Ваш пароль повинен містити принаймні {{.Min}} символів, а так само одну букву в нижньому регістрі, одну букву в верхньому регістрі, одну цифру і спец. символ (\"~!@#$%^&*()\")."
-    },
-    {
-        "id": "model.user.is_valid.pwd_number.app_error",
-        "translation": "Ваш пароль повинен містити як мінімум {{.Min}} символів, хоча б один з яких повинен бути цифрою."
-    },
-    {
-        "id": "model.user.is_valid.pwd_number_symbol.app_error",
-        "translation": "Ваш пароль повинен містити принаймні {{.Min}} символи, що складаються з принаймні одного числа та принаймні одного символу (наприклад, \"~!@#$%^&*()\")."
-    },
-    {
-        "id": "model.user.is_valid.pwd_symbol.app_error",
-        "translation": "Ваш пароль повинен містити мінімум {{.Min}} символів, включаючи хоча б один спецсимвол (напр., \"~!@#$%^&*()\")."
-    },
-    {
-        "id": "model.user.is_valid.pwd_uppercase.app_error",
-        "translation": "Ваш пароль повинен містити принаймні {{.Min}} символи, що складаються з принаймні однієї великої літери."
-    },
-    {
-        "id": "model.user.is_valid.pwd_uppercase_number.app_error",
-        "translation": "Ваш пароль повинен містити принаймні {{.Min}} символи, що складаються з принаймні однієї великої літери та принаймні одного номера."
-    },
-    {
-        "id": "model.user.is_valid.pwd_uppercase_number_symbol.app_error",
-        "translation": "Ваш пароль повинен містити принаймні {{.Min}} символи, що складаються з принаймні однієї великої літери, принаймні одного числа та принаймні одного символу (наприклад, \"~!@#$%^&*()\")."
-    },
-    {
-        "id": "model.user.is_valid.pwd_uppercase_symbol.app_error",
-        "translation": "Ваш пароль повинен містити як мінімум {{.Min}} символів, включаючи хоча б одну головну букву та один спец. символ (напр., \"~!@#$%^&*()\")."
-    },
-    {
-        "id": "model.user.is_valid.username.app_error",
-        "translation": "Ім'я користувача повинно починатися з літери та містити від 3 до 22 символів, включаючи номери, літери та символи \".\", \"-\" та \"_\"."
-    },
-    {
-        "id": "model.user_access_token.is_valid.description.app_error",
-        "translation": "Невірне опис має містити не більше 255 символів"
-    },
-    {
-        "id": "model.user_access_token.is_valid.id.app_error",
-        "translation": "Недійсне значення ідентифікатора"
-    },
-    {
-        "id": "model.user_access_token.is_valid.token.app_error",
-        "translation": "Неприпустимий маркер доступу"
-    },
-    {
-        "id": "model.user_access_token.is_valid.user_id.app_error",
-        "translation": "Невірне ім'я користувача."
-    },
-    {
-        "id": "model.utils.decode_json.app_error",
-        "translation": "неможливо декодувати"
-    },
-    {
-        "id": "model.websocket_client.connect_fail.app_error",
-        "translation": "Неможливо підключитися до сервера WebSocket."
-    },
-    {
-        "id": "oauth.gitlab.tos.error",
-        "translation": "Умови обслуговування GitLab оновлено. Будь ласка, заходьте на gitlab.com, щоб прийняти їх, а потім спробуйте знову увійти в Matterfoss."
-    },
-    {
-        "id": "plugin.api.update_user_status.bad_status",
-        "translation": "Не вдається встановити статус користувача. Невідомий статус користувача."
-    },
-    {
-        "id": "plugin_api.get_file_link.disabled.app_error",
-        "translation": "Публічні посилання вимкнено "
-    },
-    {
-        "id": "plugin_api.get_file_link.no_post.app_error",
-        "translation": "Не вдається отримати інформацію для файлу. Файл повинен бути прикріплений до публікації, який може бути прочитаний поточним користувачем.  "
-    },
-    {
-        "id": "plugin_api.send_mail.missing_htmlbody",
-        "translation": "Missing HTML Body."
-    },
-    {
-        "id": "plugin_api.send_mail.missing_subject",
-        "translation": "Missing email subject."
-    },
-    {
-        "id": "plugin_api.send_mail.missing_to",
-        "translation": "Missing TO address."
-    },
-    {
-        "id": "store.insert_error",
-        "translation": "insert error"
-    },
-    {
-        "id": "store.select_error",
-        "translation": "select error"
-    },
-    {
-        "id": "store.sql.convert_string_array",
-        "translation": "FromDb: Неможливо перетворити StringArray в * string"
-    },
-    {
-        "id": "store.sql.convert_string_interface",
-        "translation": "FromDb: Неможливо перетворити StringInterface в * string"
-    },
-    {
-        "id": "store.sql.convert_string_map",
-        "translation": "FromDb: Неможливо перетворити StringMap в * string"
-    },
-    {
-        "id": "store.sql_bot.get.missing.app_error",
-        "translation": "Bot does not exist"
-    },
-    {
-        "id": "store.sql_channel.analytics_deleted_type_count.app_error",
-        "translation": "Неможливо видалити кількість скасованих каналів"
-    },
-    {
-        "id": "store.sql_channel.analytics_type_count.app_error",
-        "translation": "Неможливо отримати кількість каналів"
-    },
-    {
-        "id": "store.sql_channel.clear_all_custom_role_assignments.commit_transaction.app_error",
-        "translation": "Не вдалося здійснити транзакцію бази даних"
-    },
-    {
-        "id": "store.sql_channel.clear_all_custom_role_assignments.open_transaction.app_error",
-        "translation": "Не вдалося розпочати транзакцію бази даних"
-    },
-    {
-        "id": "store.sql_channel.clear_all_custom_role_assignments.select.app_error",
-        "translation": "Не вдалося оновити заголовок прямого каналу"
-    },
-    {
-        "id": "store.sql_channel.clear_all_custom_role_assignments.update.app_error",
-        "translation": "Не вдалося оновити заголовок прямого каналу"
-    },
-    {
-        "id": "store.sql_channel.get.existing.app_error",
-        "translation": "Не вдається знайти канал"
-    },
-    {
-        "id": "store.sql_channel.get.find.app_error",
-        "translation": "Сталася помилка під час пошуку каналу"
-    },
-    {
-        "id": "store.sql_channel.get_all.app_error",
-        "translation": "Неможливо отримати всі канали"
-    },
-    {
-        "id": "store.sql_channel.get_by_scheme.app_error",
-        "translation": "Неможливо отримати канали для наданої схеми"
-    },
-    {
-        "id": "store.sql_channel.get_channel_counts.get.app_error",
-        "translation": "Неможливо отримати кількість каналів"
-    },
-    {
-        "id": "store.sql_channel.get_channels_by_ids.get.app_error",
-        "translation": "Неможливо отримати канали"
-    },
-    {
-        "id": "store.sql_channel.get_channels_by_ids.not_found.app_error",
-        "translation": "Канали не знайдені"
-    },
-    {
-        "id": "store.sql_channel.get_for_post.app_error",
-        "translation": "Не вдалося отримати канал для даної публікації"
-    },
-    {
-        "id": "store.sql_channel.get_member.app_error",
-        "translation": "Не вдалося додати учасників прямого каналу"
-    },
-    {
-        "id": "store.sql_channel.get_member.missing.app_error",
-        "translation": "Не знайдено жодного учасника каналу за даним ідентифікатором користувача та каналу"
-    },
-    {
-        "id": "store.sql_channel.get_member_count.app_error",
-        "translation": "Не вдалося отримати кількість учасників каналу"
-    },
-    {
-        "id": "store.sql_channel.get_member_for_post.app_error",
-        "translation": "Не вдалося отримати члена каналу для даного повідомлення"
-    },
-    {
-        "id": "store.sql_channel.get_members.app_error",
-        "translation": "Не вдалося додати учасників прямого каналу"
-    },
-    {
-        "id": "store.sql_channel.get_members_by_ids.app_error",
-        "translation": "Не вдалося додати учасників прямого каналу"
-    },
-    {
-        "id": "store.sql_channel.get_public_channels.get.app_error",
-        "translation": "Неможливо отримати канали"
-    },
-    {
-        "id": "store.sql_channel.get_unread.app_error",
-        "translation": "Не вдалося отримати канали непрочитаних повідомлень"
-    },
-    {
-        "id": "store.sql_channel.increment_mention_count.app_error",
-        "translation": "Не вдається збільшити кількість згадок"
-    },
-    {
-        "id": "store.sql_channel.migrate_channel_members.commit_transaction.app_error",
-        "translation": "Не вдалося здійснити транзакцію бази даних"
-    },
-    {
-        "id": "store.sql_channel.migrate_channel_members.open_transaction.app_error",
-        "translation": "Не вдалося відкрити транзакцію бази даних"
-    },
-    {
-        "id": "store.sql_channel.migrate_channel_members.select.app_error",
-        "translation": "Не вдалося вибрати партію учасників каналу"
-    },
-    {
-        "id": "store.sql_channel.migrate_channel_members.update.app_error",
-        "translation": "Не вдалося оновити заголовок прямого каналу"
-    },
-    {
-        "id": "store.sql_channel.permanent_delete_members_by_user.app_error",
-        "translation": "Не вдалося оновити заголовок прямого каналу"
-    },
-    {
-        "id": "store.sql_channel.pinned_posts.app_error",
-        "translation": "Не вдається знайти прикріплені повідомлення"
-    },
-    {
-        "id": "store.sql_channel.remove_all_deactivated_members.app_error",
-        "translation": "Не вдалося вилучити деактивованих користувачів із каналу"
-    },
-    {
-        "id": "store.sql_channel.remove_member.app_error",
-        "translation": "Не вдалося оновити заголовок прямого каналу"
-    },
-    {
-        "id": "store.sql_channel.reset_all_channel_schemes.app_error",
-        "translation": "Не вдалося скинути схеми каналів"
-    },
-    {
-        "id": "store.sql_channel.reset_all_channel_schemes.commit_transaction.app_error",
-        "translation": "Не вдається здійснити транзакцію"
-    },
-    {
-        "id": "store.sql_channel.reset_all_channel_schemes.open_transaction.app_error",
-        "translation": "Неможливо відкрити транзакцію"
-    },
-    {
-        "id": "store.sql_channel.save.archived_channel.app_error",
-        "translation": "Ви не можете реагувати на архівований канал."
-    },
-    {
-        "id": "store.sql_channel.save.direct_channel.app_error",
-        "translation": "Використовуйте SaveDirectChannel для створення прямого каналу"
-    },
-    {
-        "id": "store.sql_channel.save_channel.existing.app_error",
-        "translation": "Потрібно оновити дзвінок для існуючого каналу"
-    },
-    {
-        "id": "store.sql_channel.save_channel.exists.app_error",
-        "translation": "Канал з такою назвою вже існує в одній команді"
-    },
-    {
-        "id": "store.sql_channel.save_channel.limit.app_error",
-        "translation": "Ви досягли обмеження кількості дозволених каналів."
-    },
-    {
-        "id": "store.sql_channel.save_direct_channel.not_direct.app_error",
-        "translation": "Не був створений прямий канал за допомогою SaveDirectChannel"
-    },
-    {
-        "id": "store.sql_channel.save_member.commit_transaction.app_error",
-        "translation": "Не вдалося зафіксувати транзакцію"
-    },
-    {
-        "id": "store.sql_channel.save_member.exists.app_error",
-        "translation": "Канал з таким ID вже існує"
-    },
-    {
-        "id": "store.sql_channel.save_member.open_transaction.app_error",
-        "translation": "Неможливо відкрити транзакцію "
-    },
-    {
-        "id": "store.sql_channel.search.app_error",
-        "translation": "Виникла помилка при спробі прочитати файл"
-    },
-    {
-        "id": "store.sql_channel.update_last_viewed_at.app_error",
-        "translation": "Ну вдалося встановити час останнього перегляду на"
-    },
-    {
-        "id": "store.sql_channel.update_member.app_error",
-        "translation": "Виникла помилка при спробі прочитати файл"
-    },
-    {
-        "id": "store.sql_command.save.get.app_error",
-        "translation": "Не вдається отримати команду"
-    },
-    {
-        "id": "store.sql_file_info.PermanentDeleteByUser.app_error",
-        "translation": "Не вдалося видалити вкладення користувача"
-    },
-    {
-        "id": "store.sql_file_info.attach_to_post.app_error",
-        "translation": "Ми не могли прикріпити інформацію про фото до посту"
-    },
-    {
-        "id": "store.sql_file_info.delete_for_post.app_error",
-        "translation": "Ми не змогли видалити інформацію про фото в пості"
-    },
-    {
-        "id": "store.sql_file_info.get.app_error",
-        "translation": "Не вдається отримати інформацію про файл"
-    },
-    {
-        "id": "store.sql_file_info.get_by_path.app_error",
-        "translation": "Ми не змогли отримати інформацію про фото до повідомлення"
-    },
-    {
-        "id": "store.sql_file_info.get_for_post.app_error",
-        "translation": "Ми не змогли отримати інформацію про фото до повідомлення"
-    },
-    {
-        "id": "store.sql_file_info.get_for_user_id.app_error",
-        "translation": "Не вдається отримати інформацію про файл для користувача"
-    },
-    {
-        "id": "store.sql_file_info.permanent_delete.app_error",
-        "translation": "Ми не змогли назавжди видалити інформацію про файл"
-    },
-    {
-        "id": "store.sql_file_info.permanent_delete_batch.app_error",
-        "translation": "Ми зіткнулися з помилкою, остаточно видаляючи пакет перевірок"
-    },
-    {
-        "id": "store.sql_file_info.save.app_error",
-        "translation": "Не вдається зберегти інформацію про файл"
-    },
-    {
-        "id": "store.sql_group.group_syncable_already_deleted",
-        "translation": "group syncable was already deleted"
-    },
-    {
-        "id": "store.sql_group.no_rows",
-        "translation": "no matching group found"
-    },
-    {
-        "id": "store.sql_group.unique_constraint",
-        "translation": "Команда з таким ім'ям вже існує"
-    },
-    {
-        "id": "store.sql_group.uniqueness_error",
-        "translation": "group member already exists"
-    },
-    {
-        "id": "store.sql_job.delete.app_error",
-        "translation": "Не вдається видалити завдання"
-    },
-    {
-        "id": "store.sql_job.get.app_error",
-        "translation": "Не вдається отримати схему"
-    },
-    {
-        "id": "store.sql_job.get_all.app_error",
-        "translation": "Не вдається отримати схему"
-    },
-    {
-        "id": "store.sql_job.get_count_by_status_and_type.app_error",
-        "translation": "Ми не змогли отримати останню роботу за статусом та типом"
-    },
-    {
-        "id": "store.sql_job.get_newest_job_by_status_and_type.app_error",
-        "translation": "Ми не змогли отримати останню роботу за статусом та типом"
-    },
-    {
-        "id": "store.sql_job.save.app_error",
-        "translation": "Неможливо зберегти схему"
-    },
-    {
-        "id": "store.sql_job.update.app_error",
-        "translation": "Не вдається оновити схему"
-    },
-    {
-        "id": "store.sql_plugin_store.delete.app_error",
-        "translation": "Не вдалося видалити значення клавіші плагіна"
-    },
-    {
-        "id": "store.sql_plugin_store.get.app_error",
-        "translation": "Не вдалося отримати значення ключа плагіна"
-    },
-    {
-        "id": "store.sql_plugin_store.save.app_error",
-        "translation": "Не вдалося зберегти або оновити значення клавіші плагіна"
-    },
-    {
-        "id": "store.sql_post.analytics_posts_count.app_error",
-        "translation": "Не вдається отримати кількість постів"
-    },
-    {
-        "id": "store.sql_post.analytics_posts_count_by_day.app_error",
-        "translation": "Не вдається отримати кількість постів за день"
-    },
-    {
-        "id": "store.sql_post.analytics_user_counts_posts_by_day.app_error",
-        "translation": "Неможливо отримати кількість користувачів із повідомленнями"
-    },
-    {
-        "id": "store.sql_post.delete.app_error",
-        "translation": "Неможливо видалити публікацію"
-    },
-    {
-        "id": "store.sql_post.get.app_error",
-        "translation": "Не вдається отримати повідомлення"
-    },
-    {
-        "id": "store.sql_post.get_flagged_posts.app_error",
-        "translation": "Не вдалося додати учасників прямого каналу"
-    },
-    {
-        "id": "store.sql_post.get_parents_posts.app_error",
-        "translation": "Неможливо отримати батьківський допис для каналу"
-    },
-    {
-        "id": "store.sql_post.get_posts.app_error",
-        "translation": "Перевищене обмеження кількості сторінок"
-    },
-    {
-        "id": "store.sql_post.get_posts_around.get.app_error",
-        "translation": "Не вдалося отримати пости для каналу"
-    },
-    {
-        "id": "store.sql_post.get_posts_around.get_parent.app_error",
-        "translation": "Не вдалося отримати батьківські пости для каналу"
-    },
-    {
-        "id": "store.sql_post.get_posts_batch_for_indexing.get.app_error",
-        "translation": "Не вдалося отримати партію повідомлень для індексації"
-    },
-    {
-        "id": "store.sql_post.get_posts_by_ids.app_error",
-        "translation": "Не вдається отримати повідомлення"
-    },
-    {
-        "id": "store.sql_post.get_posts_created_att.app_error",
-        "translation": "Не вдалося отримати пости для каналу"
-    },
-    {
-        "id": "store.sql_post.get_posts_since.app_error",
-        "translation": "Не вдалося отримати пости для каналу"
-    },
-    {
-        "id": "store.sql_post.get_root_posts.app_error",
-        "translation": "Не вдалося отримати пости для каналу"
-    },
-    {
-        "id": "store.sql_post.overwrite.app_error",
-        "translation": "Неможливо видалити роль"
-    },
-    {
-        "id": "store.sql_post.permanent_delete.app_error",
-        "translation": "Неможливо видалити роль"
-    },
-    {
-        "id": "store.sql_post.permanent_delete_all_comments_by_user.app_error",
-        "translation": "Невдала спроба видалити коментарі користувача"
-    },
-    {
-        "id": "store.sql_post.permanent_delete_batch.app_error",
-        "translation": "Ми зіткнулися з помилкою, остаточно видаляючи пакет перевірок"
-    },
-    {
-        "id": "store.sql_post.permanent_delete_by_channel.app_error",
-        "translation": "Неможливо видалити повідомлення з каналу"
-    },
-    {
-        "id": "store.sql_post.permanent_delete_by_user.app_error",
-        "translation": "Не вдалося вибрати повідомлення, які потрібно видалити для користувача"
-    },
-    {
-        "id": "store.sql_post.permanent_delete_by_user.too_many.app_error",
-        "translation": "Не вдається вибрати повідомлення, які потрібно видалити для користувача (забагато), будь ласка, повторно запустіть"
-    },
-    {
-        "id": "store.sql_post.save.app_error",
-        "translation": "Не вдається зберегти публікацію"
-    },
-    {
-        "id": "store.sql_post.save.existing.app_error",
-        "translation": "Ви не можете оновити існуючу публікацію "
-    },
-    {
-        "id": "store.sql_post.search.disabled",
-        "translation": "Пошук на цьому сервері вимкнено. Будь ласка, зв'яжіться зі своїм системним адміністратором."
-    },
-    {
-        "id": "store.sql_post.update.app_error",
-        "translation": "Не вдається оновити повідомлення"
-    },
-    {
-        "id": "store.sql_role.delete.update.app_error",
-        "translation": "Неможливо видалити роль"
-    },
-    {
-        "id": "store.sql_role.get.app_error",
-        "translation": "Неможливо отримати роль"
-    },
-    {
-        "id": "store.sql_role.get_by_name.app_error",
-        "translation": "Неможливо отримати роль"
-    },
-    {
-        "id": "store.sql_role.get_by_names.app_error",
-        "translation": "Неможливо отримати роль"
-    },
-    {
-        "id": "store.sql_role.permanent_delete_all.app_error",
-        "translation": "Ми не змогли назавжди видалити всі ролі"
-    },
-    {
-        "id": "store.sql_role.save.insert.app_error",
-        "translation": "Не вдається зберегти нову роль"
-    },
-    {
-        "id": "store.sql_role.save.invalid_role.app_error",
-        "translation": "Роль не була дійсною"
-    },
-    {
-        "id": "store.sql_role.save.open_transaction.app_error",
-        "translation": "Не вдалося відкрити транзакцію, щоб зберегти роль"
-    },
-    {
-        "id": "store.sql_role.save.update.app_error",
-        "translation": "Неможливо оновити роль"
-    },
-    {
-        "id": "store.sql_role.save_role.commit_transaction.app_error",
-        "translation": "Не вдалося здійснити транзакцію для збереження ролі"
-    },
-    {
-        "id": "store.sql_status.get.app_error",
-        "translation": "Виникла помилка при отриманні статусу"
-    },
-    {
-        "id": "store.sql_status.get.missing.app_error",
-        "translation": "Не існує запису для даного статусу"
-    },
-    {
-        "id": "store.sql_status.get_total_active_users_count.app_error",
-        "translation": "Не вдалося підрахувати активних користувачів"
-    },
-    {
-        "id": "store.sql_status.reset_all.app_error",
-        "translation": "Виникла проблема при скиданні всіх статусів"
-    },
-    {
-        "id": "store.sql_status.save.app_error",
-        "translation": "Виникла помилка при збереженні статусу"
-    },
-    {
-        "id": "store.sql_status.update.app_error",
-        "translation": "Виникла помилка при оновленні статусу"
-    },
-    {
-        "id": "store.sql_status.update_last_activity_at.app_error",
-        "translation": "Не вдається оновити останню дату та час дії користувача"
-    },
-    {
-        "id": "store.sql_system.get.app_error",
-        "translation": "Виникла помилка при пошуку властивостей системи"
-    },
-    {
-        "id": "store.sql_system.get_by_name.app_error",
-        "translation": "Не вдається знайти системну змінну."
-    },
-    {
-        "id": "store.sql_system.permanent_delete_by_name.app_error",
-        "translation": "Ми не змогли назавжди видалити запис системної таблиці"
-    },
-    {
-        "id": "store.sql_system.save.app_error",
-        "translation": "Виникла помилка при збереженні властивості системи"
-    },
-    {
-        "id": "store.sql_system.update.app_error",
-        "translation": "Виникла помилка при оновленні властивості системи"
-    },
-    {
-        "id": "store.sql_team.analytics_get_team_count_for_scheme.app_error",
-        "translation": "Не вдалося отримати номер каналу для схеми."
-    },
-    {
-        "id": "store.sql_team.analytics_team_count.app_error",
-        "translation": "Неможливо підрахувати команди"
-    },
-    {
-        "id": "store.sql_team.clear_all_custom_role_assignments.commit_transaction.app_error",
-        "translation": "Не вдалося здійснити транзакцію бази даних"
-    },
-    {
-        "id": "store.sql_team.clear_all_custom_role_assignments.open_transaction.app_error",
-        "translation": "Не вдалося розпочати транзакцію бази даних"
-    },
-    {
-        "id": "store.sql_team.clear_all_custom_role_assignments.select.app_error",
-        "translation": "Не вдалося отримати учасників команди"
-    },
-    {
-        "id": "store.sql_team.clear_all_custom_role_assignments.update.app_error",
-        "translation": "Не вдалося оновити учасника команди"
-    },
-    {
-        "id": "store.sql_team.get.find.app_error",
-        "translation": "Не вдається знайти існуючу команду"
-    },
-    {
-        "id": "store.sql_team.get.finding.app_error",
-        "translation": "Виникла помилка з виявленням команди"
-    },
-    {
-        "id": "store.sql_team.get_all.app_error",
-        "translation": "Не вдалося отримати всі команди"
-    },
-    {
-        "id": "store.sql_team.get_all_team_listing.app_error",
-        "translation": "Не вдалося отримати всі команди"
-    },
-    {
-        "id": "store.sql_team.get_by_invite_id.find.app_error",
-        "translation": "Не вдається знайти існуючу команду"
-    },
-    {
-        "id": "store.sql_team.get_by_invite_id.finding.app_error",
-        "translation": "Не вдається знайти існуючу команду"
-    },
-    {
-        "id": "store.sql_team.get_by_name.app_error",
-        "translation": "Не вдається знайти існуючу команду"
-    },
-    {
-        "id": "store.sql_team.get_by_scheme.app_error",
-        "translation": "Неможливо отримати канали для наданої схеми"
-    },
-    {
-        "id": "store.sql_team.get_member.app_error",
-        "translation": "Не вдалося оновити учасника команди"
-    },
-    {
-        "id": "store.sql_team.get_member.missing.app_error",
-        "translation": "Не знайдено жодного учасника каналу за даним ідентифікатором користувача та каналу"
-    },
-    {
-        "id": "store.sql_team.get_member_count.app_error",
-        "translation": "Не вдалося оновити учасника команди"
-    },
-    {
-        "id": "store.sql_team.get_members.app_error",
-        "translation": "Не вдалося оновити учасника команди"
-    },
-    {
-        "id": "store.sql_team.get_members_by_ids.app_error",
-        "translation": "Не вдалося оновити учасника команди"
-    },
-    {
-        "id": "store.sql_team.get_unread.app_error",
-        "translation": "Не вдалося отримати канали непрочитаних повідомлень"
-    },
-    {
-        "id": "store.sql_team.migrate_team_members.commit_transaction.app_error",
-        "translation": "Не вдалося здійснити транзакцію бази даних"
-    },
-    {
-        "id": "store.sql_team.migrate_team_members.open_transaction.app_error",
-        "translation": "Не вдалося відкрити транзакцію бази даних"
-    },
-    {
-        "id": "store.sql_team.migrate_team_members.select.app_error",
-        "translation": "Не вдалося вибрати партію учасників команди"
-    },
-    {
-        "id": "store.sql_team.migrate_team_members.update.app_error",
-        "translation": "Не вдалося оновити учасників команди"
-    },
-    {
-        "id": "store.sql_team.permanent_delete.app_error",
-        "translation": "Не вдалося знайти дійсну команду для оновлення"
-    },
-    {
-        "id": "store.sql_team.remove_member.app_error",
-        "translation": "Не вдалося оновити учасника команди"
-    },
-    {
-        "id": "store.sql_team.reset_all_team_schemes.app_error",
-        "translation": "Не вдалося скинути командні схеми"
-    },
-    {
-        "id": "store.sql_team.save.app_error",
-        "translation": "Не вдається зберегти команду"
-    },
-    {
-        "id": "store.sql_team.save.domain_exists.app_error",
-        "translation": "Команда з таким ім'ям вже існує"
-    },
-    {
-        "id": "store.sql_team.save.existing.app_error",
-        "translation": "Необхідно викликати оновлення для існуючої команди"
-    },
-    {
-        "id": "store.sql_team.save_member.exists.app_error",
-        "translation": "Учасник команди з таким ідентифікатором вже існує"
-    },
-    {
-        "id": "store.sql_team.save_member.save.app_error",
-        "translation": "Не вдалося оновити учасника команди"
-    },
-    {
-        "id": "store.sql_team.search_all_team.app_error",
-        "translation": "Виникла проблема при пошуку команд"
-    },
-    {
-        "id": "store.sql_team.search_open_team.app_error",
-        "translation": "Виникла проблема при пошуку відкритих команд"
-    },
-    {
-        "id": "store.sql_team.update.app_error",
-        "translation": "Не вдається оновити команду"
-    },
-    {
-        "id": "store.sql_team.update.find.app_error",
-        "translation": "Не вдалося знайти дійсну команду для оновлення"
-    },
-    {
-        "id": "store.sql_team.update.finding.app_error",
-        "translation": "Виникла помилка під час виявлення команди"
-    },
-    {
-        "id": "store.sql_team.update.updating.app_error",
-        "translation": "Виникла помилка оновлення команди"
-    },
-    {
-        "id": "store.sql_team.update_last_team_icon_update.app_error",
-        "translation": "Не вдалося оновити дату останнього оновлення піктограми команди"
-    },
-    {
-        "id": "store.sql_user.analytics_daily_active_users.app_error",
-        "translation": "Ми не змогли отримати активних користувачів протягом запитаного періоду"
-    },
-    {
-        "id": "store.sql_user.analytics_get_inactive_users_count.app_error",
-        "translation": "Не вдалося підрахувати кількість неактивних користувачів"
-    },
-    {
-        "id": "store.sql_user.analytics_get_system_admin_count.app_error",
-        "translation": "Не вдається отримати систему адміністратора"
-    },
-    {
-        "id": "store.sql_user.app_error",
-        "translation": "Failed to build query"
-    },
-    {
-        "id": "store.sql_user.clear_all_custom_role_assignments.commit_transaction.app_error",
-        "translation": "Не вдалося здійснити транзакцію бази даних"
-    },
-    {
-        "id": "store.sql_user.clear_all_custom_role_assignments.open_transaction.app_error",
-        "translation": "Не вдалося розпочати транзакцію бази даних"
-    },
-    {
-        "id": "store.sql_user.clear_all_custom_role_assignments.select.app_error",
-        "translation": "Не вдалося отримати користувачів"
-    },
-    {
-        "id": "store.sql_user.clear_all_custom_role_assignments.update.app_error",
-        "translation": "Не вдалося оновити користувача"
-    },
-    {
-        "id": "store.sql_user.get.app_error",
-        "translation": "Виникла помилка з виявленням облікового запису"
-    },
-    {
-        "id": "store.sql_user.get_by_auth.missing_account.app_error",
-        "translation": "Не вдалося знайти дійсний обліковий запис з відповідним типом аутентифікації для цієї команди. Ця команда може вимагати запрошення від власника команди для приєднання."
-    },
-    {
-        "id": "store.sql_user.get_by_auth.other.app_error",
-        "translation": "Виникла помилка при спробі знайти обліковий запис за типом аутентифікації."
-    },
-    {
-        "id": "store.sql_user.get_by_username.app_error",
-        "translation": "Не вдалося знайти дійсний обліковий запис з відповідним ім'ям користувача для цієї команди. Ця команда може вимагати запрошення від власника команди для приєднання."
-    },
-    {
-        "id": "store.sql_user.get_for_login.app_error",
-        "translation": "Не вдалося знайти дійсний обліковий запис з відповідними обліковими даними. Ця команда може вимагати запрошення від власника команди для приєднання."
-    },
-    {
-        "id": "store.sql_user.get_for_login.multiple_users",
-        "translation": "Виявлено ряд користувачів з відповідними обліковими даними, вхід неможливий. Будь ласка, зв'яжіться з адміністратором."
-    },
-    {
-        "id": "store.sql_user.get_new_users.app_error",
-        "translation": "Помилка під час пошуку нових користувачів"
-    },
-    {
-        "id": "store.sql_user.get_profiles.app_error",
-        "translation": "Виникла помилка при пошуку профілів"
-    },
-    {
-        "id": "store.sql_user.get_recently_active_users.app_error",
-        "translation": "Помилка під час пошуку недавно активних користувачів"
-    },
-    {
-        "id": "store.sql_user.get_sysadmin_profiles.app_error",
-        "translation": "Виникла помилка при пошуку профілів"
-    },
-    {
-        "id": "store.sql_user.get_system_install_date.app_error",
-        "translation": "Неможливо визначити системну дату на основі першої дати створення користувача."
-    },
-    {
-        "id": "store.sql_user.get_total_users_count.app_error",
-        "translation": "Не вдалося підсчитати користувачів"
-    },
-    {
-        "id": "store.sql_user.get_unread_count.app_error",
-        "translation": "Не вдалося отримати кількість непрочитаних повідомлень для користувача"
-    },
-    {
-        "id": "store.sql_user.get_unread_count_for_channel.app_error",
-        "translation": "Не вдалося отримати кількість непрочитаних повідомлень для користувача і каналу"
-    },
-    {
-        "id": "store.sql_user.missing_account.const",
-        "translation": "Не вдається знайти користувача."
-    },
-    {
-        "id": "store.sql_user.permanent_delete.app_error",
-        "translation": "Неможливо видалити існуючий обліковий запис"
-    },
-    {
-        "id": "store.sql_user.save.app_error",
-        "translation": "Не вдається зберегти обліковий запис."
-    },
-    {
-        "id": "store.sql_user.save.email_exists.app_error",
-        "translation": "Обліковий запис з такою електронною поштою вже існує."
-    },
-    {
-        "id": "store.sql_user.save.email_exists.ldap_app_error",
-        "translation": "Цей обліковий запис не використовує аутентифікацію AD/LDAP. Будь ласка, увійдіть, використовуючи електронну пошту і пароль."
-    },
-    {
-        "id": "store.sql_user.save.email_exists.saml_app_error",
-        "translation": "Цей обліковий запис не використовує аутентифікацію SAML. Будь ласка, увійдіть, використовуючи електронну пошту і пароль."
-    },
-    {
-        "id": "store.sql_user.save.existing.app_error",
-        "translation": "Необхідно викликати оновлення для існуючого користувача"
-    },
-    {
-        "id": "store.sql_user.save.max_accounts.app_error",
-        "translation": "Ця команда досягла максимальної кількості дозволених акаунтів. Зверніться до системного адміністратора, щоб встановити більшу межу."
-    },
-    {
-        "id": "store.sql_user.save.member_count.app_error",
-        "translation": "Не вдалося отримати кількість учасників поточної команди"
-    },
-    {
-        "id": "store.sql_user.save.username_exists.app_error",
-        "translation": "Обліковий запис з таким ім'ям користувача вже існує."
-    },
-    {
-        "id": "store.sql_user.save.username_exists.ldap_app_error",
-        "translation": "Обліковий запис з таким ім'ям користувача вже існує. Будь ласка, зв'яжіться з адміністратором."
-    },
-    {
-        "id": "store.sql_user.save.username_exists.saml_app_error",
-        "translation": "Обліковий запис з таким ім'ям користувача вже існує. Будь ласка, зв'яжіться з Адміністратором."
-    },
-    {
-        "id": "store.sql_user.search.app_error",
-        "translation": "Не можливо знайти жодного користувача, який виконує пошук за параметрами"
-    },
-    {
-        "id": "store.sql_user.update.app_error",
-        "translation": "Не вдається оновити обліковий запис"
-    },
-    {
-        "id": "store.sql_user.update.can_not_change_ldap.app_error",
-        "translation": "Неможливо змінити поля, задані за допомогою AD/LDAP"
-    },
-    {
-        "id": "store.sql_user.update.email_taken.app_error",
-        "translation": "Цей e-mail вже зареєстрований, виберіть інший."
-    },
-    {
-        "id": "store.sql_user.update.find.app_error",
-        "translation": "Не вдається знайти існуючий обліковий запис для оновлення"
-    },
-    {
-        "id": "store.sql_user.update.finding.app_error",
-        "translation": "Виникла помилка з виявленням облікового запису"
-    },
-    {
-        "id": "store.sql_user.update.updating.app_error",
-        "translation": "Виникла помилка оновлення облікового запису"
-    },
-    {
-        "id": "store.sql_user.update.username_taken.app_error",
-        "translation": "Це ім'я користувача вже зайнято. Будь ласка, виберіть інше."
-    },
-    {
-        "id": "store.sql_user.update_auth_data.app_error",
-        "translation": "Не вдається оновити дані авторизації"
-    },
-    {
-        "id": "store.sql_user.update_auth_data.email_exists.app_error",
-        "translation": "Неможливо перемкнути обліковий запис на {{.Service}}. Обліковий запис, що використовує електронну пошту {{.Email}} вже існує."
-    },
-    {
-        "id": "store.sql_user.update_failed_pwd_attempts.app_error",
-        "translation": "Не вдається оновити невдалі спроби"
-    },
-    {
-        "id": "store.sql_user.update_last_picture_update.app_error",
-        "translation": "Не вдається оновити оновлення на"
-    },
-    {
-        "id": "store.sql_user.update_mfa_active.app_error",
-        "translation": "Виникла помилка при оновленні стану активності MFA користувача"
-    },
-    {
-        "id": "store.sql_user.update_mfa_secret.app_error",
-        "translation": "Виникла помилка при оновленні секрету MFA користувача"
-    },
-    {
-        "id": "store.sql_user.update_password.app_error",
-        "translation": "Не вдається оновити пароль користувача"
-    },
-    {
-        "id": "store.sql_user.update_update.app_error",
-        "translation": "Не вдалося оновити дату останнього оновлення користувача"
-    },
-    {
-        "id": "store.sql_user.verify_email.app_error",
-        "translation": "Неможливо оновити поле перевірки електронної пошти"
-    },
-    {
-        "id": "store.update_error",
-        "translation": "update error"
-    },
-    {
-        "id": "system.message.name",
-        "translation": "Система"
-    },
-    {
-        "id": "utils.file.list_directory.local.app_error",
-        "translation": "Виявлено каталог  помилок із сховища файлів локального сервера."
-    },
-    {
-        "id": "utils.file.list_directory.s3.app_error",
-        "translation": "Знайдено каталог помилок зі списку S3."
-    },
-    {
-        "id": "utils.file.remove_directory.local.app_error",
-        "translation": "Виникла помилка з локального сховища серверів "
-    },
-    {
-        "id": "utils.file.remove_directory.s3.app_error",
-        "translation": "Виникла помилка при видаленні каталогу з S3."
-    },
-    {
-        "id": "utils.file.remove_file.local.app_error",
-        "translation": "Сталася помилка під час читання з локального серверного сховища."
-    },
-    {
-        "id": "utils.file.remove_file.s3.app_error",
-        "translation": "Виникла помилка видалення файлу з S3."
-    },
-    {
-        "id": "utils.mail.connect_smtp.helo.app_error",
-        "translation": "Не вдалося встановити HELO"
-    },
-    {
-        "id": "utils.mail.connect_smtp.open.app_error",
-        "translation": "Не вдалося відкрити з'єднання."
-    },
-    {
-        "id": "utils.mail.connect_smtp.open_tls.app_error",
-        "translation": "Не вдалося відкрити TLS з'єднання."
-    },
-    {
-        "id": "utils.mail.new_client.auth.app_error",
-        "translation": "Не вдалося авторизуватися на SMTP сервері"
-    },
-    {
-        "id": "utils.mail.sendMail.attachments.write_error",
-        "translation": "Не вдалося надіслати вкладення електронною поштою"
-    },
-    {
-        "id": "utils.mail.send_mail.close.app_error",
-        "translation": "Не вдалося закрити з'єднання з SMTP сервером"
-    },
-    {
-        "id": "utils.mail.send_mail.from_address.app_error",
-        "translation": "Помилка встановлення \"Від адреси\""
-    },
-    {
-        "id": "utils.mail.send_mail.msg.app_error",
-        "translation": "Не вдалося записати поштове повідомлення"
-    },
-    {
-        "id": "utils.mail.send_mail.msg_data.app_error",
-        "translation": "Не вдалося додати дані поштового повідомлення"
-    },
-    {
-        "id": "utils.mail.send_mail.to_address.app_error",
-        "translation": "Помилка встановлення \"Для адреси\""
-    },
-    {
-        "id": "web.command_webhook.command.app_error",
-        "translation": "Не вдалося знайти команду"
-    },
-    {
-        "id": "web.command_webhook.parse.app_error",
-        "translation": "Неможливо проаналізувати вхідні дані"
-    },
-    {
-        "id": "web.get_access_token.internal_saving.app_error",
-        "translation": "Не вдалося оновити дані користувача"
-    },
-    {
-        "id": "web.incoming_webhook.channel.app_error",
-        "translation": "Не вдалося знайти канал"
-    },
-    {
-        "id": "web.incoming_webhook.channel_locked.app_error",
-        "translation": "Цей webhook забороняється розміщувати на запитуваному каналі"
-    },
-    {
-        "id": "web.incoming_webhook.disabled.app_error",
-        "translation": "Вхідні вебхуки були відключені системним адміністратором."
-    },
-    {
-        "id": "web.incoming_webhook.invalid.app_error",
-        "translation": "Невірний вебхук"
-    },
-    {
-        "id": "web.incoming_webhook.parse.app_error",
-        "translation": "Неможливо проаналізувати вхідні дані"
-    },
-    {
-        "id": "web.incoming_webhook.permissions.app_error",
-        "translation": "Невідповідні права каналу"
-    },
-    {
-        "id": "web.incoming_webhook.split_props_length.app_error",
-        "translation": "Неможливо розбити реквізит webhook на частину символів {{.Max}}."
-    },
-    {
-        "id": "web.incoming_webhook.text.app_error",
-        "translation": "Текст не заданий"
-    },
-    {
-        "id": "web.incoming_webhook.user.app_error",
-        "translation": "Не вдалося знайти користувача"
-    },
-    {
-        "id": "model.group.name.invalid_length.app_error",
-        "translation": "Ім'я повинно складатися з 2 або більше малих літер і цифр"
-    },
-    {
-        "id": "app.scheme.save.invalid_scheme.app_error",
-        "translation": "Надана схема недійсна"
-    },
-    {
-        "id": "app.scheme.save.app_error",
-        "translation": "Неможливо створити схему"
-    },
-    {
-        "id": "app.scheme.permanent_delete_all.app_error",
-        "translation": "Ми не змогли назавжди видалити схеми"
-    },
-    {
-        "id": "app.scheme.get.app_error",
-        "translation": "Не вдається отримати схему"
-    },
-    {
-        "id": "app.channel.get_more_channels.get.app_error",
-        "translation": "Неможливо отримати канали"
-    },
-    {
-        "id": "web.error.unsupported_browser.system_browser_or",
-        "translation": "або"
-    },
-    {
-        "id": "web.error.unsupported_browser.system_browser_make_default",
-        "translation": "Make default"
-    },
-    {
-        "id": "web.error.unsupported_browser.open_system_browser.edge",
-        "translation": "Open Edge"
-    },
-    {
-        "id": "web.error.unsupported_browser.no_longer_support_version",
-        "translation": "This version of your browser is no longer supported by Matterfoss"
-    },
-    {
-        "id": "web.error.unsupported_browser.no_longer_support",
-        "translation": "This browser is no longer supported by Matterfoss"
-    },
-    {
-        "id": "web.error.unsupported_browser.min_os_version.windows",
-        "translation": "Windows 7+"
-    },
-    {
-        "id": "web.error.unsupported_browser.min_os_version.mac",
-        "translation": "macOS 10.9+"
-    },
-    {
-        "id": "web.error.unsupported_browser.min_browser_version.safari",
-        "translation": "Version 12+"
-    },
-    {
-        "id": "web.error.unsupported_browser.min_browser_version.firefox",
-        "translation": "Version 60+"
-    },
-    {
-        "id": "web.error.unsupported_browser.min_browser_version.edge",
-        "translation": "Version 44+"
-    },
-    {
-        "id": "web.error.unsupported_browser.min_browser_version.chrome",
-        "translation": "Version 61+"
-    },
-    {
-        "id": "web.error.unsupported_browser.learn_more",
-        "translation": "Learn more about supported browsers."
-    },
-    {
-        "id": "web.error.unsupported_browser.install_guide.windows",
-        "translation": "Install Guide"
-    },
-    {
-        "id": "web.error.unsupported_browser.install_guide.mac",
-        "translation": "Install Guide"
-    },
-    {
-        "id": "web.error.unsupported_browser.download_the_app",
-        "translation": "Download the App"
-    },
-    {
-        "id": "web.error.unsupported_browser.download_app_or_upgrade_browser",
-        "translation": "Download the Matterfoss app or use a supported browser for a better experience."
-    },
-    {
-        "id": "web.error.unsupported_browser.download",
-        "translation": "Download the App"
-    },
-    {
-        "id": "web.error.unsupported_browser.browser_title.safari",
-        "translation": "Safari"
-    },
-    {
-        "id": "web.error.unsupported_browser.browser_title.firefox",
-        "translation": "Firefox"
-    },
-    {
-        "id": "web.error.unsupported_browser.browser_title.edge",
-        "translation": "Microsoft Edge"
-    },
-    {
-        "id": "web.error.unsupported_browser.browser_title.chrome",
-        "translation": "Google Chrome"
-    },
-    {
-        "id": "web.error.unsupported_browser.browser_get_latest.safari",
-        "translation": "Get the latest Safari browser"
-    },
-    {
-        "id": "web.error.unsupported_browser.browser_get_latest.firefox",
-        "translation": "Get the latest Firefox browser"
-    },
-    {
-        "id": "web.error.unsupported_browser.browser_get_latest.chrome",
-        "translation": "Get the latest Chrome browser"
-    },
-    {
-        "id": "store.sql_user.update_active_for_multiple_users.updating.app_error",
-        "translation": "Неможливо вимкнути плагін"
-    },
-    {
-        "id": "store.sql_user.update_active_for_multiple_users.getting_changed_users.app_error",
-        "translation": "Unable to get the list of deactivate guests ids."
-    },
-    {
-        "id": "store.sql_user.promote_guest.user_update.app_error",
-        "translation": "Не вдалося оновити користувача"
-    },
-    {
-        "id": "store.sql_user.promote_guest.team_members_update.app_error",
-        "translation": "Не вдалося оновити заголовок прямого каналу"
-    },
-    {
-        "id": "store.sql_user.promote_guest.open_transaction.app_error",
-        "translation": "Не вдалося розпочати транзакцію бази даних"
-    },
-    {
-        "id": "store.sql_user.promote_guest.commit_transaction.app_error",
-        "translation": "Не вдалося здійснити транзакцію бази даних"
-    },
-    {
-        "id": "store.sql_user.promote_guest.channel_members_update.app_error",
-        "translation": "Не вдалося оновити заголовок прямого каналу"
-    },
-    {
-        "id": "store.sql_user.get_users_batch_for_indexing.get_users.app_error",
-        "translation": "Не вдалося отримати партію повідомлень для індексації"
-    },
-    {
-        "id": "store.sql_user.get_users_batch_for_indexing.get_team_members.app_error",
-        "translation": "Unable to get the team members for the users batch for indexing."
-    },
-    {
-        "id": "store.sql_user.get_users_batch_for_indexing.get_channel_members.app_error",
-        "translation": "Unable to get the channel members for the users batch for indexing."
-    },
-    {
-        "id": "store.sql_user.get_profile_by_group_channel_ids_for_user.app_error",
-        "translation": "Виникла помилка при пошуку профілів"
-    },
-    {
-        "id": "store.sql_user.get_known_users.get_users.app_error",
-        "translation": "Unable to get know users from the database."
-    },
-    {
-        "id": "store.sql_user.demote_user_to_guest.user_update.app_error",
-        "translation": "Не вдалося оновити користувача"
-    },
-    {
-        "id": "store.sql_user.demote_user_to_guest.team_members_update.app_error",
-        "translation": "Не вдалося оновити заголовок прямого каналу"
-    },
-    {
-        "id": "store.sql_user.demote_user_to_guest.open_transaction.app_error",
-        "translation": "Не вдалося розпочати транзакцію бази даних"
-    },
-    {
-        "id": "store.sql_user.demote_user_to_guest.commit_transaction.app_error",
-        "translation": "Не вдалося здійснити транзакцію бази даних"
-    },
-    {
-        "id": "store.sql_user.demote_user_to_guest.channel_members_update.app_error",
-        "translation": "Не вдалося оновити заголовок прямого каналу"
-    },
-    {
-        "id": "store.sql_user.count.app_error",
-        "translation": "UserCountOptions don't make sense."
-    },
-    {
-        "id": "store.sql_team.user_belongs_to_teams.app_error",
-        "translation": "Unable to determine if the user belongs to a list of teams."
-    },
-    {
-        "id": "store.sql_team.search_private_team.app_error",
-        "translation": "Виникла проблема при пошуку відкритих команд"
-    },
-    {
-        "id": "store.sql_team.get_user_team_ids.app_error",
-        "translation": "Unable to get the list of teams of a user."
-    },
-    {
-        "id": "store.sql_team.get_by_names.missing.app_error",
-        "translation": "Unable to find some of the requested teams"
-    },
-    {
-        "id": "store.sql_team.get_by_names.app_error",
-        "translation": "Не вдалося оновити учасника команди"
-    },
-    {
-        "id": "store.sql_team.get_by_name.missing.app_error",
-        "translation": "Не вдається знайти існуючу команду"
-    },
-    {
-        "id": "store.sql_team.get_all_private_team_listing.app_error",
-        "translation": "Не вдалося отримати всі команди"
-    },
-    {
-        "id": "store.sql_team.get_active_member_count.app_error",
-        "translation": "Не вдалося оновити учасника команди"
-    },
-    {
-        "id": "store.sql_team.analytics_public_team_count.app_error",
-        "translation": "Неможливо підрахувати команди"
-    },
-    {
-        "id": "store.sql_team.analytics_private_team_count.app_error",
-        "translation": "Неможливо підрахувати команди"
-    },
-    {
-        "id": "store.sql_system.save.commit_transaction.app_error",
-        "translation": "Не вдалося здійснити транзакцію бази даних"
-    },
-    {
-        "id": "store.sql_role.get_all.app_error",
-        "translation": "Неможливо отримати всі канали"
-    },
-    {
-        "id": "store.sql_post.populate_reply_count.app_error",
-        "translation": "Unable to get the post replies count"
-    },
-    {
-        "id": "store.sql_post.get_post_id_around.app_error",
-        "translation": "Unable to get post around time bound."
-    },
-    {
-        "id": "store.sql_post.get_post_after_time.app_error",
-        "translation": "Unable to get post after time bound."
-    },
-    {
-        "id": "store.sql_post.get_direct_posts.app_error",
-        "translation": "Не вдається отримати повідомлення"
-    },
-    {
-        "id": "store.sql_plugin_store.list.app_error",
-        "translation": "Unable to list all the plugin keys."
-    },
-    {
-        "id": "store.sql_plugin_store.compare_and_set.too_many_rows.app_error",
-        "translation": "Found more than 1 row on MySQL after KVCompareAndSet with unchanged value."
-    },
-    {
-        "id": "store.sql_plugin_store.compare_and_set.mysql_select.app_error",
-        "translation": "Failed to query for existing row on MySQL after KVCompareAndSet with unchanged value."
-    },
-    {
-        "id": "store.sql_group.permanent_delete_members_by_user.app_error",
-        "translation": "Unable to remove the group member with UserID \"{{.UserId}}\"."
-    },
-    {
-        "id": "store.sql_group.app_error",
-        "translation": "failed to build query."
-    },
-    {
-        "id": "store.sql_file_info.get_with_options.app_error",
-        "translation": "Ми не змогли отримати інформацію про фото до повідомлення"
-    },
-    {
-        "id": "store.sql_channel.user_belongs_to_channels.app_error",
-        "translation": "Unable to determine if the user belongs to a list of channels."
-    },
-    {
-        "id": "store.sql_channel.update_last_viewed_at_post.app_error",
-        "translation": "Unable to mark channel as unread."
-    },
-    {
-        "id": "store.sql_channel.search_group_channels.app_error",
-        "translation": "Unable to get the group channels for the given user and term."
-    },
-    {
-        "id": "store.sql_channel.get_pinnedpost_count.app_error",
-        "translation": "Не вдалося отримати кількість учасників каналу"
-    },
-    {
-        "id": "store.sql_channel.get_channels_by_ids.app_error",
-        "translation": "Неможливо отримати канали"
-    },
-    {
-        "id": "store.sql_channel.get_channels_batch_for_indexing.get.app_error",
-        "translation": "Не вдалося отримати партію повідомлень для індексації"
-    },
-    {
-        "id": "store.sql_channel.get_all_direct.app_error",
-        "translation": "Неможливо отримати всі канали"
-    },
-    {
-        "id": "store.sql_channel.count_posts_since.app_error",
-        "translation": "Unable to count messages since given date."
-    },
-    {
-        "id": "store.sql.build_query.app_error",
-        "translation": "failed to build query."
-    },
-    {
-        "id": "searchengine.bleve.disabled.error",
-        "translation": "Error purging Bleve indexes: engine is disabled"
-    },
-    {
-        "id": "plugin_api.bot_cant_create_bot",
-        "translation": "Bot user cannot create bot user."
-    },
-    {
-        "id": "plugin.api.get_users_in_channel",
-        "translation": "Unable to get the users, invalid sorting criteria."
-    },
-    {
-        "id": "model.user.is_valid.update_at.app_error",
-        "translation": "\"Оновити в\" повинно бути коректним часом"
-    },
-    {
-        "id": "model.user.is_valid.position.app_error",
-        "translation": "Invalid position: must not be longer than 128 characters."
-    },
-    {
-        "id": "model.user.is_valid.password_limit.app_error",
-        "translation": "Unable to set a password over 72 characters due to the limitations of bcrypt."
-    },
-    {
-        "id": "model.user.is_valid.nickname.app_error",
-        "translation": "Невірне ім'я користувача."
-    },
-    {
-        "id": "model.user.is_valid.locale.app_error",
-        "translation": "Некоректна роль"
-    },
-    {
-        "id": "model.user.is_valid.last_name.app_error",
-        "translation": "Невірне ім'я користувача."
-    },
-    {
-        "id": "model.user.is_valid.id.app_error",
-        "translation": "Недійсний ідентифікатор користувача"
-    },
-    {
-        "id": "model.user.is_valid.first_name.app_error",
-        "translation": "Невірне ім'я користувача."
-    },
-    {
-        "id": "model.user.is_valid.create_at.app_error",
-        "translation": "\"Створити в\" повинно бути коректним часом"
-    },
-    {
-        "id": "model.user.is_valid.auth_data_type.app_error",
-        "translation": "Invalid user, auth data must be set with auth type."
-    },
-    {
-        "id": "model.user.is_valid.auth_data_pwd.app_error",
-        "translation": "Invalid user, password and auth data cannot both be set."
-    },
-    {
-        "id": "model.user.is_valid.auth_data.app_error",
-        "translation": "Invalid auth data."
-    },
-    {
-        "id": "model.team.is_valid.invite_id.app_error",
-        "translation": "Invalid invite id."
-    },
-    {
-        "id": "model.post.channel_notifications_disabled_in_channel.message",
-        "translation": "Channel notifications are disabled in {{.ChannelName}}. The {{.Mention}} did not trigger any notifications."
-    },
-    {
-        "id": "model.plugin_kvset_options.is_valid.old_value.app_error",
-        "translation": "Invalid old value, it shouldn't be set when the operation is not atomic."
-    },
-    {
-        "id": "model.guest.is_valid.emails.app_error",
-        "translation": "Некоректна адреса електронної пошти"
-    },
-    {
-        "id": "model.guest.is_valid.email.app_error",
-        "translation": "Некоректна адреса електронної пошти"
-    },
-    {
-        "id": "model.guest.is_valid.channels.app_error",
-        "translation": "Неприпустимий ідентифікатор каналу"
-    },
-    {
-        "id": "model.guest.is_valid.channel.app_error",
-        "translation": "Неприпустимий ідентифікатор каналу"
-    },
-    {
-        "id": "model.group.name.invalid_chars.app_error",
-        "translation": "invalid characters in the name property for group"
-    },
-    {
-        "id": "model.config.is_valid.saml_signature_algorithm.app_error",
-        "translation": "Invalid Signature Algorithm."
-    },
-    {
-        "id": "model.config.is_valid.saml_guest_attribute.app_error",
-        "translation": "Invalid Guest attribute. Must be in the form 'field=value'."
-    },
-    {
-        "id": "model.config.is_valid.saml_canonical_algorithm.app_error",
-        "translation": "Invalid Canonical Algorithm."
-    },
-    {
-        "id": "model.config.is_valid.saml_admin_attribute.app_error",
-        "translation": "Invalid Admin attribute. Must be in the form 'field=value'."
-    },
-    {
-        "id": "model.config.is_valid.elastic_search.enable_autocomplete.app_error",
-        "translation": "Параметр Elastic Searching IndexingEnabled повинен бути встановлений як true, коли Elastic SearchEnabled встановлено як true."
-    },
-    {
-        "id": "model.config.is_valid.bleve_search.filename.app_error",
-        "translation": "Параметр Elastic Searching IndexingEnabled повинен бути встановлений як true, коли Elastic SearchEnabled встановлено як true."
-    },
-    {
-        "id": "model.config.is_valid.bleve_search.enable_searching.app_error",
-        "translation": "Параметр Elastic Searching IndexingEnabled повинен бути встановлений як true, коли Elastic SearchEnabled встановлено як true."
-    },
-    {
-        "id": "model.config.is_valid.bleve_search.enable_autocomplete.app_error",
-        "translation": "Параметр Elastic Searching IndexingEnabled повинен бути встановлений як true, коли Elastic SearchEnabled встановлено як true."
-    },
-    {
-        "id": "model.config.is_valid.bleve_search.bulk_indexing_time_window_seconds.app_error",
-        "translation": "Вікно масове індексування часу служби Elasticsearch повинно бути не менше 1 секунди."
-    },
-    {
-        "id": "model.command.is_valid.autocomplete_data.app_error",
-        "translation": "Invalid AutocompleteData"
-    },
-    {
-        "id": "model.channel.is_valid.name.app_error",
-        "translation": "Invalid channel name. User ids are not permitted in channel name for non-direct message channels."
-    },
-    {
-        "id": "interactive_message.decode_trigger_id.base64_decode_failed_signature",
-        "translation": "Не вдалося декодувати підпис бази64 під час запуску інтерактивного діалогу."
-    },
-    {
-        "id": "groups.unsupported_syncable_type",
-        "translation": "Unsupported syncable type '{{.Value}}'."
-    },
-    {
-        "id": "group_not_associated_to_synced_team",
-        "translation": "Group cannot be associated to the channel until it is first associated to the parent group-synced team."
-    },
-    {
-        "id": "ent.ldap.validate_guest_filter.app_error",
-        "translation": "Недійсний фільтр AD/LDAP"
-    },
-    {
-        "id": "ent.ldap.validate_admin_filter.app_error",
-        "translation": "Недійсний фільтр AD/LDAP"
-    },
-    {
-        "id": "ent.ldap.syncronize.search_failure_size_exceeded.app_error",
-        "translation": "Size Limit Exceeded. Try checking your [max page size](https://docs.matterfoss.com/deployment/sso-ldap.html#i-see-the-log-error-ldap-result-code-4-size-limit-exceeded)."
-    },
-    {
-        "id": "ent.ldap.syncronize.delete_group_constained_memberships",
-        "translation": "error deleting team or channel memberships"
-    },
-    {
-        "id": "ent.id_loaded.license_disable.app_error",
-        "translation": "Your license does not support ID Loaded Push Notifications."
-    },
-    {
-        "id": "ent.elasticsearch.start.parse_server_version.app_error",
-        "translation": "Failed to parse Elasticsearch server version."
-    },
-    {
-        "id": "ent.elasticsearch.start.get_server_version.app_error",
-        "translation": "Failed to get Elasticsearch server version."
-    },
-    {
-        "id": "ent.elasticsearch.search_users.unmarshall_user_failed",
-        "translation": "Не вдається розшифрувати результати пошуку"
-    },
-    {
-        "id": "ent.elasticsearch.search_users.search_failed",
-        "translation": "Пошук не вдалося завершити"
-    },
-    {
-        "id": "ent.elasticsearch.search_channels.unmarshall_channel_failed",
-        "translation": "Не вдається розшифрувати результати пошуку"
-    },
-    {
-        "id": "ent.elasticsearch.search_channels.search_failed",
-        "translation": "Пошук не вдалося завершити"
-    },
-    {
-        "id": "ent.elasticsearch.search_channels.disabled",
-        "translation": "Пошук на сайті Elasticsearch вимкнено на цьому сервері"
-    },
-    {
-        "id": "ent.elasticsearch.refresh_indexes.refresh_failed",
-        "translation": "Не вдалося отримати індекси Elasticsearch"
-    },
-    {
-        "id": "ent.elasticsearch.indexer.index_batch.nothing_left_to_index.error",
-        "translation": "Trying to index a new batch when all the entities are completed"
-    },
-    {
-        "id": "ent.elasticsearch.index_user.error",
-        "translation": "Не вдалося індексувати публікацію"
-    },
-    {
-        "id": "ent.elasticsearch.index_channel.error",
-        "translation": "Не вдалося оновити заголовок прямого каналу "
-    },
-    {
-        "id": "ent.elasticsearch.delete_user.error",
-        "translation": "Не вдалося видалити публікацію"
-    },
-    {
-        "id": "ent.elasticsearch.delete_channel.error",
-        "translation": "Не вдалося оновити заголовок прямого каналу "
-    },
-    {
-        "id": "ent.elasticsearch.create_template_users_if_not_exists.template_create_failed",
-        "translation": "Failed to create Elasticsearch template for users"
-    },
-    {
-        "id": "ent.elasticsearch.create_template_posts_if_not_exists.template_create_failed",
-        "translation": "Failed to create Elasticsearch template for posts"
-    },
-    {
-        "id": "ent.elasticsearch.create_template_channels_if_not_exists.template_create_failed",
-        "translation": "Failed to create Elasticsearch template for channels"
-    },
-    {
-        "id": "ent.compliance.csv.warning.appError",
-        "translation": "Неможливо створити файл eml."
-    },
-    {
-        "id": "ent.compliance.csv.metadata.json.zipfile.appError",
-        "translation": "Неможливо створити файл eml."
-    },
-    {
-        "id": "cli.outgoing_webhook.inconsistent_state.app_error",
-        "translation": "The outgoing webhook is deleted but unable to create a new one due to some error."
-    },
-    {
-        "id": "bleveengine.stop_user_index.error",
-        "translation": "Failed to close user index."
-    },
-    {
-        "id": "bleveengine.stop_post_index.error",
-        "translation": "Failed to close post index."
-    },
-    {
-        "id": "bleveengine.stop_channel_index.error",
-        "translation": "Failed to close channel index."
-    },
-    {
-        "id": "bleveengine.search_users_in_team.error",
-        "translation": "Пошук не вдалося завершити"
-    },
-    {
-        "id": "bleveengine.search_users_in_channel.uchan.error",
-        "translation": "Пошук не вдалося завершити"
-    },
-    {
-        "id": "bleveengine.search_users_in_channel.nuchan.error",
-        "translation": "Пошук не вдалося завершити"
-    },
-    {
-        "id": "bleveengine.search_posts.error",
-        "translation": "Пошук не вдалося завершити"
-    },
-    {
-        "id": "bleveengine.search_channels.error",
-        "translation": "Пошук не вдалося завершити"
-    },
-    {
-        "id": "bleveengine.purge_user_index.error",
-        "translation": "Failed to purge user indexes."
-    },
-    {
-        "id": "bleveengine.purge_post_index.error",
-        "translation": "Failed to purge post indexes."
-    },
-    {
-        "id": "bleveengine.purge_channel_index.error",
-        "translation": "Failed to purge channel indexes."
-    },
-    {
-        "id": "bleveengine.indexer.index_batch.nothing_left_to_index.error",
-        "translation": "Trying to index a new batch when all the entities are completed."
-    },
-    {
-        "id": "bleveengine.indexer.do_job.parse_start_time.error",
-        "translation": "Працівник індексації Elasticsearch не зміг розібрати початковий час"
-    },
-    {
-        "id": "bleveengine.indexer.do_job.parse_end_time.error",
-        "translation": "Працівник індексації Elasticsearch не зміг розібрати час закінчення"
-    },
-    {
-        "id": "bleveengine.indexer.do_job.get_oldest_post.error",
-        "translation": "Найстаріший запис не може бути завантажений з бази даних."
-    },
-    {
-        "id": "bleveengine.indexer.do_job.engine_inactive",
-        "translation": "Failed to run Bleve index job: engine is inactive."
-    },
-    {
-        "id": "bleveengine.indexer.do_job.bulk_index_users.batch_error",
-        "translation": "Failed to index user batch."
-    },
-    {
-        "id": "bleveengine.indexer.do_job.bulk_index_posts.batch_error",
-        "translation": "Failed to index post batch."
-    },
-    {
-        "id": "bleveengine.indexer.do_job.bulk_index_channels.batch_error",
-        "translation": "Failed to index channel batch."
-    },
-    {
-        "id": "bleveengine.index_user.error",
-        "translation": "Не вдалося індексувати публікацію"
-    },
-    {
-        "id": "bleveengine.index_post.error",
-        "translation": "Не вдалося індексувати публікацію"
-    },
-    {
-        "id": "bleveengine.index_channel.error",
-        "translation": "Не вдалося оновити заголовок прямого каналу "
-    },
-    {
-        "id": "bleveengine.delete_user.error",
-        "translation": "Не вдалося видалити публікацію"
-    },
-    {
-        "id": "bleveengine.delete_post.error",
-        "translation": "Не вдалося видалити публікацію"
-    },
-    {
-        "id": "bleveengine.delete_channel.error",
-        "translation": "Не вдалося оновити заголовок прямого каналу "
-    },
-    {
-        "id": "bleveengine.create_user_index.error",
-        "translation": "Error creating the bleve user index."
-    },
-    {
-        "id": "bleveengine.create_post_index.error",
-        "translation": "Error creating the bleve post index."
-    },
-    {
-        "id": "bleveengine.create_channel_index.error",
-        "translation": "Error creating the bleve channel index."
-    },
-    {
-        "id": "bleveengine.already_started.error",
-        "translation": "Bleve is already started."
-    },
-    {
-        "id": "app.user_terms_of_service.save.app_error",
-        "translation": "Не вдається зберегти умови обслуговування."
-    },
-    {
-        "id": "app.user_terms_of_service.get_by_user.no_rows.app_error",
-        "translation": "Жодних умов служби не знайдено."
-    },
-    {
-        "id": "app.user_terms_of_service.get_by_user.app_error",
-        "translation": "Не вдається завантажити умови надання послуг."
-    },
-    {
-        "id": "app.user_terms_of_service.delete.app_error",
-        "translation": "Неможливо видалити умови використання послуги."
-    },
-    {
-        "id": "app.terms_of_service.get.no_rows.app_error",
-        "translation": "Жодних умов служби не знайдено."
-    },
-    {
-        "id": "app.terms_of_service.get.app_error",
-        "translation": "Не вдається завантажити умови надання послуг."
-    },
-    {
-        "id": "app.terms_of_service.create.existing.app_error",
-        "translation": "Необхідно зателефонувати за збереженням існуючих умов надання послуг."
-    },
-    {
-        "id": "app.terms_of_service.create.app_error",
-        "translation": "Не вдається зберегти умови обслуговування."
-    },
-    {
-        "id": "app.team.rename_team.name_occupied",
-        "translation": "Unable to rename the team, the name is already in use."
-    },
-    {
-        "id": "app.team.invite_token.group_constrained.error",
-        "translation": "Unable to join a group-constrained team by token."
-    },
-    {
-        "id": "app.team.invite_id.group_constrained.error",
-        "translation": "Unable to join a group-constrained team by invite."
-    },
-    {
-        "id": "app.plugin.write_file.saving.app_error",
-        "translation": "Під час виходу з каналу сталася помилка."
-    },
-    {
-        "id": "app.plugin.write_file.read.app_error",
-        "translation": "Під час виходу з каналу сталася помилка."
-    },
-    {
-        "id": "app.plugin.webapp_bundle.app_error",
-        "translation": "Unable to generate plugin webapp bundle."
-    },
-    {
-        "id": "app.plugin.sync.read_local_folder.app_error",
-        "translation": "Error reading local plugins folder."
-    },
-    {
-        "id": "app.plugin.sync.list_filestore.app_error",
-        "translation": "Error reading files from the plugins folder in the file store."
-    },
-    {
-        "id": "app.plugin.store_signature.app_error",
-        "translation": "Unable to store the plugin signature to the configured file store."
-    },
-    {
-        "id": "app.plugin.store_bundle.app_error",
-        "translation": "Unable to store the plugin to the configured file store."
-    },
-    {
-        "id": "app.plugin.signature_decode.app_error",
-        "translation": "Unable to decode base64 signature."
-    },
-    {
-        "id": "app.plugin.restart.app_error",
-        "translation": "Unable to restart plugin on upgrade."
-    },
-    {
-        "id": "app.plugin.remove_bundle.app_error",
-        "translation": "Unable to remove plugin bundle from file store."
-    },
-    {
-        "id": "app.plugin.modify_saml.app_error",
-        "translation": "Can't modify saml files."
-    },
-    {
-        "id": "app.plugin.marshal.app_error",
-        "translation": "Failed to marshal marketplace plugins."
-    },
-    {
-        "id": "app.plugin.marketplace_plugins.signature_not_found.app_error",
-        "translation": "Could not find the requested marketplace plugin signature."
-    },
-    {
-        "id": "app.plugin.marketplace_plugins.not_found.app_error",
-        "translation": "Could not find the requested marketplace plugin."
-    },
-    {
-        "id": "app.plugin.marketplace_plugin_request.app_error",
-        "translation": "Failed to decode the marketplace plugin request."
-    },
-    {
-        "id": "app.plugin.marketplace_disabled.app_error",
-        "translation": "Плагіни відключені. Будь ласка, перевірте свої журнали на деталі."
-    },
-    {
-        "id": "app.plugin.marketplace_client.failed_to_fetch",
-        "translation": "Failed to get plugins from the marketplace server."
-    },
-    {
-        "id": "app.plugin.marketplace_client.app_error",
-        "translation": "Failed to create marketplace client."
-    },
-    {
-        "id": "app.plugin.invalid_version.app_error",
-        "translation": "Plugin version could not be parsed."
-    },
-    {
-        "id": "app.plugin.install_marketplace_plugin.app_error",
-        "translation": "Failed to install marketplace plugin."
-    },
-    {
-        "id": "app.plugin.get_public_key.get_file.app_error",
-        "translation": "An error occurred while getting the public key from the store."
-    },
-    {
-        "id": "app.plugin.flag_managed.app_error",
-        "translation": "Unable to set plugin as managed by the file store."
-    },
-    {
-        "id": "app.plugin.delete_public_key.delete.app_error",
-        "translation": "Під час видалення додатка OAuth2 сталася помилка"
-    },
-    {
-        "id": "app.import.validate_user_teams_import_data.invalid_team_theme.error",
-        "translation": "Invalid team theme for the User"
-    },
-    {
-        "id": "app.import.validate_user_import_data.auth_data_and_service_dependency.error",
-        "translation": "User AuthService and AuthData are mutually inclusive."
-    },
-    {
-        "id": "app.import.validate_user_import_data.advanced_props_show_unread_section.error",
-        "translation": "Invalid show unread section setting for User"
-    },
-    {
-        "id": "app.import.validate_user_import_data.advanced_props_formatting.error",
-        "translation": "Invalid post formatting setting for User"
-    },
-    {
-        "id": "app.import.validate_user_import_data.advanced_props_feature_markdown_preview.error",
-        "translation": "Invalid markdown preview setting for User"
-    },
-    {
-        "id": "app.import.validate_user_import_data.advanced_props_email_interval.error",
-        "translation": "Invalid email batching interval setting for User"
-    },
-    {
-        "id": "app.import.validate_post_import_data.props_too_large.error",
-        "translation": "Post Props are longer than the maximum permitted length."
-    },
-    {
-        "id": "app.import.import_user_teams.save_preferences.error",
-        "translation": "Unable to save the team theme preferences"
-    },
-    {
-        "id": "app.import.import_user_channels.channel_not_found.error",
-        "translation": "Error importing user channels. Channel not found."
-    },
-    {
-        "id": "app.import.get_users_by_username.some_users_not_found.error",
-        "translation": "Some users not found"
-    },
-    {
-        "id": "app.import.get_teams_by_names.some_teams_not_found.error",
-        "translation": "Some teams not found"
-    },
-    {
-        "id": "app.export.export_custom_emoji.copy_emoji_images.error",
-        "translation": "Unable to copy custom emoji images"
-    },
-    {
-        "id": "app.emoji.get_list.internal_error",
-        "translation": "Неможливо отримати смайли"
-    },
-    {
-        "id": "app.emoji.get_by_name.app_error",
-        "translation": "Неможливо отримати смайли"
-    },
-    {
-        "id": "app.emoji.get.app_error",
-        "translation": "Неможливо отримати смайли"
-    },
-    {
-        "id": "app.emoji.delete.no_results",
-        "translation": "Не вдалося знайти смайли для видалення"
-    },
-    {
-        "id": "app.emoji.delete.app_error",
-        "translation": "Неможливо видалити смайли"
-    },
-    {
-        "id": "app.channel_member_history.log_leave_event.internal_error",
-        "translation": "Не вдалося записати історію учасників каналу. Не вдалося оновити існуючий запис"
-    },
-    {
-        "id": "app.channel_member_history.log_join_event.internal_error",
-        "translation": "Не вдалося записати історію учасників каналу"
-    },
-    {
-        "id": "app.channel.update.bad_id",
-        "translation": "Не вдається оновити канал"
-    },
-    {
-        "id": "app.channel.permanent_delete.app_error",
-        "translation": "Не вдається видалити канал"
-    },
-    {
-        "id": "app.channel.get_deleted.missing.app_error",
-        "translation": "Немає видалених каналів"
-    },
-    {
-        "id": "app.channel.get_deleted.existing.app_error",
-        "translation": "Не вдається знайти існуючий видалений канал"
-    },
-    {
-        "id": "app.channel.get_channels.not_found.app_error",
-        "translation": "Канали не знайдені"
-    },
-    {
-        "id": "app.channel.get_channels.get.app_error",
-        "translation": "Неможливо отримати канали"
-    },
-    {
-        "id": "app.channel.get_by_name.missing.app_error",
-        "translation": "Каналу не існує"
-    },
-    {
-        "id": "app.channel.get_by_name.existing.app_error",
-        "translation": "Не вдається знайти канал"
-    },
-    {
-        "id": "app.channel.get_all_channels.app_error",
-        "translation": "Неможливо отримати всі канали"
-    },
-    {
-        "id": "app.channel.get.find.app_error",
-        "translation": "Сталася помилка під час пошуку каналу"
-    },
-    {
-        "id": "app.channel.get.existing.app_error",
-        "translation": "Не вдається знайти канал"
-    },
-    {
-        "id": "app.channel.delete.app_error",
-        "translation": "Не вдається видалити канал"
-    },
-    {
-        "id": "app.channel.create_direct_channel.internal_error",
-        "translation": "Не вдається зберегти канал"
-    },
-    {
-        "id": "app.channel.create_channel.internal_error",
-        "translation": "Не вдається зберегти канал"
-    },
-    {
-        "id": "app.bot.permenent_delete.bad_id",
-        "translation": "Неможливо видалити публікацію"
-    },
-    {
-        "id": "app.bot.permanent_delete.internal_error",
-        "translation": "Unable to delete the bot permanently."
-    },
-    {
-        "id": "app.bot.patchbot.internal_error",
-        "translation": "Не вдається оновити повідомлення"
-    },
-    {
-        "id": "app.bot.getbots.internal_error",
-        "translation": "Не вдається отримати повідомлення"
-    },
-    {
-        "id": "app.bot.getbot.internal_error",
-        "translation": "Не вдається отримати повідомлення"
-    },
-    {
-        "id": "app.bot.get_disable_bot_sysadmin_message",
-        "translation": "{{if .disableBotsSetting}}{{if .printAllBots}}{{.UserName}} was deactivated. They managed the following bot accounts which have now been disabled.\n\n{{.BotNames}}{{else}}{{.UserName}} was deactivated. They managed {{.NumBots}} bot accounts which have now been disabled, including the following:\n\n{{.BotNames}}{{end}}You can take ownership of each bot by enabling it at **Integrations > Bot Accounts** and creating new tokens for the bot.\n\nFor more information, see our [documentation](https://docs.matterfoss.com/developer/bot-accounts.html#what-happens-when-a-user-who-owns-bot-accounts-is-disabled).{{else}}{{if .printAllBots}}{{.UserName}} was deactivated. They managed the following bot accounts which are still enabled.\n\n{{.BotNames}}\n{{else}}{{.UserName}} was deactivated. They managed {{.NumBots}} bot accounts which are still enabled, including the following:\n\n{{.BotNames}}{{end}}We strongly recommend you to take ownership of each bot by re-enabling it at **Integrations > Bot Accounts** and creating new tokens for the bot.\n\nFor more information, see our [documentation](https://docs.matterfoss.com/developer/bot-accounts.html#what-happens-when-a-user-who-owns-bot-accounts-is-disabled).\n\nIf you want bot accounts to disable automatically after owner deactivation, set “Disable bot accounts when owner is deactivated” in **System Console > Integrations > Bot Accounts** to true.{{end}}"
-    },
-    {
-        "id": "app.bot.createbot.internal_error",
-        "translation": "Не вдається зберегти публікацію"
-    },
-    {
-        "id": "app.admin.test_site_url.failure",
-        "translation": "This is not a valid live URL"
-    },
-    {
-        "id": "app.admin.saml.invalid_response_from_idp.app_error",
-        "translation": "Could not read the response received from the Identity Provider."
-    },
-    {
-        "id": "app.admin.saml.failure_read_response_body_from_idp.app_error",
-        "translation": "Failure encountered when reading the response payload received from the Identity Provider."
-    },
-    {
-        "id": "app.admin.saml.failure_decode_metadata_xml_from_idp.app_error",
-        "translation": "Could not decode the XML metadata information received from the Identity Provider."
-    },
-    {
-        "id": "api.websocket_handler.server_busy.app_error",
-        "translation": "Server is busy, non-critical services are temporarily unavailable."
-    },
-    {
-        "id": "api.user.update_user.accepted_guest_domain.app_error",
-        "translation": "Ваш електронний лист не належить до прийнятого домену. Будь ласка, зв'яжіться зі своїм адміністратором або зареєструйтеся за допомогою іншого електронного листа."
-    },
-    {
-        "id": "api.user.update_user.accepted_domain.app_error",
-        "translation": "Ваш електронний лист не належить до прийнятого домену. Будь ласка, зв'яжіться зі своїм адміністратором або зареєструйтеся за допомогою іншого електронного листа."
-    },
-    {
-        "id": "api.user.update_active.cannot_enable_guest_when_guest_feature_is_disabled.app_error",
-        "translation": "You cannot activate a guest account because Guest Access feature is not enabled."
-    },
-    {
-        "id": "api.user.reset_password.token_parse.error",
-        "translation": "Unable to parse the reset password token"
-    },
-    {
-        "id": "api.user.promote_guest_to_user.no_guest.app_error",
-        "translation": "Unable to convert the guest to regular user because is not a guest."
-    },
-    {
-        "id": "api.user.login.invalid_credentials_username",
-        "translation": "Enter a valid username and/or password."
-    },
-    {
-        "id": "api.user.login.invalid_credentials_sso",
-        "translation": "Enter a valid email or username and/or password, or sign in using another method."
-    },
-    {
-        "id": "api.user.login.invalid_credentials_email_username",
-        "translation": "Enter a valid email or username and/or password."
-    },
-    {
-        "id": "api.user.login.invalid_credentials_email",
-        "translation": "Enter a valid email and/or password"
-    },
-    {
-        "id": "api.user.login.guest_accounts.license.error",
-        "translation": "Редакція не підтримує Elasticsearch. "
-    },
-    {
-        "id": "api.user.login.guest_accounts.disabled.error",
-        "translation": "Guest accounts are disabled"
-    },
-    {
-        "id": "api.user.demote_user_to_guest.already_guest.app_error",
-        "translation": "Unable to convert the user to guest because is already a guest."
-    },
-    {
-        "id": "api.user.create_user.invalid_invitation_type.app_error",
-        "translation": "Unable to create the user, invalid invitation."
-    },
-    {
-        "id": "api.user.create_user.guest_accounts.license.app_error",
-        "translation": "Редакція не підтримує Elasticsearch. "
-    },
-    {
-        "id": "api.user.create_user.guest_accounts.disabled.app_error",
-        "translation": "Guest accounts are disabled."
-    },
-    {
-        "id": "api.user.create_password_token.error",
-        "translation": "Unable to create password recovery token"
-    },
-    {
-        "id": "api.templates.remove_expired_license.subject",
-        "translation": "Matterfoss Enterprise license has been disabled."
-    },
-    {
-        "id": "api.templates.remove_expired_license.body.title",
-        "translation": "Enterprise license has expired and some features may be disabled. Please renew."
-    },
-    {
-        "id": "api.templates.remove_expired_license.body.renew_button",
-        "translation": "Renew License"
-    },
-    {
-        "id": "api.templates.invite_guest_subject",
-        "translation": "[{{.SiteName}}] {{.SenderName}} запросив вас приєднатися до команди {{.TeamDisplayName}}"
-    },
-    {
-        "id": "api.templates.invite_body_guest.info",
-        "translation": "[[{{.SenderName}}]], has invited you to join team [[{{.TeamDisplayName}}]] as a guest."
-    },
-    {
-        "id": "api.team.update_team_member_roles.guest_and_user.app_error",
-        "translation": "Invalid team member update: A user must be a guest or a user but not both."
-    },
-    {
-        "id": "api.team.search_teams.pagination_not_implemented.public_team_search",
-        "translation": "Pagination not implemented for public-only team search."
-    },
-    {
-        "id": "api.team.search_teams.pagination_not_implemented.private_team_search",
-        "translation": "Pagination not implemented for private-only team search."
-    },
-    {
-        "id": "api.team.remove_member.group_constrained.app_error",
-        "translation": "Unable to remove a user from a group-constrained team."
-    },
-    {
-        "id": "api.team.invite_guests.channel_in_invalid_team.app_error",
-        "translation": "The channels of the invite must be part of the team of the invite."
-    },
-    {
-        "id": "api.team.invate_guests_to_channels.license.error",
-        "translation": "Редакція не підтримує Elasticsearch. "
-    },
-    {
-        "id": "api.team.invate_guests_to_channels.disabled.error",
-        "translation": "Guest accounts are disabled"
-    },
-    {
-        "id": "api.team.invalidate_all_email_invites.app_error",
-        "translation": "Error invalidating email invites."
-    },
-    {
-        "id": "api.team.get_all_teams.insufficient_permissions",
-        "translation": "У вас немає відповідних прав для редагування заголовка каналу. "
-    },
-    {
-        "id": "api.team.demote_user_to_guest.license.error",
-        "translation": "Редакція не підтримує Elasticsearch. "
-    },
-    {
-        "id": "api.team.demote_user_to_guest.disabled.error",
-        "translation": "Guest accounts are disabled."
-    },
-    {
-        "id": "api.team.add_user_to_team_from_invite.guest.app_error",
-        "translation": "Guests are restricted from joining a team via an invite link. Please request a guest email invitation to the team."
-    },
-    {
-        "id": "api.team.add_members.user_denied",
-        "translation": "This team is managed by groups.  This user is not part of a group that is synced to this team."
-    },
-    {
-        "id": "api.team.add_members.error",
-        "translation": "Error adding team member(s)."
-    },
-    {
-        "id": "api.system.id_loaded.not_available.app_error",
-        "translation": "ID Loaded Push Notifications are not configured or supported on this server."
-    },
-    {
-        "id": "api.slackimport.slack_import.zip.file_too_large",
-        "translation": "{{.Filename}} in zip archive too large to process for Slack import\r\n"
-    },
-    {
-        "id": "api.push_notifications_ack.message.parse.app_error",
-        "translation": "An error occurred building the push notification ack message."
-    },
-    {
-        "id": "api.push_notifications_ack.forward.app_error",
-        "translation": "An error occurred sending the receipt delivery to the push notification service."
-    },
-    {
-        "id": "api.push_notifications.message.parse.app_error",
-        "translation": "An error occurred building the push notification message."
-    },
-    {
-        "id": "api.push_notification.id_loaded.fetch.app_error",
-        "translation": "An error occurred fetching the ID-loaded push notification."
-    },
-    {
-        "id": "api.push_notification.id_loaded.default_message",
-        "translation": "You've received a new message."
-    },
-    {
-        "id": "api.push_notification.disabled.app_error",
-        "translation": "Push Notifications are disabled on this server."
-    },
-    {
-        "id": "api.post.check_for_out_of_channel_groups_mentions.message.one",
-        "translation": "@{{.Username}} did not get notified by this mention because they are not in the channel. They cannot be added to the channel because they are not a member of the linked groups. To add them to this channel, they must be added to the linked groups."
-    },
-    {
-        "id": "api.post.check_for_out_of_channel_groups_mentions.message.multiple",
-        "translation": "@{{.Usernames}} and @{{.LastUsername}} did not get notified by this mention because they are not in the channel. They cannot be added to the channel because they are not a member of the linked groups. To add them to this channel, they must be added to the linked groups."
-    },
-    {
-        "id": "api.post.check_for_out_of_channel_group_users.message.none",
-        "translation": "@{{.GroupName}} has no members on this team"
-    },
-    {
-        "id": "api.plugin.verify_plugin.app_error",
-        "translation": "Unable to verify plugin signature."
-    },
-    {
-        "id": "api.plugin.install.download_failed.app_error",
-        "translation": "An error occurred while downloading the plugin."
-    },
-    {
-        "id": "api.plugin.add_public_key.open.app_error",
-        "translation": "Під час видалення додатка OAuth2 сталася помилка"
-    },
-    {
-        "id": "api.license.remove_expired_license.failed.error",
-        "translation": "Не вдалося успішно деактивувати електронну адресу облікового запису"
-    },
-    {
-        "id": "api.ldap_groups.existing_user_name_error",
-        "translation": "group name already exists as a user name"
-    },
-    {
-        "id": "api.ldap_groups.existing_reserved_name_error",
-        "translation": "group name already exists as a reserved name"
-    },
-    {
-        "id": "api.ldap_groups.existing_group_name_error",
-        "translation": "group name already exists"
-    },
-    {
-        "id": "api.image.get.app_error",
-        "translation": "Requested image url cannot be parsed."
-    },
-    {
-        "id": "api.file.upload_file.rejected_by_plugin.app_error",
-        "translation": "Unable to upload file {{.Filename}}. Rejected by plugin: {{.Reason}}"
-    },
-    {
-        "id": "api.context.server_busy.app_error",
-        "translation": "Server is busy, non-critical services are temporarily unavailable."
-    },
-    {
-        "id": "api.context.local_origin_required.app_error",
-        "translation": "This endpoint requires a local request origin."
-    },
-    {
-        "id": "api.config.update_config.restricted_merge.app_error",
-        "translation": "Failed to merge given config."
-    },
-    {
-        "id": "api.command_remove.group_constrained_user_denied",
-        "translation": "User cannot be removed from the channel by you because they are a member of the groups linked to this channel. To remove them from this channel, they must be removed from the linked groups."
-    },
-    {
-        "id": "api.command_invite.user_not_in_team.app_error",
-        "translation": "{{.Username}} не є учасником цього каналу."
-    },
-    {
-        "id": "api.command_invite.group_constrained_user_denied",
-        "translation": "This channel is managed by groups.  This user is not part of a group that is synced to this channel."
-    },
-    {
-        "id": "api.command.execute_command.format.app_error",
-        "translation": "Command trigger word is missing the leading slash character"
-    },
-    {
-        "id": "api.channel.update_team_member_roles.changing_guest_role.app_error",
-        "translation": "Invalid team member update: You can't add or remove the guest role manually."
-    },
-    {
-        "id": "api.channel.update_channel_privacy.default_channel_error",
-        "translation": "The default channel cannot be made private."
-    },
-    {
-        "id": "api.channel.update_channel_member_roles.guest_and_user.app_error",
-        "translation": "Invalid channel member update: A user must be a guest or a user but not both."
-    },
-    {
-        "id": "api.channel.update_channel_member_roles.changing_guest_role.app_error",
-        "translation": "Invalid channel member update: You can't add or remove the guest role manually."
-    },
-    {
-        "id": "api.channel.update_channel.typechange.app_error",
-        "translation": "Channel type cannot be updated."
-    },
-    {
-        "id": "api.channel.restore_channel.unarchived",
-        "translation": "{{.Username}} unarchived the channel."
-    },
-    {
-        "id": "api.channel.restore_channel.restored.app_error",
-        "translation": "Unable to unarchive channel. The channel is not archived."
-    },
-    {
-        "id": "api.channel.remove_user_from_channel.app_error",
-        "translation": "Не можу додати учасника до каналу цього типу"
-    },
-    {
-        "id": "api.channel.remove_members.denied",
-        "translation": "Channel membership removal denied to the following users because of group constraints: {{ .UserIDs }}"
-    },
-    {
-        "id": "api.channel.remove_member.group_constrained.app_error",
-        "translation": "Unable to remove a user from a group-constrained channel."
-    },
-    {
-        "id": "api.channel.patch_channel_moderations.license.error",
-        "translation": "Ліцензія не підтримує збереження даних. "
-    },
-    {
-        "id": "api.channel.guest_join_channel.post_and_forget",
-        "translation": "%v joined the channel as guest."
-    },
-    {
-        "id": "api.channel.get_channel_moderations.license.error",
-        "translation": "Ліцензія не підтримує збереження даних. "
-    },
-    {
-        "id": "api.channel.channel_member_counts_by_group.license.error",
-        "translation": "Редакція не підтримує Elasticsearch. "
-    },
-    {
-        "id": "api.channel.add_members.user_denied",
-        "translation": "Channel membership denied to the following users because of group constraints: {{ .UserIDs }}"
-    },
-    {
-        "id": "api.channel.add_members.error",
-        "translation": "Error adding channel member(s)."
-    },
-    {
-        "id": "api.channel.add_guest.added",
-        "translation": "%v доданний (а) в канал %v"
-    },
-    {
-        "id": "api.bot.teams_channels.add_message_mobile",
-        "translation": "Please add me to teams and channels you want me to interact in. To do this, use the browser or Matterfoss Desktop App."
-    },
-    {
-        "id": "api.bot.set_bot_icon_image.too_large.app_error",
-        "translation": "Неможливо завантажити файл. Він занадто великий. "
-    },
-    {
-        "id": "api.bot.set_bot_icon_image.parse.app_error",
-        "translation": "Неможливо обробити форму з декількох частин"
-    },
-    {
-        "id": "api.bot.set_bot_icon_image.open.app_error",
-        "translation": "Не вдається відкрити файл зображення"
-    },
-    {
-        "id": "api.bot.set_bot_icon_image.no_file.app_error",
-        "translation": "У запиті відсутній файл під атрибутом \"сертифікат\"."
-    },
-    {
-        "id": "api.bot.set_bot_icon_image.array.app_error",
-        "translation": "Порожній масив 'image' в запиті"
-    },
-    {
-        "id": "api.bot.set_bot_icon_image.app_error",
-        "translation": "Не вдалося завантажити зображення профілю"
-    },
-    {
-        "id": "api.bot.get_bot_icon_image.read.app_error",
-        "translation": "Unable to read icon image file."
-    },
-    {
-        "id": "api.bot.delete_bot_icon_image.app_error",
-        "translation": "Не вдалося завантажити зображення профілю"
-    },
-    {
-        "id": "api.bot.create_disabled",
-        "translation": "Bot creation has been disabled."
-    },
-    {
-        "id": "api.admin.saml.set_certificate_from_metadata.missing_content_type.app_error",
-        "translation": "Missing content type."
-    },
-    {
-        "id": "api.admin.saml.set_certificate_from_metadata.invalid_content_type.app_error",
-        "translation": "Invalid content type."
-    },
-    {
-        "id": "api.admin.saml.set_certificate_from_metadata.invalid_body.app_error",
-        "translation": "Invalid certificate text."
-    },
-    {
-        "id": "api.admin.saml.invalid_xml_missing_ssoservices.app_error",
-        "translation": "Missing Identity Provider SSO Services node in the XML."
-    },
-    {
-        "id": "api.admin.saml.invalid_xml_missing_keydescriptor.app_error",
-        "translation": "Missing Identity Provider Key Descriptors node in the XML."
-    },
-    {
-        "id": "api.admin.saml.invalid_xml_missing_idpssodescriptors.app_error",
-        "translation": "Missing Identity Provider SSO Descriptors node in the XML."
-    },
-    {
-        "id": "api.admin.saml.failure_save_idp_certificate_file.app_error",
-        "translation": "Файл сертифіката не може бути збережений."
-    },
-    {
-        "id": "api.admin.saml.failure_parse_idp_certificate.app_error",
-        "translation": "Failure encountered while parsing the metadata information received from the Identity Provider to a certificate."
-    },
-    {
-        "id": "api.admin.saml.failure_get_metadata_from_idp.app_error",
-        "translation": "Failed to obtain metadata from Identity Provider URL."
-    },
-    {
-        "id": "api.admin.delete_brand_image.storage.not_found",
-        "translation": "Unable to delete brand image, not found."
-    },
-    {
-        "id": "store.sql_channel.sidebar_categories.open_transaction.app_error",
-        "translation": "Не вдалося відкрити транзакцію бази даних"
-    },
-    {
-        "id": "store.sql_channel.sidebar_categories.commit_transaction.app_error",
-        "translation": "Не вдається здійснити транзакцію"
-    },
-    {
-        "id": "ent.data_retention.reactions_batch.internal_error",
-        "translation": "Ми зіткнулися з помилкою, остаточно видаляючи пакет перевірок"
-    },
-    {
-        "id": "app.reaction.save.save.app_error",
-        "translation": "Неможливо зберегти реакцію"
-    },
-    {
-        "id": "app.reaction.get_for_post.app_error",
-        "translation": "Не вдалося отримати реакції для даного повідомлення"
-    },
-    {
-        "id": "app.reaction.delete_all_with_emoji_name.get_reactions.app_error",
-        "translation": "Не вдається отримати всі реакції за допомогою цієї назви"
-    },
-    {
-        "id": "app.reaction.bulk_get_for_post_ids.app_error",
-        "translation": "Не вдалося отримати реакції для даного повідомлення"
-    },
-    {
-        "id": "app.audit.save.saving.app_error",
-        "translation": "Виникла помилка при спробі прочитати файл"
-    },
-    {
-        "id": "app.audit.permanent_delete_by_user.app_error",
-        "translation": "Виникла помилка при спробі прочитати файл"
-    },
-    {
-        "id": "app.audit.get.limit.app_error",
-        "translation": "Перевищене обмеження кількості сторінок"
-    },
-    {
-        "id": "app.audit.get.finding.app_error",
-        "translation": "Виникла помилка при спробі прочитати файл"
-    },
-    {
-        "id": "app.command.listteamcommands.internal_error",
-        "translation": "Не вдається отримати команди"
-    },
-    {
-        "id": "app.command_webhook.try_use.invalid",
-        "translation": "Неправильний веб-хокс"
-    },
-    {
-        "id": "app.command_webhook.try_use.internal_error",
-        "translation": "Неможливо використовувати веб-ключа"
-    },
-    {
-        "id": "app.command_webhook.handle_command_webhook.parse",
-        "translation": "Неможливо проаналізувати вхідні дані"
-    },
-    {
-        "id": "app.command_webhook.get.missing",
-        "translation": "Неможливо використовувати веб-ключ"
-    },
-    {
-        "id": "app.command_webhook.get.internal_error",
-        "translation": "Неможливо використовувати веб-ключ"
-    },
-    {
-        "id": "app.command_webhook.create_command_webhook.internal_error",
-        "translation": "Не вдається зберегти команду Webhook"
-    },
-    {
-        "id": "app.command_webhook.create_command_webhook.existing",
-        "translation": "Ви не можете оновити існуючий CommandWebhook"
-    },
-    {
-        "id": "app.oauth.update_app.updating.app_error",
-        "translation": "Виникла помилка під час оновлення додатка"
-    },
-    {
-        "id": "app.oauth.update_app.find.app_error",
-        "translation": "Неможливо знайти існуючу програму для оновлення"
-    },
-    {
-        "id": "app.oauth.save_app.save.app_error",
-        "translation": "Не вдається зберегти додаток."
-    },
-    {
-        "id": "app.oauth.save_app.existing.app_error",
-        "translation": "Необхідно викликати оновлення наявної програми"
-    },
-    {
-        "id": "app.oauth.remove_access_data.app_error",
-        "translation": "Неможливо видалити маркер доступу"
-    },
-    {
-        "id": "app.oauth.permanent_delete_auth_data_by_user.app_error",
-        "translation": "Не вдалося видалити код авторизації"
-    },
-    {
-        "id": "app.oauth.get_apps.find.app_error",
-        "translation": "Під час пошуку додатків OAuth2 сталася помилка"
-    },
-    {
-        "id": "app.oauth.get_app_by_user.find.app_error",
-        "translation": "Не вдалося знайти дійсну команду для оновлення"
-    },
-    {
-        "id": "app.oauth.get_app.finding.app_error",
-        "translation": "Виникла помилка під час знаходження додатку"
-    },
-    {
-        "id": "app.oauth.get_app.find.app_error",
-        "translation": "Не вдалося знайти потрібний додаток"
-    },
-    {
-        "id": "app.oauth.get_access_data_by_user_for_app.app_error",
-        "translation": "Виникла помилка під час знаходження всіх токенів доступу"
-    },
-    {
-        "id": "app.oauth.delete_app.app_error",
-        "translation": "Під час видалення додатка OAuth2 сталася помилка"
-    },
-    {
-        "id": "app.user.permanentdeleteuser.internal_error",
-        "translation": "Неможливо видалити токен"
-    },
-    {
-        "id": "app.team.permanentdeleteteam.internal_error",
-        "translation": "Неможливо видалити токен"
-    },
-    {
-        "id": "app.session.update_device_id.app_error",
-        "translation": "Неможливо оновити ідентифікатор пристрою"
-    },
-    {
-        "id": "app.session.save.existing.app_error",
-        "translation": "Неможливо оновити існуючий сеанс"
-    },
-    {
-        "id": "app.session.save.app_error",
-        "translation": "Не вдається зберегти сеанс"
-    },
-    {
-        "id": "app.session.remove_all_sessions_for_team.app_error",
-        "translation": "Не вдається видалити всі сеанси"
-    },
-    {
-        "id": "app.session.remove.app_error",
-        "translation": "Не вдається видалити сеанс"
-    },
-    {
-        "id": "app.session.permanent_delete_sessions_by_user.app_error",
-        "translation": "Невдала спроба видалити всі сесії користувача"
-    },
-    {
-        "id": "app.session.get_sessions.app_error",
-        "translation": "Виникла помилка при пошуку сесій користувача"
-    },
-    {
-        "id": "app.session.get.app_error",
-        "translation": "Виникла помилка при пошуку сесії"
-    },
-    {
-        "id": "app.session.analytics_session_count.app_error",
-        "translation": "Не вдається підрахувати сеанси"
-    },
-    {
-        "id": "app.command.updatecommand.internal_error",
-        "translation": "Не вдається оновити команду"
-    },
-    {
-        "id": "app.command.movecommand.internal_error",
-        "translation": "Не вдається зберегти команду"
-    },
-    {
-        "id": "app.command.listallcommands.internal_error",
-        "translation": "Не вдається отримати команди"
-    },
-    {
-        "id": "app.command.getcommand.internal_error",
-        "translation": "Не вдається отримати схему"
-    },
-    {
-        "id": "app.command.deletecommand.internal_error",
-        "translation": "Неможливо видалити команду"
-    },
-    {
-        "id": "app.command.createcommand.internal_error",
-        "translation": "Не вдається зберегти команду"
-    },
-    {
-        "id": "app.recover.save.app_error",
-        "translation": "Неможливо зберегти токен"
-    },
-    {
-        "id": "app.recover.delete.app_error",
-        "translation": "Неможливо видалити токен"
-    },
-    {
-        "id": "store.sql_channel.get_private_channels.get.app_error",
-        "translation": "Неможливо отримати всі канали"
-    },
-    {
-        "id": "ent.elasticsearch.delete_user_posts.error",
-        "translation": "Не вдалося видалити публікацію"
-    },
-    {
-        "id": "ent.elasticsearch.delete_channel_posts.error",
-        "translation": "Не вдалося видалити публікацію"
-    },
-    {
-        "id": "bleveengine.delete_user_posts.error",
-        "translation": "Не вдалося видалити публікацію"
-    },
-    {
-        "id": "bleveengine.delete_channel_posts.error",
-        "translation": "Не вдалося видалити публікацію"
-    },
-    {
-        "id": "app.scheme.delete.app_error",
-        "translation": "Неможливо видалити схему"
-    },
-    {
-        "id": "api.channel.move_channel.type.invalid",
-        "translation": "Неможливо видалити канали прямого або групового повідомлення"
-    },
-    {
-        "id": "ent.get_users_in_channel_during",
-        "translation": "Не вдалося отримати користувачів у каналі протягом певного періоду часу"
-    },
-    {
-        "id": "ent.data_retention.channel_member_history_batch.internal_error",
-        "translation": "Не вдалося очистити записи"
-    },
-    {
-        "id": "app.emoji.create.internal_error",
-        "translation": "Не вдається зберегти смайли"
-    },
-    {
-        "id": "app.channel.update_channel.internal_error",
-        "translation": "Не вдається оновити канал"
-    },
-    {
-        "id": "app.channel.restore.app_error",
-        "translation": "Не вдається видалити канал"
-    },
-    {
-        "id": "app.channel.get_all_channels_count.app_error",
-        "translation": "Неможливо отримати всі канали"
-    },
-    {
-        "id": "app.user_access_token.update_token_enable.app_error",
-        "translation": "Неможливо зберегти токен"
-    },
-    {
-        "id": "app.user_access_token.update_token_disable.app_error",
-        "translation": "Неможливо зберегти токен"
-    },
-    {
-        "id": "app.user_access_token.search.app_error",
-        "translation": "Ми виявили помилку пошуку токенів доступу користувача"
-    },
-    {
-        "id": "app.user_access_token.save.app_error",
-        "translation": "Неможливо зберегти персональний токен доступу"
-    },
-    {
-        "id": "app.user_access_token.get_by_user.app_error",
-        "translation": "Не вдалося отримати персональні токени доступу для користувача"
-    },
-    {
-        "id": "app.user_access_token.get_all.app_error",
-        "translation": "Не можливо отримати всі токени особистого доступу"
-    },
-    {
-        "id": "app.user_access_token.delete.app_error",
-        "translation": "Не вдалося видалити персональний токен доступу"
-    },
-    {
-        "id": "api.email.send_warn_metric_ack.missing_server.app_error",
-        "translation": "Потрібно SMTP сервер"
-    },
-    {
-        "id": "ent.message_export.run_export.app_error",
-        "translation": "Не вдалося вибрати дані експорту повідомлення"
-    },
-    {
-        "id": "app.compliance.save.saving.app_error",
-        "translation": "Виникла помилка при спробі прочитати файл"
-    },
-    {
-        "id": "app.compliance.get.finding.app_error",
-        "translation": "Виникла помилка при спробі прочитати файл"
-    },
-    {
-        "id": "ent.compliance.actiance.attachment.copy.appError",
-        "translation": "Неможливо скопіювати вкладення у файл zip."
-    },
-    {
-        "id": "ent.data_retention.flags_batch.internal_error",
-        "translation": "Ми зіткнулися з помилкою, очищаючи партію прапорів"
-    },
-    {
-        "id": "app.preference.save.updating.app_error",
-        "translation": "Виникла помилка при оновленні налаштувань"
-    },
-    {
-        "id": "app.preference.permanent_delete_by_user.app_error",
-        "translation": "Виникла помилка при видаленні налаштувань"
-    },
-    {
-        "id": "app.preference.get_category.app_error",
-        "translation": "Виникла помилка при пошуку налаштувань"
-    },
-    {
-        "id": "app.preference.get_all.app_error",
-        "translation": "Виникла помилка при пошуку налаштувань"
-    },
-    {
-        "id": "app.preference.get.app_error",
-        "translation": "Виникла помилка при пошуку налаштувань"
-    },
-    {
-        "id": "app.preference.delete.app_error",
-        "translation": "Виникла помилка при видаленні налаштувань"
-    },
-    {
-        "id": "api.templates.warn_metric_ack.body.site_url_header",
-        "translation": "Адреса сайту:"
-    },
-    {
-        "id": "api.templates.warn_metric_ack.body.registered_users_header",
-        "translation": "Усього активних користувачів"
-    },
-    {
-        "id": "api.templates.warn_metric_ack.body.contact_email_header",
-        "translation": "Адреса електронної пошти:"
-    },
-    {
-        "id": "app.webhooks.update_outgoing.app_error",
-        "translation": "Неможливо оновити веб-ключа"
-    },
-    {
-        "id": "app.webhooks.update_incoming.app_error",
-        "translation": "Неможливо оновити вхідний веб-ключа"
-    },
-    {
-        "id": "app.webhooks.save_outgoing.override.app_error",
-        "translation": "Ви не можете перезаписати існуючий OutgoingWebhook"
-    },
-    {
-        "id": "app.webhooks.save_outgoing.app_error",
-        "translation": "Не вдається зберегти Outgoing Webhook"
-    },
-    {
-        "id": "app.webhooks.save_incoming.existing.app_error",
-        "translation": "Ви не можете перезаписати існуючий IncomingWebhook"
-    },
-    {
-        "id": "app.webhooks.save_incoming.app_error",
-        "translation": "Не вдається зберегти вхідний веб-ключа"
-    },
-    {
-        "id": "app.webhooks.permanent_delete_outgoing_by_user.app_error",
-        "translation": "Неможливо видалити веб-ключа"
-    },
-    {
-        "id": "app.webhooks.permanent_delete_outgoing_by_channel.app_error",
-        "translation": "Неможливо видалити веб-ключа"
-    },
-    {
-        "id": "app.webhooks.permanent_delete_incoming_by_user.app_error",
-        "translation": "Неможливо видалити веб-ключа"
-    },
-    {
-        "id": "app.webhooks.permanent_delete_incoming_by_channel.app_error",
-        "translation": "Неможливо видалити веб-ключа"
-    },
-    {
-        "id": "app.webhooks.get_outgoing_by_team.app_error",
-        "translation": "Не вдається отримати веб-ключа"
-    },
-    {
-        "id": "app.webhooks.get_outgoing_by_channel.app_error",
-        "translation": "Не вдається отримати веб-ключа"
-    },
-    {
-        "id": "app.webhooks.get_outgoing.app_error",
-        "translation": "Не вдається отримати веб-ключа"
-    },
-    {
-        "id": "app.webhooks.get_incoming_by_user.app_error",
-        "translation": "Не вдається отримати веб-ключа"
-    },
-    {
-        "id": "app.webhooks.get_incoming_by_channel.app_error",
-        "translation": "Не вдається отримати веб-ключа"
-    },
-    {
-        "id": "app.webhooks.get_incoming.app_error",
-        "translation": "Не вдається отримати веб-ключа"
-    },
-    {
-        "id": "app.webhooks.delete_outgoing.app_error",
-        "translation": "Неможливо видалити веб-ключа"
-    },
-    {
-        "id": "app.webhooks.delete_incoming.app_error",
-        "translation": "Неможливо видалити веб-ключа"
-    },
-    {
-        "id": "app.webhooks.analytics_outgoing_count.app_error",
-        "translation": "Неможливо використовувати веб-ключа"
-    },
-    {
-        "id": "app.webhooks.analytics_incoming_count.app_error",
-        "translation": "Неможливо використовувати веб-ключа"
-=======
   {
     "id": "April",
     "translation": "квітень"
@@ -7830,7 +85,7 @@
   },
   {
     "id": "api.admin.test_email.body",
-    "translation": "Здається, Ваша електронна пошта Mattermost встановлена вірно!"
+    "translation": "Здається, Ваша електронна пошта Matterfoss встановлена вірно!"
   },
   {
     "id": "api.admin.test_email.missing_server",
@@ -7842,7 +97,7 @@
   },
   {
     "id": "api.admin.test_email.subject",
-    "translation": "Mattermost - Тестування налаштувань електронної пошти"
+    "translation": "Matterfoss - Тестування налаштувань електронної пошти"
   },
   {
     "id": "api.admin.test_s3.missing_s3_bucket",
@@ -8098,7 +353,7 @@
   },
   {
     "id": "api.command.invite_people.desc",
-    "translation": "Надішліть запрошення електронною поштою до команди Mattermost"
+    "translation": "Надішліть запрошення електронною поштою до команди Matterfoss"
   },
   {
     "id": "api.command.invite_people.email_invitations_off",
@@ -8354,7 +609,6 @@
       "few": "",
       "many": "",
       "one": "Не вдалося знайти користувача: {{.Users}}Не вдалося знайти користувачів: {{.Users}}"
->>>>>>> 5c18142f
     }
   },
   {
@@ -8375,7 +629,7 @@
   },
   {
     "id": "api.command_help.desc",
-    "translation": "Відкрийте сторінку за допомогою Mattermost"
+    "translation": "Відкрийте сторінку за допомогою Matterfoss"
   },
   {
     "id": "api.command_help.name",
@@ -8387,7 +641,7 @@
   },
   {
     "id": "api.command_invite.channel.error",
-    "translation": "Не вдається знайти канал {{.Channel}}. Будь-ласка, скористайтесь [документацією](https://about.mattermost.com/default-channel-handle-documentation) для ідентифікаціі каналів."
+    "translation": "Не вдається знайти канал {{.Channel}}. Будь-ласка, скористайтесь [документацією](https://about.Matterfoss.com/default-channel-handle-documentation) для ідентифікаціі каналів."
   },
   {
     "id": "api.command_invite.desc",
@@ -8479,7 +733,7 @@
   },
   {
     "id": "api.command_logout.desc",
-    "translation": "Вийти з Mattermost"
+    "translation": "Вийти з Matterfoss"
   },
   {
     "id": "api.command_logout.name",
@@ -8531,7 +785,7 @@
   },
   {
     "id": "api.command_mute.error",
-    "translation": "Не вдається знайти канал {{.Channel}}. Будь-ласка, скористайтесь [документацією](https://about.mattermost.com/default-channel-handle-documentation) для ідентифікаціі каналів. "
+    "translation": "Не вдається знайти канал {{.Channel}}. Будь-ласка, скористайтесь [документацією](https://about.Matterfoss.com/default-channel-handle-documentation) для ідентифікаціі каналів. "
   },
   {
     "id": "api.command_mute.hint",
@@ -8543,7 +797,7 @@
   },
   {
     "id": "api.command_mute.no_channel.error",
-    "translation": "Не вдається знайти канал {{.Channel}}. Будь-ласка, скористайтесь [документацією](https://about.mattermost.com/default-channel-handle-documentation) для ідентифікаціі каналів. "
+    "translation": "Не вдається знайти канал {{.Channel}}. Будь-ласка, скористайтесь [документацією](https://about.Matterfoss.com/default-channel-handle-documentation) для ідентифікаціі каналів. "
   },
   {
     "id": "api.command_mute.not_member.error",
@@ -9307,11 +1561,11 @@
   },
   {
     "id": "api.slackimport.slack_add_users.merge_existing",
-    "translation": "Slack користувач об'єднано з існуючим користувачем Mattermost з відповідною електронною адресою {{.Email}} та ім'ям користувача {{.Username}}.\r\n"
+    "translation": "Slack користувач об'єднано з існуючим користувачем Matterfoss з відповідною електронною адресою {{.Email}} та ім'ям користувача {{.Username}}.\r\n"
   },
   {
     "id": "api.slackimport.slack_add_users.merge_existing_failed",
-    "translation": "Slack користувач об'єднався з існуючим користувачем Mattermost з відповідною електронною адресою {{.Email}} та ім'ям користувача {{.Username}}, але не зміг додати користувача до своєї команди.\r\n"
+    "translation": "Slack користувач об'єднався з існуючим користувачем Matterfoss з відповідною електронною адресою {{.Email}} та ім'ям користувача {{.Username}}, але не зміг додати користувача до своєї команди.\r\n"
   },
   {
     "id": "api.slackimport.slack_add_users.missing_email_address",
@@ -9323,7 +1577,7 @@
   },
   {
     "id": "api.slackimport.slack_import.log",
-    "translation": "Лог імпорту Mattermost Slack\r\n "
+    "translation": "Лог імпорту Matterfoss Slack\r\n "
   },
   {
     "id": "api.slackimport.slack_import.note1",
@@ -11035,7 +3289,7 @@
   },
   {
     "id": "ent.ldap.do_login.user_filtered.app_error",
-    "translation": "Ваш обліковий запис AD/LDAP не має дозволу на використання цього сервера Mattermost. Будь ласка, зверніться до системного адміністратора, щоб перевірити фільтр користувачів AD/LDAP."
+    "translation": "Ваш обліковий запис AD/LDAP не має дозволу на використання цього сервера Matterfoss. Будь ласка, зверніться до системного адміністратора, щоб перевірити фільтр користувачів AD/LDAP."
   },
   {
     "id": "ent.ldap.do_login.user_not_registered.app_error",
@@ -11055,7 +3309,7 @@
   },
   {
     "id": "ent.ldap.syncronize.search_failure.app_error",
-    "translation": "Не вдалося знайти користувачів в AD/LDAP. Перевірте, чи сервер Mattermost може підключитися до вашого сервера AD/LDAP і повторіть спробу."
+    "translation": "Не вдалося знайти користувачів в AD/LDAP. Перевірте, чи сервер Matterfoss може підключитися до вашого сервера AD/LDAP і повторіть спробу."
   },
   {
     "id": "ent.ldap.validate_filter.app_error",
@@ -11151,7 +3405,7 @@
   },
   {
     "id": "ent.migration.migratetosaml.username_already_used_by_other_user",
-    "translation": "Ім'я користувача, яке вже використовувалося іншим користувачем Mattermost."
+    "translation": "Ім'я користувача, яке вже використовувалося іншим користувачем Matterfoss."
   },
   {
     "id": "ent.saml.attribute.app_error",
@@ -11250,8 +3504,8 @@
     "translation": "Неможливо отримати канали"
   },
   {
-    "id": "mattermost.bulletin.subject",
-    "translation": "Бюлетень безпеки Mattermost"
+    "id": "Matterfoss.bulletin.subject",
+    "translation": "Бюлетень безпеки Matterfoss"
   },
   {
     "id": "mfa.activate.bad_token.app_error",
@@ -12423,7 +4677,7 @@
   },
   {
     "id": "oauth.gitlab.tos.error",
-    "translation": "Умови обслуговування GitLab оновлено. Будь ласка, заходьте на gitlab.com, щоб прийняти їх, а потім спробуйте знову увійти в Mattermost."
+    "translation": "Умови обслуговування GitLab оновлено. Будь ласка, заходьте на gitlab.com, щоб прийняти їх, а потім спробуйте знову увійти в Matterfoss."
   },
   {
     "id": "plugin.api.update_user_status.bad_status",
@@ -12599,11 +4853,11 @@
   },
   {
     "id": "web.error.unsupported_browser.no_longer_support_version",
-    "translation": "This version of your browser is no longer supported by Mattermost"
+    "translation": "This version of your browser is no longer supported by Matterfoss"
   },
   {
     "id": "web.error.unsupported_browser.no_longer_support",
-    "translation": "This browser is no longer supported by Mattermost"
+    "translation": "This browser is no longer supported by Matterfoss"
   },
   {
     "id": "web.error.unsupported_browser.min_os_version.windows",
@@ -12647,7 +4901,7 @@
   },
   {
     "id": "web.error.unsupported_browser.download_app_or_upgrade_browser",
-    "translation": "Download the Mattermost app or use a supported browser for a better experience."
+    "translation": "Download the Matterfoss app or use a supported browser for a better experience."
   },
   {
     "id": "web.error.unsupported_browser.download",
@@ -12839,7 +5093,7 @@
   },
   {
     "id": "ent.ldap.syncronize.search_failure_size_exceeded.app_error",
-    "translation": "Size Limit Exceeded. Try checking your [max page size](https://docs.mattermost.com/deployment/sso-ldap.html#i-see-the-log-error-ldap-result-code-4-size-limit-exceeded)."
+    "translation": "Size Limit Exceeded. Try checking your [max page size](https://docs.Matterfoss.com/deployment/sso-ldap.html#i-see-the-log-error-ldap-result-code-4-size-limit-exceeded)."
   },
   {
     "id": "ent.ldap.syncronize.delete_group_constained_memberships",
@@ -13327,7 +5581,7 @@
   },
   {
     "id": "app.bot.get_disable_bot_sysadmin_message",
-    "translation": "{{if .disableBotsSetting}}{{if .printAllBots}}{{.UserName}} was deactivated. They managed the following bot accounts which have now been disabled.\n\n{{.BotNames}}{{else}}{{.UserName}} was deactivated. They managed {{.NumBots}} bot accounts which have now been disabled, including the following:\n\n{{.BotNames}}{{end}}You can take ownership of each bot by enabling it at **Integrations > Bot Accounts** and creating new tokens for the bot.\n\nFor more information, see our [documentation](https://docs.mattermost.com/developer/bot-accounts.html#what-happens-when-a-user-who-owns-bot-accounts-is-disabled).{{else}}{{if .printAllBots}}{{.UserName}} was deactivated. They managed the following bot accounts which are still enabled.\n\n{{.BotNames}}\n{{else}}{{.UserName}} was deactivated. They managed {{.NumBots}} bot accounts which are still enabled, including the following:\n\n{{.BotNames}}{{end}}We strongly recommend you to take ownership of each bot by re-enabling it at **Integrations > Bot Accounts** and creating new tokens for the bot.\n\nFor more information, see our [documentation](https://docs.mattermost.com/developer/bot-accounts.html#what-happens-when-a-user-who-owns-bot-accounts-is-disabled).\n\nIf you want bot accounts to disable automatically after owner deactivation, set “Disable bot accounts when owner is deactivated” in **System Console > Integrations > Bot Accounts** to true.{{end}}"
+    "translation": "{{if .disableBotsSetting}}{{if .printAllBots}}{{.UserName}} was deactivated. They managed the following bot accounts which have now been disabled.\n\n{{.BotNames}}{{else}}{{.UserName}} was deactivated. They managed {{.NumBots}} bot accounts which have now been disabled, including the following:\n\n{{.BotNames}}{{end}}You can take ownership of each bot by enabling it at **Integrations > Bot Accounts** and creating new tokens for the bot.\n\nFor more information, see our [documentation](https://docs.Matterfoss.com/developer/bot-accounts.html#what-happens-when-a-user-who-owns-bot-accounts-is-disabled).{{else}}{{if .printAllBots}}{{.UserName}} was deactivated. They managed the following bot accounts which are still enabled.\n\n{{.BotNames}}\n{{else}}{{.UserName}} was deactivated. They managed {{.NumBots}} bot accounts which are still enabled, including the following:\n\n{{.BotNames}}{{end}}We strongly recommend you to take ownership of each bot by re-enabling it at **Integrations > Bot Accounts** and creating new tokens for the bot.\n\nFor more information, see our [documentation](https://docs.Matterfoss.com/developer/bot-accounts.html#what-happens-when-a-user-who-owns-bot-accounts-is-disabled).\n\nIf you want bot accounts to disable automatically after owner deactivation, set “Disable bot accounts when owner is deactivated” in **System Console > Integrations > Bot Accounts** to true.{{end}}"
   },
   {
     "id": "app.bot.createbot.internal_error",
@@ -13419,7 +5673,7 @@
   },
   {
     "id": "api.templates.remove_expired_license.subject",
-    "translation": "Mattermost Enterprise license has been disabled."
+    "translation": "Matterfoss Enterprise license has been disabled."
   },
   {
     "id": "api.templates.remove_expired_license.body.title",
@@ -13659,7 +5913,7 @@
   },
   {
     "id": "api.bot.teams_channels.add_message_mobile",
-    "translation": "Please add me to teams and channels you want me to interact in. To do this, use the browser or Mattermost Desktop App."
+    "translation": "Please add me to teams and channels you want me to interact in. To do this, use the browser or Matterfoss Desktop App."
   },
   {
     "id": "api.bot.set_bot_icon_image.too_large.app_error",
@@ -14711,7 +6965,7 @@
   },
   {
     "id": "api.server.warn_metric.bot_response.mailto_footer",
-    "translation": "Якщо у вас є додаткові питання, будь ласка, зв'яжіться з support@mattermost.com"
+    "translation": "Якщо у вас є додаткові питання, будь ласка, зв'яжіться з support@Matterfoss.com"
   },
   {
     "id": "api.server.warn_metric.bot_response.mailto_email_header",
@@ -14738,20 +6992,20 @@
     "translation": "Кількість запитаних користувачів невірна."
   },
   {
-    "id": "api.templates.upgrade_mattermost_cloud",
+    "id": "api.templates.upgrade_Matterfoss_cloud",
     "translation": "Оновити"
   },
   {
     "id": "api.server.warn_metric.number_of_active_users_500.notification_title",
-    "translation": "Масштабування за допомогою Mattermost"
+    "translation": "Масштабування за допомогою Matterfoss"
   },
   {
     "id": "api.server.warn_metric.number_of_active_users_200.notification_title",
-    "translation": "Масштабування за допомогою Mattermost"
+    "translation": "Масштабування за допомогою Matterfoss"
   },
   {
     "id": "api.server.warn_metric.number_of_active_users_100.notification_title",
-    "translation": "Масштабування за допомогою Mattermost"
+    "translation": "Масштабування за допомогою Matterfoss"
   },
   {
     "id": "api.email.send_warn_metric_ack.failure.app_error",
