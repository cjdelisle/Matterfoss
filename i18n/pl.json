--- conflicted
+++ resolved
@@ -1,7761 +1,4 @@
 [
-<<<<<<< HEAD
-    {
-        "id": "April",
-        "translation": "Kwiecień"
-    },
-    {
-        "id": "August",
-        "translation": "Sierpień"
-    },
-    {
-        "id": "December",
-        "translation": "Grudzień"
-    },
-    {
-        "id": "February",
-        "translation": "Luty"
-    },
-    {
-        "id": "January",
-        "translation": "Styczeń"
-    },
-    {
-        "id": "July",
-        "translation": "Lipiec"
-    },
-    {
-        "id": "June",
-        "translation": "Czerwiec"
-    },
-    {
-        "id": "March",
-        "translation": "Marzec"
-    },
-    {
-        "id": "May",
-        "translation": "Maj"
-    },
-    {
-        "id": "November",
-        "translation": "Listopad"
-    },
-    {
-        "id": "October",
-        "translation": "Październik"
-    },
-    {
-        "id": "September",
-        "translation": "Wrzesień"
-    },
-    {
-        "id": "actiance.export.marshalToXml.appError",
-        "translation": "Nie można przekonwertować eksportu do formatu XML."
-    },
-    {
-        "id": "api.admin.add_certificate.array.app_error",
-        "translation": "Brak pliku w polu 'Certyfikat' w żądaniu."
-    },
-    {
-        "id": "api.admin.add_certificate.no_file.app_error",
-        "translation": "Brak pliku w polu 'Certyfikat' w żądaniu."
-    },
-    {
-        "id": "api.admin.add_certificate.open.app_error",
-        "translation": "Nie można otworzyć pliku certyfikatu."
-    },
-    {
-        "id": "api.admin.add_certificate.saving.app_error",
-        "translation": "Nie można zapisać pliku certyfikatu."
-    },
-    {
-        "id": "api.admin.file_read_error",
-        "translation": "Błąd podczas odczytywania pliku dziennika."
-    },
-    {
-        "id": "api.admin.get_brand_image.storage.app_error",
-        "translation": "Przechowywanie obrazów nie zostało skonfigurowane."
-    },
-    {
-        "id": "api.admin.remove_certificate.delete.app_error",
-        "translation": "Podczas usuwania certyfikatu wystąpił błąd."
-    },
-    {
-        "id": "api.admin.saml.metadata.app_error",
-        "translation": "Wystąpił błąd podczas budowania metadanych dostawcy usługi (Service Provider Metadata)."
-    },
-    {
-        "id": "api.admin.saml.not_available.app_error",
-        "translation": "SAML 2.0 nie został skonfigurowany lub nie jest wspierany na tym serwerze."
-    },
-    {
-        "id": "api.admin.test_email.body",
-        "translation": "Wygląda na to, że email w Matterfoss został skonfigurowany poprawnie!"
-    },
-    {
-        "id": "api.admin.test_email.missing_server",
-        "translation": "Serwer SMTP jest wymagany."
-    },
-    {
-        "id": "api.admin.test_email.reenter_password",
-        "translation": "Serwer SMTP, port, lub nazwa uległa zmianie. Wpisz ponownie hasło SMTP, aby przetestować połączenie."
-    },
-    {
-        "id": "api.admin.test_email.subject",
-        "translation": "Matterfoss - Testowanie ustawień e-mail"
-    },
-    {
-        "id": "api.admin.test_s3.missing_s3_bucket",
-        "translation": "Zasobnik S3 jest wymagany"
-    },
-    {
-        "id": "api.admin.upload_brand_image.array.app_error",
-        "translation": "Pusta tablica w kluczu 'image' w żądaniu"
-    },
-    {
-        "id": "api.admin.upload_brand_image.no_file.app_error",
-        "translation": "Brak pliku w polu 'image' w żądaniu"
-    },
-    {
-        "id": "api.admin.upload_brand_image.parse.app_error",
-        "translation": "Nie udało się przetworzyć wieloczęściowego formularza"
-    },
-    {
-        "id": "api.admin.upload_brand_image.storage.app_error",
-        "translation": "Nie udało się wgrać obrazu. Przechowywanie obrazów nie zostało skonfigurowane."
-    },
-    {
-        "id": "api.admin.upload_brand_image.too_large.app_error",
-        "translation": "Nie udało się wgrać obrazu. Plik jest zbyt duży."
-    },
-    {
-        "id": "api.channel.add_member.added",
-        "translation": "%v został dodany do kanału przez %v."
-    },
-    {
-        "id": "api.channel.add_user.to.channel.failed.app_error",
-        "translation": "Nie udało się dodać użytkownika do kanału"
-    },
-    {
-        "id": "api.channel.add_user.to.channel.failed.deleted.app_error",
-        "translation": "Nie udało się dodać użytkownika do kanału, ponieważ został on usunięty z zespołu."
-    },
-    {
-        "id": "api.channel.add_user_to_channel.type.app_error",
-        "translation": "Nie można dodać użytkownika do kanału tego typu"
-    },
-    {
-        "id": "api.channel.change_channel_privacy.private_to_public",
-        "translation": "Ten kanał został przekonwertowany do kanału publicznego i może do niego dołączyć każdy członek zespołu."
-    },
-    {
-        "id": "api.channel.change_channel_privacy.public_to_private",
-        "translation": "Ten kanał został przekonwertowany do kanału prywatnego."
-    },
-    {
-        "id": "api.channel.convert_channel_to_private.default_channel_error",
-        "translation": "Ten kanał domyślny nie może zostać przekonwertowany do kanału prywatnego."
-    },
-    {
-        "id": "api.channel.convert_channel_to_private.private_channel_error",
-        "translation": "Kanał, którego żądasz do przekonwertowania jest już kanałem prywatnym."
-    },
-    {
-        "id": "api.channel.create_channel.direct_channel.app_error",
-        "translation": "Do tworzenia kanału wiadomości bezpośrednich należy użyć usługi API createDirectChannel"
-    },
-    {
-        "id": "api.channel.create_channel.max_channel_limit.app_error",
-        "translation": "Nie można utworzyć więcej niż {{.MaxChannelsPerTeam}} kanałów dla obecnego zespołu"
-    },
-    {
-        "id": "api.channel.create_default_channels.off_topic",
-        "translation": "Pogawędki"
-    },
-    {
-        "id": "api.channel.create_default_channels.town_square",
-        "translation": "Rynek"
-    },
-    {
-        "id": "api.channel.create_direct_channel.invalid_user.app_error",
-        "translation": "Niewłaściwe ID użytkownika dla bezpośredniego stworzenia kanału"
-    },
-    {
-        "id": "api.channel.create_group.bad_size.app_error",
-        "translation": "Kanały wiadomości grupowych muszą zawierać co najmniej 3, ale nie więcej niż 8 użytkowników."
-    },
-    {
-        "id": "api.channel.create_group.bad_user.app_error",
-        "translation": "Jeden z podanych użytkowników nie istnieje"
-    },
-    {
-        "id": "api.channel.delete_channel.archived",
-        "translation": "%v zarchiwizował kanał."
-    },
-    {
-        "id": "api.channel.delete_channel.cannot.app_error",
-        "translation": "Nie można usunąć domyślnego kanału {{.Channel}}"
-    },
-    {
-        "id": "api.channel.delete_channel.deleted.app_error",
-        "translation": "Kanał został zarchiwizowany lub usunięty"
-    },
-    {
-        "id": "api.channel.delete_channel.type.invalid",
-        "translation": "Nie można usunąć wiadomości bezpośredniej oraz kanałów wiadomości grupowych"
-    },
-    {
-        "id": "api.channel.join_channel.permissions.app_error",
-        "translation": "Brak odpowiednich uprawnień"
-    },
-    {
-        "id": "api.channel.join_channel.post_and_forget",
-        "translation": "%v dołączył do tego kanału."
-    },
-    {
-        "id": "api.channel.leave.default.app_error",
-        "translation": "Nie można opuścić domyślnego kanału {{.Channel}}"
-    },
-    {
-        "id": "api.channel.leave.direct.app_error",
-        "translation": "Nie można opuścić kanału wiadomości bezpośrednich"
-    },
-    {
-        "id": "api.channel.leave.last_member.app_error",
-        "translation": "Jesteś ostatnim uczestnikiem grupy, spróbuj usunąć Prywatny Kanał zamiast go opuszczać."
-    },
-    {
-        "id": "api.channel.leave.left",
-        "translation": "%v opuścił kanał."
-    },
-    {
-        "id": "api.channel.patch_update_channel.forbidden.app_error",
-        "translation": "Nie udało się zaktualizować kanału"
-    },
-    {
-        "id": "api.channel.post_channel_privacy_message.error",
-        "translation": "Nie udało się opublikować komunikatu o aktualizacji prywatności w kanale."
-    },
-    {
-        "id": "api.channel.post_update_channel_displayname_message_and_forget.create_post.error",
-        "translation": "Nie udało się wysłać wiadomości aktualizującej wyświetlaną nazwę"
-    },
-    {
-        "id": "api.channel.post_update_channel_displayname_message_and_forget.retrieve_user.error",
-        "translation": "Nie udało się pobrać użytkownika podczas aktualizacji pola DisplayName kanału"
-    },
-    {
-        "id": "api.channel.post_update_channel_displayname_message_and_forget.updated_from",
-        "translation": "%s aktualizuje nagłówek kanału z: %s na: %s"
-    },
-    {
-        "id": "api.channel.post_update_channel_header_message_and_forget.post.error",
-        "translation": "Nie udało się wysłać wiadomości o zmianie nagłówka kanału."
-    },
-    {
-        "id": "api.channel.post_update_channel_header_message_and_forget.removed",
-        "translation": "%s usunął nagłówek kanału (był: %s)"
-    },
-    {
-        "id": "api.channel.post_update_channel_header_message_and_forget.retrieve_user.error",
-        "translation": "Nie udało się pobrać użytkownika podczas aktualizacji nagłówka kanału"
-    },
-    {
-        "id": "api.channel.post_update_channel_header_message_and_forget.updated_from",
-        "translation": "%s zaktualizował nagłówek kanału z: %s na: %s"
-    },
-    {
-        "id": "api.channel.post_update_channel_header_message_and_forget.updated_to",
-        "translation": "%s zmienił nagłówek kanału na: %s"
-    },
-    {
-        "id": "api.channel.post_user_add_remove_message_and_forget.error",
-        "translation": "Nie udało się opublikować wiadomości dołączania/opuszczania"
-    },
-    {
-        "id": "api.channel.remove.default.app_error",
-        "translation": "Nie można usunąć użytkownika z domyślnego kanału {{.Channel}}"
-    },
-    {
-        "id": "api.channel.remove_channel_member.type.app_error",
-        "translation": "Nie można usunąć użytkownika z kanału."
-    },
-    {
-        "id": "api.channel.remove_member.removed",
-        "translation": "%v został usunięty z kanału."
-    },
-    {
-        "id": "api.channel.rename_channel.cant_rename_direct_messages.app_error",
-        "translation": "Nie można zmienić nazwy kanału bezpośredniego"
-    },
-    {
-        "id": "api.channel.rename_channel.cant_rename_group_messages.app_error",
-        "translation": "Nie można zmienić nazwy kanału wiadomości grupowej"
-    },
-    {
-        "id": "api.channel.update_channel.deleted.app_error",
-        "translation": "Kanał został zarchiwizowany lub usunięty"
-    },
-    {
-        "id": "api.channel.update_channel.tried.app_error",
-        "translation": "Próbowano wykonać nieprawidłową aktualizację domyślnego kanału {{.Channel}}"
-    },
-    {
-        "id": "api.channel.update_channel_member_roles.scheme_role.app_error",
-        "translation": "Ta rola jest zarządzana przez Schemat w związku z czym nie może być zastosowana bezpośrednio do Członka Kanału"
-    },
-    {
-        "id": "api.channel.update_channel_scheme.license.error",
-        "translation": "Twoja licencja nie wspiera aktualizacji szablonu kanałów."
-    },
-    {
-        "id": "api.channel.update_channel_scheme.scheme_scope.error",
-        "translation": "Nie można ustawić schematu dla kanału, ponieważ dostarczony schemat nie jest schematem kanału."
-    },
-    {
-        "id": "api.channel.update_team_member_roles.scheme_role.app_error",
-        "translation": "Ta rola jest zarządzana przez Schemat w związku z czym nie może być zastosowana bezpośrednio do Członka Kanału"
-    },
-    {
-        "id": "api.command.admin_only.app_error",
-        "translation": "Integracje zostały ograniczone tylko dla administratorów."
-    },
-    {
-        "id": "api.command.command_post.forbidden.app_error",
-        "translation": "Wskazany użytkownik nie jest członkiem określonego kanału."
-    },
-    {
-        "id": "api.command.disabled.app_error",
-        "translation": "Polecenia zostały wyłączone przez administratora systemu."
-    },
-    {
-        "id": "api.command.duplicate_trigger.app_error",
-        "translation": "To słowo wyzwalacza zostało już użyte. Proszę wybrać inne słowo."
-    },
-    {
-        "id": "api.command.execute_command.create_post_failed.app_error",
-        "translation": "Komenda \"{{.Trigger}}\" nie mogła opublikować odpowiedzi. Skontaktuj się z administratorem systemu."
-    },
-    {
-        "id": "api.command.execute_command.failed.app_error",
-        "translation": "Polecenie z wyzwalaczem '{{.Trigger}}' nie powiodło się"
-    },
-    {
-        "id": "api.command.execute_command.failed_empty.app_error",
-        "translation": "Polecenie z wyzwalaczem '{{.Trigger}}' zwróciło pustą odpowiedź"
-    },
-    {
-        "id": "api.command.execute_command.failed_resp.app_error",
-        "translation": "Polecenie z wyzwalaczem '{{.Trigger}}' zwróciło odpowiedź {{.Status}}"
-    },
-    {
-        "id": "api.command.execute_command.not_found.app_error",
-        "translation": "Polecenie z przełącznikiem '{{.Trigger}}' nie zostało znalezione. Aby wysłać wiadomość z \"/\" naciśnij spację na początku wiadomości."
-    },
-    {
-        "id": "api.command.execute_command.start.app_error",
-        "translation": "Nie odnaleziono wyzwalacza polecenia"
-    },
-    {
-        "id": "api.command.invite_people.desc",
-        "translation": "Wyślij email z zaproszeniem do Twojego zespołu Matterfoss"
-    },
-    {
-        "id": "api.command.invite_people.email_invitations_off",
-        "translation": "Zaproszenia przez E-Mail są obecnie wyłączone, nie wysłano zaproszeń."
-    },
-    {
-        "id": "api.command.invite_people.email_off",
-        "translation": "Email nie został jeszcze skonfigurowany, nie wysłano żadnych zaproszeń"
-    },
-    {
-        "id": "api.command.invite_people.fail",
-        "translation": "Napotkano błąd w trakcie wysyłania emaili z zaproszeniami"
-    },
-    {
-        "id": "api.command.invite_people.hint",
-        "translation": "[nazwa@domena.com ...]"
-    },
-    {
-        "id": "api.command.invite_people.invite_off",
-        "translation": "Tworzenie użytkowników na tym serwerze jest wyłączone, żadne zaproszenie nie zostało wysłane."
-    },
-    {
-        "id": "api.command.invite_people.name",
-        "translation": "invite_people"
-    },
-    {
-        "id": "api.command.invite_people.no_email",
-        "translation": "Proszę podać jeden lub więcej prawidłowych adresów email"
-    },
-    {
-        "id": "api.command.invite_people.sent",
-        "translation": "Emaile z zaproszeniami zostały wysłane"
-    },
-    {
-        "id": "api.command.team_mismatch.app_error",
-        "translation": "Nie można zaktualizować poleceń pomiędzy zespołami"
-    },
-    {
-        "id": "api.command_away.desc",
-        "translation": "Zmień swój status na \"Zaraz wracam\""
-    },
-    {
-        "id": "api.command_away.name",
-        "translation": "nieobecny"
-    },
-    {
-        "id": "api.command_away.success",
-        "translation": "Jesteś teraz nieobecny"
-    },
-    {
-        "id": "api.command_channel_header.channel.app_error",
-        "translation": "Błąd pobierania aktualnego kanału."
-    },
-    {
-        "id": "api.command_channel_header.desc",
-        "translation": "Edycja nagłówka kanału"
-    },
-    {
-        "id": "api.command_channel_header.hint",
-        "translation": "[tekst]"
-    },
-    {
-        "id": "api.command_channel_header.message.app_error",
-        "translation": "Tekst powinien być dostarczony za pomocą polecenia /header."
-    },
-    {
-        "id": "api.command_channel_header.name",
-        "translation": "nagłówek"
-    },
-    {
-        "id": "api.command_channel_header.permission.app_error",
-        "translation": "Nie posiadasz odpowiednich uprawnień do edycji nagłówka kanału."
-    },
-    {
-        "id": "api.command_channel_header.update_channel.app_error",
-        "translation": "Błąd aktualizacji bieżącego kanału."
-    },
-    {
-        "id": "api.command_channel_purpose.channel.app_error",
-        "translation": "Błąd pobierania aktualnego kanału."
-    },
-    {
-        "id": "api.command_channel_purpose.desc",
-        "translation": "Edytuj cel kanału."
-    },
-    {
-        "id": "api.command_channel_purpose.direct_group.app_error",
-        "translation": "Nie można ustawić celu w wiadomościach bezpośrednich. Użyj polecenia /header, aby ustawić nagłówek rozmowy."
-    },
-    {
-        "id": "api.command_channel_purpose.hint",
-        "translation": "[tekst]"
-    },
-    {
-        "id": "api.command_channel_purpose.message.app_error",
-        "translation": "Wiadomość musi zawierać komendę /purpose."
-    },
-    {
-        "id": "api.command_channel_purpose.name",
-        "translation": "cel"
-    },
-    {
-        "id": "api.command_channel_purpose.permission.app_error",
-        "translation": "Nie posiadasz odpowiednich uprawnień do edycji celu kanału."
-    },
-    {
-        "id": "api.command_channel_purpose.update_channel.app_error",
-        "translation": "Błąd aktualizacji bieżącego kanału."
-    },
-    {
-        "id": "api.command_channel_remove.channel.app_error",
-        "translation": "Błąd podczas pobierania aktualnego kanału."
-    },
-    {
-        "id": "api.command_channel_rename.channel.app_error",
-        "translation": "Błąd podczas pobierania bieżącego kanału."
-    },
-    {
-        "id": "api.command_channel_rename.desc",
-        "translation": "Zmiana nazwy kanału"
-    },
-    {
-        "id": "api.command_channel_rename.direct_group.app_error",
-        "translation": "Nie można zmienić nazw kanałów wiadomości bezpośrednich."
-    },
-    {
-        "id": "api.command_channel_rename.hint",
-        "translation": "[tekst]"
-    },
-    {
-        "id": "api.command_channel_rename.message.app_error",
-        "translation": "Dla polecenia /rename musi zostać podana wiadomość."
-    },
-    {
-        "id": "api.command_channel_rename.name",
-        "translation": "zmiana nazwy"
-    },
-    {
-        "id": "api.command_channel_rename.permission.app_error",
-        "translation": "Nie posiadasz odpowiednich uprawnień do zmiany nazwy kanału."
-    },
-    {
-        "id": "api.command_channel_rename.too_long.app_error",
-        "translation": "Nazwa kanału musi mieć co najmniej {{.Length}} znaków"
-    },
-    {
-        "id": "api.command_channel_rename.too_short.app_error",
-        "translation": "Nazwa kanału musi zawierać co najmniej {{.Length}} znaki"
-    },
-    {
-        "id": "api.command_channel_rename.update_channel.app_error",
-        "translation": "Błąd aktualizacji bieżącego kanału."
-    },
-    {
-        "id": "api.command_code.desc",
-        "translation": "Wyświetl tekst jako blok kodu."
-    },
-    {
-        "id": "api.command_code.hint",
-        "translation": "[tekst]"
-    },
-    {
-        "id": "api.command_code.message.app_error",
-        "translation": "Wiadomość musi zawierać polecenie /code"
-    },
-    {
-        "id": "api.command_code.name",
-        "translation": "kod"
-    },
-    {
-        "id": "api.command_collapse.desc",
-        "translation": "Włącz automatyczne zwijanie podglądu obrazków"
-    },
-    {
-        "id": "api.command_collapse.name",
-        "translation": "zwiń"
-    },
-    {
-        "id": "api.command_collapse.success",
-        "translation": "Odnośniki do obrazków teraz są domyślnie zwinięte"
-    },
-    {
-        "id": "api.command_dnd.desc",
-        "translation": "Tryb \"Nie przeszkadzać\" wyłącza powiadomienia desktopowe oraz mobilne powiadomienia push."
-    },
-    {
-        "id": "api.command_dnd.disabled",
-        "translation": "Tryb \"Nie przeszkadzać\" jest wyłączony."
-    },
-    {
-        "id": "api.command_dnd.error",
-        "translation": "Nie można odczytać statusu użytkownika."
-    },
-    {
-        "id": "api.command_dnd.name",
-        "translation": "dnd"
-    },
-    {
-        "id": "api.command_dnd.success",
-        "translation": "Tryb \"Nie przeszkadzać\" jest włączony. Nie będziesz otrzymywać powiadomień na komputerze ani powiadomień push na urządzeniach mobilnych do czasu jego wyłączenia."
-    },
-    {
-        "id": "api.command_echo.delay.app_error",
-        "translation": "Opóźnienia muszą wynosić mniej niż 10000 sekund"
-    },
-    {
-        "id": "api.command_echo.desc",
-        "translation": "Odpowiada z twojego konta tym samym tekstem"
-    },
-    {
-        "id": "api.command_echo.high_volume.app_error",
-        "translation": "Duża liczba żądań echa, nie można przetworzyć żądania"
-    },
-    {
-        "id": "api.command_echo.hint",
-        "translation": "'message' [opóźnienie w sekundach]"
-    },
-    {
-        "id": "api.command_echo.message.app_error",
-        "translation": "Dla polecenia /echo musi zostać podana wiadomość."
-    },
-    {
-        "id": "api.command_echo.name",
-        "translation": "echo"
-    },
-    {
-        "id": "api.command_expand.desc",
-        "translation": "Wyłącz automatyczne zwijanie podglądu obrazków"
-    },
-    {
-        "id": "api.command_expand.name",
-        "translation": "rozwiń"
-    },
-    {
-        "id": "api.command_expand.success",
-        "translation": "Odnośniki do obrazków teraz są domyślnie rozwinięte"
-    },
-    {
-        "id": "api.command_expand_collapse.fail.app_error",
-        "translation": "Wystąpił błąd podczas rozwijania podglądów"
-    },
-    {
-        "id": "api.command_groupmsg.desc",
-        "translation": "Wysyła wiadomość grupową do wybranych użytkowników."
-    },
-    {
-        "id": "api.command_groupmsg.fail.app_error",
-        "translation": "Wystąpił błąd podczas wysyłania wiadomości do użytkowników."
-    },
-    {
-        "id": "api.command_groupmsg.group_fail.app_error",
-        "translation": "Wystąpił błąd podczas tworzenia wiadomości grupowej."
-    },
-    {
-        "id": "api.command_groupmsg.hint",
-        "translation": "@[nazwaużytkownika1],@[nazwaużytkownika2] 'wiadomość'"
-    },
-    {
-        "id": "api.command_groupmsg.invalid_user.app_error",
-        "translation": {
-            "one": "Nie można znaleźć użytkownika: {{.Users}}",
-            "few": "Nie można znaleźć użytkowników: {{.Users}}",
-            "many": ""
-        }
-    },
-    {
-        "id": "api.command_groupmsg.max_users.app_error",
-        "translation": "Wiadomości grupowe są ograniczone do maksymalnie {{.MaxUsers}} użytkowników."
-    },
-    {
-        "id": "api.command_groupmsg.min_users.app_error",
-        "translation": "Wiadomości grupowe są ograniczone do minimum {{.MinUsers}} użytkowników."
-    },
-    {
-        "id": "api.command_groupmsg.name",
-        "translation": "wiadomość"
-    },
-    {
-        "id": "api.command_groupmsg.permission.app_error",
-        "translation": "Nie posiadasz odpowiednich uprawnień do utworzenia nowej wiadomości grupowej."
-    },
-    {
-        "id": "api.command_help.desc",
-        "translation": "Otwórz stronę pomocy Matterfoss"
-    },
-    {
-        "id": "api.command_help.name",
-        "translation": "pomoc"
-    },
-    {
-        "id": "api.command_invite.channel.app_error",
-        "translation": "Błąd pobierania aktualnego kanału."
-    },
-    {
-        "id": "api.command_invite.channel.error",
-        "translation": "Nie można znaleźć kanału {{.Channel}}. Użyj [uchwytu kanału](https://about.matterfoss.com/default-channel-handle-documentation), aby zidentyfikować kanały."
-    },
-    {
-        "id": "api.command_invite.desc",
-        "translation": "Zaproś użytkownika do kanału"
-    },
-    {
-        "id": "api.command_invite.directchannel.app_error",
-        "translation": "Nie można dodać innego użytkownika do wiadomości bezpośredniej."
-    },
-    {
-        "id": "api.command_invite.fail.app_error",
-        "translation": "Wystąpił błąd podczas dołączania do kanału."
-    },
-    {
-        "id": "api.command_invite.hint",
-        "translation": "@[użytkownik] ~[kanał]"
-    },
-    {
-        "id": "api.command_invite.missing_message.app_error",
-        "translation": "Brak nazwy użytkownika oraz kanału."
-    },
-    {
-        "id": "api.command_invite.missing_user.app_error",
-        "translation": "Nie możemy odnaleźć użytkownika. Mógł on zostać dezaktywowany przez administratora systemu."
-    },
-    {
-        "id": "api.command_invite.name",
-        "translation": "zaproś"
-    },
-    {
-        "id": "api.command_invite.permission.app_error",
-        "translation": "Nie posiadasz wystarczających uprawnień, aby dodać {{.User}} in {{.Channel}}."
-    },
-    {
-        "id": "api.command_invite.private_channel.app_error",
-        "translation": "Nie można znaleźć kanału {{.Channel}}. Użyj uchwytu kanału, aby zidentyfikować kanały."
-    },
-    {
-        "id": "api.command_invite.success",
-        "translation": "{{.User}} został dodany do kanału {{.Channel}}."
-    },
-    {
-        "id": "api.command_invite.user_already_in_channel.app_error",
-        "translation": "{{.User}} jest obecnie na kanale."
-    },
-    {
-        "id": "api.command_invite_people.permission.app_error",
-        "translation": "Nie posiadasz uprawnień do zaproszenia nowych użytkowników na tym serwerze."
-    },
-    {
-        "id": "api.command_join.desc",
-        "translation": "Dołącz do otwartego kanału"
-    },
-    {
-        "id": "api.command_join.fail.app_error",
-        "translation": "Wystąpił błąd podczas dołączania do kanału."
-    },
-    {
-        "id": "api.command_join.hint",
-        "translation": "~[kanał]"
-    },
-    {
-        "id": "api.command_join.list.app_error",
-        "translation": "Wystąpił błąd podczas listowania kanałów."
-    },
-    {
-        "id": "api.command_join.missing.app_error",
-        "translation": "Nie udało się odnaleźć kanału"
-    },
-    {
-        "id": "api.command_join.name",
-        "translation": "dołącz"
-    },
-    {
-        "id": "api.command_kick.name",
-        "translation": "kick"
-    },
-    {
-        "id": "api.command_leave.desc",
-        "translation": "Opuść bieżący kanał"
-    },
-    {
-        "id": "api.command_leave.fail.app_error",
-        "translation": "Wystąpił błąd podczas wychodzenia z kanału."
-    },
-    {
-        "id": "api.command_leave.name",
-        "translation": "opuść"
-    },
-    {
-        "id": "api.command_logout.desc",
-        "translation": "Wyloguj się z Matterfoss"
-    },
-    {
-        "id": "api.command_logout.name",
-        "translation": "wyloguj się"
-    },
-    {
-        "id": "api.command_me.desc",
-        "translation": "Wykonaj akcję"
-    },
-    {
-        "id": "api.command_me.hint",
-        "translation": "[wiadomość]"
-    },
-    {
-        "id": "api.command_me.name",
-        "translation": "ja"
-    },
-    {
-        "id": "api.command_msg.desc",
-        "translation": "Wyślij wiadomość bezpośrednią do użytkownika"
-    },
-    {
-        "id": "api.command_msg.dm_fail.app_error",
-        "translation": "Wystąpił błąd podczas tworzenia wiadomości bezpośredniej."
-    },
-    {
-        "id": "api.command_msg.fail.app_error",
-        "translation": "Wystąpił błąd podczas wysyłania wiadomości do użytkownika."
-    },
-    {
-        "id": "api.command_msg.hint",
-        "translation": "@[nazwa_użytkownika] 'wiadomość'"
-    },
-    {
-        "id": "api.command_msg.missing.app_error",
-        "translation": "Nie udało się odnaleźć użytkownika"
-    },
-    {
-        "id": "api.command_msg.name",
-        "translation": "wiadomość"
-    },
-    {
-        "id": "api.command_msg.permission.app_error",
-        "translation": "Nie posiadasz odpowiednich uprawnień do bezpośredniej wiadomości z tym użytkownikiem."
-    },
-    {
-        "id": "api.command_mute.desc",
-        "translation": "Wyłącza powiadomienia na pulpicie, email i push dla obecnego kanału lub określonego przez [channel] kanału."
-    },
-    {
-        "id": "api.command_mute.error",
-        "translation": "Nie można znaleźć kanału {{.Channel}}. Użyj [uchwytu kanału](https://about.matterfoss.com/default-channel-handle-documentation), aby zidentyfikować kanały."
-    },
-    {
-        "id": "api.command_mute.hint",
-        "translation": "~[kanał]"
-    },
-    {
-        "id": "api.command_mute.name",
-        "translation": "wycisz"
-    },
-    {
-        "id": "api.command_mute.no_channel.error",
-        "translation": "Nie można znaleźć określonego kanału. Użyj [uchwytu kanału](https://about.matterfoss.com/default-channel-handle-documentation), aby zidentyfikować kanały."
-    },
-    {
-        "id": "api.command_mute.not_member.error",
-        "translation": "Nie można wyciszyć kanału {{.Channel}} jeśli nie jesteś jego członkiem."
-    },
-    {
-        "id": "api.command_mute.success_mute",
-        "translation": "Nie będziesz otrzymywać powiadomień o kanale {{.Channel}}, dopóki wyciszenie kanału jest wyłączone."
-    },
-    {
-        "id": "api.command_mute.success_mute_direct_msg",
-        "translation": "Nie będziesz otrzymywać powiadomień o tym kanale, dopóki wyciszenie kanału jest wyłączone."
-    },
-    {
-        "id": "api.command_mute.success_unmute",
-        "translation": "{{.Channel}} nie jest dłużej wyciszony."
-    },
-    {
-        "id": "api.command_mute.success_unmute_direct_msg",
-        "translation": "Ten kanał nie jest dłużej wyciszony."
-    },
-    {
-        "id": "api.command_offline.desc",
-        "translation": "Ustaw status niedostępny"
-    },
-    {
-        "id": "api.command_offline.name",
-        "translation": "offline"
-    },
-    {
-        "id": "api.command_offline.success",
-        "translation": "Jesteś teraz niedostępny"
-    },
-    {
-        "id": "api.command_online.desc",
-        "translation": "Zmień swój status na online."
-    },
-    {
-        "id": "api.command_online.name",
-        "translation": "online"
-    },
-    {
-        "id": "api.command_online.success",
-        "translation": "Jesteś teraz online"
-    },
-    {
-        "id": "api.command_open.name",
-        "translation": "otwórz"
-    },
-    {
-        "id": "api.command_remove.desc",
-        "translation": "Usuń członka z kanału"
-    },
-    {
-        "id": "api.command_remove.direct_group.app_error",
-        "translation": "Nie można usunąć kogoś z wiadomości bezpośredniej."
-    },
-    {
-        "id": "api.command_remove.hint",
-        "translation": "@[nazwaużytkownika]"
-    },
-    {
-        "id": "api.command_remove.message.app_error",
-        "translation": "Dla polecenia /remove lub /kick musi zostać podana wiadomość."
-    },
-    {
-        "id": "api.command_remove.missing.app_error",
-        "translation": "Nie możemy znaleźć wskazanego użytkownika. Mógł on zostać dezaktywowany przez administratora systemu."
-    },
-    {
-        "id": "api.command_remove.name",
-        "translation": "usuń"
-    },
-    {
-        "id": "api.command_remove.permission.app_error",
-        "translation": "Nie posiadasz odpowiednich uprawnień do usunięcia członka."
-    },
-    {
-        "id": "api.command_remove.user_not_in_channel",
-        "translation": "{{.Username}} nie jest członkiem tego kanału."
-    },
-    {
-        "id": "api.command_search.desc",
-        "translation": "Wyszukiwanie tekstu w wiadomościach"
-    },
-    {
-        "id": "api.command_search.hint",
-        "translation": "[tekst]"
-    },
-    {
-        "id": "api.command_search.name",
-        "translation": "szukaj"
-    },
-    {
-        "id": "api.command_search.unsupported.app_error",
-        "translation": "Polecenie wyszukiwania nie jest wspierana na Twoim urządzeniu"
-    },
-    {
-        "id": "api.command_settings.desc",
-        "translation": "Otwórz dialog ustawień konta"
-    },
-    {
-        "id": "api.command_settings.name",
-        "translation": "ustawienia"
-    },
-    {
-        "id": "api.command_settings.unsupported.app_error",
-        "translation": "Komenda ustawień nie jest wspierana na Twoim urządzeniu"
-    },
-    {
-        "id": "api.command_shortcuts.desc",
-        "translation": "Wyświetl listę skrótów klawiaturowych"
-    },
-    {
-        "id": "api.command_shortcuts.name",
-        "translation": "skróty"
-    },
-    {
-        "id": "api.command_shortcuts.unsupported.app_error",
-        "translation": "Polecenie skrótu nie jest obsługiwane na Twoim urządzeniu"
-    },
-    {
-        "id": "api.command_shrug.desc",
-        "translation": "Dodaje ¯\\_(ツ)_/¯ do wiadomości"
-    },
-    {
-        "id": "api.command_shrug.hint",
-        "translation": "[message]"
-    },
-    {
-        "id": "api.command_shrug.name",
-        "translation": "wzruszenie ramionami"
-    },
-    {
-        "id": "api.config.client.old_format.app_error",
-        "translation": "Nowy format konfiguracji klienta nie jest jeszcze wspierany. Proszę podać format=old w ciągu znaków zapytania."
-    },
-    {
-        "id": "api.context.404.app_error",
-        "translation": "Przepraszamy, nie odnaleziono strony."
-    },
-    {
-        "id": "api.context.invalid_body_param.app_error",
-        "translation": "Niewłaściwe lub brakujące {{.Name}} w ciele zapytania"
-    },
-    {
-        "id": "api.context.invalid_param.app_error",
-        "translation": "Nieprawidłowy parametr {{.Name}}"
-    },
-    {
-        "id": "api.context.invalid_token.error",
-        "translation": "Nieprawidłowy identyfikator sesji={{.Token}}, err={{.Error}}"
-    },
-    {
-        "id": "api.context.invalid_url_param.app_error",
-        "translation": "Nieprawidłowy lub brak {{.Nazwa}} parametr w adresie URL żądania"
-    },
-    {
-        "id": "api.context.mfa_required.app_error",
-        "translation": "Uwierzytelnienie wieloskładnikowe jest wymagane na tym serwerze."
-    },
-    {
-        "id": "api.context.permissions.app_error",
-        "translation": "Brak wymaganych uprawnień"
-    },
-    {
-        "id": "api.context.session_expired.app_error",
-        "translation": "Niepoprawna sesja, proszę zalogować się ponownie."
-    },
-    {
-        "id": "api.context.token_provided.app_error",
-        "translation": "Sesja nie jest typu OAuth ale _query string_ zawiera token"
-    },
-    {
-        "id": "api.create_terms_of_service.custom_terms_of_service_disabled.app_error",
-        "translation": "Niestandardowa funkcja warunków korzystania z usługi jest wyłączona"
-    },
-    {
-        "id": "api.create_terms_of_service.empty_text.app_error",
-        "translation": "Wprowadź tekst niestandardowych warunków korzystania z usługi."
-    },
-    {
-        "id": "api.email_batching.add_notification_email_to_batch.channel_full.app_error",
-        "translation": "Kanał odbierania automatycznych maili jest zapełniony. Proszę zwiększyć EmailBatchingBufferSize."
-    },
-    {
-        "id": "api.email_batching.add_notification_email_to_batch.disabled.app_error",
-        "translation": "Masowa wysyłka maili została wyłączona przez administratora systemu."
-    },
-    {
-        "id": "api.email_batching.render_batched_post.date",
-        "translation": "{{.Hour}}:{{.Minute}} {{.Timezone}}, {{.Month}} {{.Day}}"
-    },
-    {
-        "id": "api.email_batching.render_batched_post.direct_message",
-        "translation": "Wiadomość bezpośrednia od "
-    },
-    {
-        "id": "api.email_batching.render_batched_post.go_to_post",
-        "translation": "Do wiadomości"
-    },
-    {
-        "id": "api.email_batching.render_batched_post.group_message",
-        "translation": "Wiadomość grupowa od "
-    },
-    {
-        "id": "api.email_batching.render_batched_post.notification",
-        "translation": "Powiadomienie od "
-    },
-    {
-        "id": "api.email_batching.send_batched_email_notification.body_text",
-        "translation": {
-            "one": "Masz nowe powiadomienie.",
-            "few": "Masz {{.Count}} nowe powiadomienia.",
-            "many": ""
-        }
-    },
-    {
-        "id": "api.email_batching.send_batched_email_notification.subject",
-        "translation": {
-            "one": "Nowe powiadomienie [{{.SiteName}}] z {{.Month}} {{.Day}}, {{.Year}}",
-            "few": "Nowe powiadomienia [{{.SiteName}}] z {{.Month}} {{.Day}}, {{.Year}}",
-            "many": ""
-        }
-    },
-    {
-        "id": "api.emoji.create.duplicate.app_error",
-        "translation": "Nie można utworzyć emoji. Inne emoji o tej samej nazwie już istnieje."
-    },
-    {
-        "id": "api.emoji.create.other_user.app_error",
-        "translation": "Nieprawidłowy identyfikator użytkownika"
-    },
-    {
-        "id": "api.emoji.create.parse.app_error",
-        "translation": "Nie można utworzyć emoji. Nie rozpoznano żądania."
-    },
-    {
-        "id": "api.emoji.create.too_large.app_error",
-        "translation": "Nie można utworzyć emoji. Obraz musi być mniejszy niż 1 MB."
-    },
-    {
-        "id": "api.emoji.disabled.app_error",
-        "translation": "Niestandardowe emoji zostały wyłączone przez administratora systemu."
-    },
-    {
-        "id": "api.emoji.get_image.decode.app_error",
-        "translation": "Nie można dekodować plik obrazu dla emoji."
-    },
-    {
-        "id": "api.emoji.get_image.read.app_error",
-        "translation": "Nie można odczytać pliku obrazu dla emoji."
-    },
-    {
-        "id": "api.emoji.storage.app_error",
-        "translation": "Magazyn plików nie został poprawnie skonfigurowany. Proszę skonfigurować usługę S3 lub lokalny magazyn plików."
-    },
-    {
-        "id": "api.emoji.upload.image.app_error",
-        "translation": "Nie można utworzyć emoji. Plik musi być w formacie PNG, JPEG lub GIF."
-    },
-    {
-        "id": "api.emoji.upload.large_image.decode_error",
-        "translation": "Nie można utworzyć emoji. Wystąpił błąd podczas dekodowania obrazu."
-    },
-    {
-        "id": "api.emoji.upload.large_image.encode_error",
-        "translation": "Nie można utworzyć emoji. Wystąpił błąd podczas kodowania obrazu."
-    },
-    {
-        "id": "api.emoji.upload.large_image.gif_decode_error",
-        "translation": "Nie można utworzyć emoji. Wystąpił błąd podczas dekodowania obrazu GIF."
-    },
-    {
-        "id": "api.emoji.upload.large_image.gif_encode_error",
-        "translation": "Nie można utworzyć emoji. Wystąpił błąd podczas kodowania obrazu GIF."
-    },
-    {
-        "id": "api.emoji.upload.large_image.too_large.app_error",
-        "translation": "Nie można stworzyć emoji. Obraz musi być mniejszy niż {{.MaxWidth}} by {{.MaxHeight}}."
-    },
-    {
-        "id": "api.emoji.upload.open.app_error",
-        "translation": "Nie można utworzyć emoji. Wystąpił błąd podczas otwierania załączonego obrazu."
-    },
-    {
-        "id": "api.file.attachments.disabled.app_error",
-        "translation": "Dodawanie załączników na tym serwerze jest zablokowane."
-    },
-    {
-        "id": "api.file.file_exists.exists_local.app_error",
-        "translation": "Nie można sprawdzić czy plik istnieje."
-    },
-    {
-        "id": "api.file.file_exists.s3.app_error",
-        "translation": "Nie można sprawdzić czy plik istnieje."
-    },
-    {
-        "id": "api.file.get_file.public_invalid.app_error",
-        "translation": "Link wydaje się być niepoprawny."
-    },
-    {
-        "id": "api.file.get_file_preview.no_preview.app_error",
-        "translation": "Plik nie posiada podglądu"
-    },
-    {
-        "id": "api.file.get_file_thumbnail.no_thumbnail.app_error",
-        "translation": "Plik nie posiada miniatury"
-    },
-    {
-        "id": "api.file.get_public_link.disabled.app_error",
-        "translation": "linki wyłączone"
-    },
-    {
-        "id": "api.file.get_public_link.no_post.app_error",
-        "translation": "Nie można uzyskać publicznego łącza do pliku. Plik musi być załączony do wiadomości, którą możesz odczytać."
-    },
-    {
-        "id": "api.file.move_file.copy_within_s3.app_error",
-        "translation": "Nie można skopiować pliku w S3."
-    },
-    {
-        "id": "api.file.move_file.delete_from_s3.app_error",
-        "translation": "Nie można skasować pliku z usługi S3."
-    },
-    {
-        "id": "api.file.move_file.rename.app_error",
-        "translation": "Nie można przenieść pliku lokalnie."
-    },
-    {
-        "id": "api.file.no_driver.app_error",
-        "translation": "Nie wybrano sterownika pliku."
-    },
-    {
-        "id": "api.file.read_file.reading_local.app_error",
-        "translation": "Wystąpił błąd podczas odczytu z lokalnego magazynu plików serwera"
-    },
-    {
-        "id": "api.file.read_file.s3.app_error",
-        "translation": "Napotkano błąd podczas odczytu z zasobnika S3"
-    },
-    {
-        "id": "api.file.reader.reading_local.app_error",
-        "translation": "Wystąpił błąd podczas otwierania czytnika z lokalnego magazynu plików serwera"
-    },
-    {
-        "id": "api.file.reader.s3.app_error",
-        "translation": "Napotkano błąd przy odczycie z magazynu S3"
-    },
-    {
-        "id": "api.file.test_connection.local.connection.app_error",
-        "translation": "Nie ma uprawnień do zapisu na podaną lokalną ścieżkę lub innego błędu."
-    },
-    {
-        "id": "api.file.test_connection.s3.bucked_create.app_error",
-        "translation": "Nie udało się stworzyć wiadra."
-    },
-    {
-        "id": "api.file.test_connection.s3.bucket_exists.app_error",
-        "translation": "Błąd podczas sprawdzania czy wiadro istnieje."
-    },
-    {
-        "id": "api.file.test_connection.s3.connection.app_error",
-        "translation": "Błąd połączenia do S3 lub minio."
-    },
-    {
-        "id": "api.file.upload_file.incorrect_number_of_client_ids.app_error",
-        "translation": "Nie można załadować pliku (plików). Mam {{.NumClientIds}} client_ids dla plików {{.NumFiles}}."
-    },
-    {
-        "id": "api.file.upload_file.incorrect_number_of_files.app_error",
-        "translation": "Nie można przesłać plików. Podano niepoprawną liczbę plików."
-    },
-    {
-        "id": "api.file.upload_file.large_image.app_error",
-        "translation": "Plik większy od maksymalnego rozmiaru nie został załadowany: {{.Filename}}"
-    },
-    {
-        "id": "api.file.upload_file.large_image_detailed.app_error",
-        "translation": "{{.Filename}} wymiary ({{.width}} według {{.Height}} pikseli) przekraczają limity"
-    },
-    {
-        "id": "api.file.upload_file.multiple_channel_ids.app_error",
-        "translation": "Nie można załadować pliku (plików). Wiele konfliktowych identyfikatorów kanału."
-    },
-    {
-        "id": "api.file.upload_file.read_form_value.app_error",
-        "translation": "Nie można wrzucić pliku (plików). Błąd odczytu wartości dla {{.Formname}}."
-    },
-    {
-        "id": "api.file.upload_file.read_request.app_error",
-        "translation": "Nie można załadować pliku (plików). Błąd podczas odczytu lub przetwarzania danych żądania."
-    },
-    {
-        "id": "api.file.upload_file.storage.app_error",
-        "translation": "Nie można wgrać pliku. Przechowywanie obrazów nie jest skonfigurowane."
-    },
-    {
-        "id": "api.file.upload_file.too_large_detailed.app_error",
-        "translation": "Nie można przesłać pliku {{.Filename}}. {{.Length}} bajtów przekracza maksymalną dozwoloną liczbę {{.Limit}} bajtów."
-    },
-    {
-        "id": "api.file.write_file.s3.app_error",
-        "translation": "Napotkano błąd podczas zapisu do usługi S3"
-    },
-    {
-        "id": "api.file.write_file_locally.create_dir.app_error",
-        "translation": "Napotkano błąd podczas tworzenia katalogu dla nowych plików"
-    },
-    {
-        "id": "api.file.write_file_locally.writing.app_error",
-        "translation": "Napotkano błąd podczas zapisu do lokalnego magazynu"
-    },
-    {
-        "id": "api.incoming_webhook.disabled.app_error",
-        "translation": "Przychodzące webhooki zostały wyłączone przez administratora systemu."
-    },
-    {
-        "id": "api.incoming_webhook.invalid_username.app_error",
-        "translation": "Niepoprawna nazwa użytkownika."
-    },
-    {
-        "id": "api.io_error",
-        "translation": "błąd wejścia/wyjścia"
-    },
-    {
-        "id": "api.ldap_group.not_found",
-        "translation": "nie znaleziono grupy ldap"
-    },
-    {
-        "id": "api.ldap_groups.license_error",
-        "translation": "twoja licencja nie obsługuje grup ldap"
-    },
-    {
-        "id": "api.license.add_license.array.app_error",
-        "translation": "Pusta tablica w kluczu 'license' w żądaniu"
-    },
-    {
-        "id": "api.license.add_license.expired.app_error",
-        "translation": "Licencja wygasła lub jeszcze się nie rozpoczęła."
-    },
-    {
-        "id": "api.license.add_license.invalid.app_error",
-        "translation": "Nieprawidłowy plik licencji."
-    },
-    {
-        "id": "api.license.add_license.invalid_count.app_error",
-        "translation": "Nie można policzyć wszystkich unikalnych użytkowników."
-    },
-    {
-        "id": "api.license.add_license.no_file.app_error",
-        "translation": "Brak pliku w polu 'license' w żądaniu"
-    },
-    {
-        "id": "api.license.add_license.open.app_error",
-        "translation": "Nie można otworzyć pliku licencji"
-    },
-    {
-        "id": "api.license.add_license.save.app_error",
-        "translation": "Licencja nie zapisała się poprawnie."
-    },
-    {
-        "id": "api.license.add_license.save_active.app_error",
-        "translation": "ID aktywnej licencji nie zapisało się poprawnie."
-    },
-    {
-        "id": "api.license.add_license.unique_users.app_error",
-        "translation": "Ta licencja zezwala na tylko {{.Users}} użytkowników, podczas gdy Twój system ma {{.Count}} unikalnych użytkowników. Unikalni użytkownicy zliczani są na podstawie adresu email. Możesz zobaczyć całkowitę liczbę użytkowników w Raporty serwisu -> Zobacz statystyki."
-    },
-    {
-        "id": "api.license.client.old_format.app_error",
-        "translation": "Nowy format licencji klienta nie jest jeszcze wspierany. Proszę podać format=old w ciągu znaków zapytania."
-    },
-    {
-        "id": "api.marshal_error",
-        "translation": "błąd sędziego"
-    },
-    {
-        "id": "api.oauth.allow_oauth.redirect_callback.app_error",
-        "translation": "invalid_request: Podany redirect_uri nie pasuje do zarejestrowanego callback_url"
-    },
-    {
-        "id": "api.oauth.allow_oauth.turn_off.app_error",
-        "translation": "Administrator systemu wyłączył dostęp do usługi OAuth2."
-    },
-    {
-        "id": "api.oauth.authorize_oauth.disabled.app_error",
-        "translation": "Administrator systemu wyłączył dostęp do usługi OAuth2."
-    },
-    {
-        "id": "api.oauth.get_access_token.bad_client_id.app_error",
-        "translation": "invalid_request: Niepoprawny client_id"
-    },
-    {
-        "id": "api.oauth.get_access_token.bad_client_secret.app_error",
-        "translation": "invalid_request: Brakujący client_secret"
-    },
-    {
-        "id": "api.oauth.get_access_token.bad_grant.app_error",
-        "translation": "invalid_request: Niepoprawny grant_type"
-    },
-    {
-        "id": "api.oauth.get_access_token.credentials.app_error",
-        "translation": "invalid_client: Nieprawidłowe dane uwierzytelniające klienta"
-    },
-    {
-        "id": "api.oauth.get_access_token.disabled.app_error",
-        "translation": "Administrator systemu wyłączył usługę OAuth 2.0."
-    },
-    {
-        "id": "api.oauth.get_access_token.expired_code.app_error",
-        "translation": "nvalid_grant: Niepoprawny lub nieważny kod autoryzacyjny"
-    },
-    {
-        "id": "api.oauth.get_access_token.internal.app_error",
-        "translation": "server_error: Wykryto wewnętrzny błąd serwera podczas dostępu do bazy"
-    },
-    {
-        "id": "api.oauth.get_access_token.internal_saving.app_error",
-        "translation": "server_error: Wykryto wewnętrzny błąd serwera podczas zapisywania klucza dostępu do bazy danych"
-    },
-    {
-        "id": "api.oauth.get_access_token.internal_session.app_error",
-        "translation": "server_error: Wykryto wewnętrzny błąd serwera podczas zapisywania sesji w bazie danych"
-    },
-    {
-        "id": "api.oauth.get_access_token.internal_user.app_error",
-        "translation": "server_error: Wykryto wewnętrzny błąd serwera podczas wyciągania użytkownika z bazy danych"
-    },
-    {
-        "id": "api.oauth.get_access_token.missing_code.app_error",
-        "translation": "invalid_request: Brakujący kod"
-    },
-    {
-        "id": "api.oauth.get_access_token.missing_refresh_token.app_error",
-        "translation": "invalid_request: Brakujący refresh_token"
-    },
-    {
-        "id": "api.oauth.get_access_token.redirect_uri.app_error",
-        "translation": "invalid_request: Dostarczony parametr redirect_uri nie odpowiada parametrowi redirect_uri kodu autoryzacji"
-    },
-    {
-        "id": "api.oauth.get_access_token.refresh_token.app_error",
-        "translation": "invalid_grant: Nieprawidłowy token"
-    },
-    {
-        "id": "api.oauth.invalid_state_token.app_error",
-        "translation": "Nieprawidłowy token statusu"
-    },
-    {
-        "id": "api.oauth.register_oauth_app.turn_off.app_error",
-        "translation": "Administrator systemu wyłączył usługę OAuth 2.0."
-    },
-    {
-        "id": "api.oauth.revoke_access_token.del_session.app_error",
-        "translation": "Błąd podczas usuwania sesji z bazy danych"
-    },
-    {
-        "id": "api.oauth.revoke_access_token.del_token.app_error",
-        "translation": "Błąd podczas usuwania tokenu dostępu z bazy danych"
-    },
-    {
-        "id": "api.oauth.revoke_access_token.get.app_error",
-        "translation": "Błąd podczas pobierania tokenu dostępu z bazy danych przed jego usunieciem"
-    },
-    {
-        "id": "api.oauth.singup_with_oauth.disabled.app_error",
-        "translation": "Rejestracja użytkowników jest wyłączona."
-    },
-    {
-        "id": "api.oauth.singup_with_oauth.expired_link.app_error",
-        "translation": "Łącze rejestracji wygasło"
-    },
-    {
-        "id": "api.oauth.singup_with_oauth.invalid_link.app_error",
-        "translation": "Łącze rejestracji wydaje się być niepoprawne."
-    },
-    {
-        "id": "api.outgoing_webhook.disabled.app_error",
-        "translation": "Wychodzące webhooki zostały wyłączone przez administratora systemu."
-    },
-    {
-        "id": "api.plugin.upload.array.app_error",
-        "translation": "Tablica pliku jest pusta w żądaniu multipart/form"
-    },
-    {
-        "id": "api.plugin.upload.file.app_error",
-        "translation": "Nie można otworzyć pliku w żądaniu multipart/form."
-    },
-    {
-        "id": "api.plugin.upload.no_file.app_error",
-        "translation": "Brakujący plik w żądaniu multipart/form"
-    },
-    {
-        "id": "api.post.check_for_out_of_channel_mentions.message.multiple",
-        "translation": "Wspomniano użytkowników @{{.Usernames}} oraz @{{.LastUsername}}, ale nie otrzymają oni powiadomień, ponieważ nie należą do tego kanału."
-    },
-    {
-        "id": "api.post.check_for_out_of_channel_mentions.message.one",
-        "translation": "Wspomniano o użytkowniku @{{.Username}}, ale nie otrzyma powiadomień, ponieważ nie należy do tego kanału."
-    },
-    {
-        "id": "api.post.create_post.can_not_post_to_deleted.error",
-        "translation": "Nie można utworzyć wiadomości na usuniętym kanale."
-    },
-    {
-        "id": "api.post.create_post.channel_root_id.app_error",
-        "translation": "Nieprawidłowy ChannelId dla parametru RootId"
-    },
-    {
-        "id": "api.post.create_post.parent_id.app_error",
-        "translation": "Nieprawidłowy parametr ParentId"
-    },
-    {
-        "id": "api.post.create_post.root_id.app_error",
-        "translation": "Nieprawidłowy parametr RootId"
-    },
-    {
-        "id": "api.post.create_post.town_square_read_only",
-        "translation": "Ten kanał jest tylko do odczytu. Mogą tutaj pisać tylko użytkownicy z uprawnieniami."
-    },
-    {
-        "id": "api.post.create_webhook_post.creating.app_error",
-        "translation": "Błąd podczas tworzenia postu"
-    },
-    {
-        "id": "api.post.deduplicate_create_post.failed_to_get",
-        "translation": "Nie udało się pobrać oryginalnego postu po deduplikacji klienta powtarzającego to samo żądanie."
-    },
-    {
-        "id": "api.post.deduplicate_create_post.pending",
-        "translation": "Odrzucony post, ponieważ inny klient wysłał to samo żądanie."
-    },
-    {
-        "id": "api.post.delete_post.can_not_delete_post_in_deleted.error",
-        "translation": "Can not delete a post in a deleted channel."
-    },
-    {
-        "id": "api.post.disabled_all",
-        "translation": "@all zostało zablokowane ponieważ kanał ma więcej niż {{.Users}} użytkowników."
-    },
-    {
-        "id": "api.post.disabled_channel",
-        "translation": "@channel zostało zablokowane ponieważ kanał ma więcej niż {{.Users}} użytkowników."
-    },
-    {
-        "id": "api.post.disabled_here",
-        "translation": "@here zostało zablokowane ponieważ kanał ma więcej niż {{.Users}} użytkowników."
-    },
-    {
-        "id": "api.post.do_action.action_id.app_error",
-        "translation": "Nieprawidłowe id akcji"
-    },
-    {
-        "id": "api.post.do_action.action_integration.app_error",
-        "translation": "Błąd integracji akcji"
-    },
-    {
-        "id": "api.post.get_message_for_notification.files_sent",
-        "translation": {
-            "one": "{{.Count}} plik wysłany: {{.Filenames}}",
-            "few": "Wysłano {{.Count}} pliki: {{.Filenames}}",
-            "many": ""
-        }
-    },
-    {
-        "id": "api.post.get_message_for_notification.images_sent",
-        "translation": {
-            "one": "{{.Count}} plik wysłany: {{.Filenames}}",
-            "few": "Wysłano {{.Count}} plików: {{.Filenames}}",
-            "many": ""
-        }
-    },
-    {
-        "id": "api.post.link_preview_disabled.app_error",
-        "translation": "Podgląd linków został wyłączony przez administratora systemu."
-    },
-    {
-        "id": "api.post.patch_post.can_not_update_post_in_deleted.error",
-        "translation": "Can not update a post in a deleted channel."
-    },
-    {
-        "id": "api.post.save_is_pinned_post.town_square_read_only",
-        "translation": "Ten kanał jest tylko do odczytu. Tylko użytkownicy z uprawnieniami mogą tutaj przypinać lub odpinać posty."
-    },
-    {
-        "id": "api.post.send_notification_and_forget.push_channel_mention",
-        "translation": " powiadomił kanał."
-    },
-    {
-        "id": "api.post.send_notification_and_forget.push_comment_on_post",
-        "translation": " skomentował twój post."
-    },
-    {
-        "id": "api.post.send_notification_and_forget.push_comment_on_thread",
-        "translation": " skomentował wątek w którym uczestniczyłeś."
-    },
-    {
-        "id": "api.post.send_notifications_and_forget.push_explicit_mention",
-        "translation": " wspomniał o Tobie."
-    },
-    {
-        "id": "api.post.send_notifications_and_forget.push_general_message",
-        "translation": " wysłał wiadomość."
-    },
-    {
-        "id": "api.post.send_notifications_and_forget.push_image_only",
-        "translation": " załączył plik."
-    },
-    {
-        "id": "api.post.send_notifications_and_forget.push_message",
-        "translation": "wysłał Ci wiadomość."
-    },
-    {
-        "id": "api.post.update_post.can_not_update_post_in_deleted.error",
-        "translation": "Can not update a post in a deleted channel."
-    },
-    {
-        "id": "api.post.update_post.find.app_error",
-        "translation": "Nie udało się odnaleźć istniejącej wiadomości lub komentarza do zaktualizowania."
-    },
-    {
-        "id": "api.post.update_post.permissions_details.app_error",
-        "translation": "Już skasowana id={{.PostId}}"
-    },
-    {
-        "id": "api.post.update_post.permissions_time_limit.app_error",
-        "translation": "Edycja wiadomości jest możliwa tylko przez {{.timeLimit}} sekund. Zapytaj administratora systemu o szczegóły."
-    },
-    {
-        "id": "api.post.update_post.system_message.app_error",
-        "translation": "Nie można zaktualizować wiadomości systemowej"
-    },
-    {
-        "id": "api.post_get_post_by_id.get.app_error",
-        "translation": "Nie można pobrać wiadomości"
-    },
-    {
-        "id": "api.preference.delete_preferences.delete.app_error",
-        "translation": "Nie można usunąć preferencji użytkownika."
-    },
-    {
-        "id": "api.preference.preferences_category.get.app_error",
-        "translation": "Nie można pobrać preferencji użytkownika."
-    },
-    {
-        "id": "api.preference.update_preferences.set.app_error",
-        "translation": "Nie można ustawić preferencji użytkownika."
-    },
-    {
-        "id": "api.reaction.delete.archived_channel.app_error",
-        "translation": "Nie można usunąć reakcji na zarchiwizowanym kanale."
-    },
-    {
-        "id": "api.reaction.save.archived_channel.app_error",
-        "translation": "Nie można użyć reakcji na zarchiwizowanym kanale."
-    },
-    {
-        "id": "api.reaction.save_reaction.invalid.app_error",
-        "translation": "Niepoprawna wartość reakcji."
-    },
-    {
-        "id": "api.reaction.save_reaction.user_id.app_error",
-        "translation": "Nie możesz zapisać reakcji dla innego użytkownika."
-    },
-    {
-        "id": "api.reaction.town_square_read_only",
-        "translation": "Reakcje na wiadomości nie są możliwe na kanałach w trybie tylko do odczytu."
-    },
-    {
-        "id": "api.restricted_system_admin",
-        "translation": "This action is forbidden to a restricted system admin."
-    },
-    {
-        "id": "api.roles.patch_roles.license.error",
-        "translation": "Twoja licencja nie wspiera zaawansowanych uprawnień."
-    },
-    {
-        "id": "api.scheme.create_scheme.license.error",
-        "translation": "Twoja licencja nie wspiera tworzenia schematów uprawnień."
-    },
-    {
-        "id": "api.scheme.delete_scheme.license.error",
-        "translation": "Twoja licencja nie wspiera usuwania schematów uprawnień."
-    },
-    {
-        "id": "api.scheme.get_channels_for_scheme.scope.error",
-        "translation": "Nie można uzyskać kanałów dla schematu, ponieważ dostarczony schemat nie jest schematem kanału."
-    },
-    {
-        "id": "api.scheme.get_teams_for_scheme.scope.error",
-        "translation": "Nie można uzyskać zespołu dla schematu, ponieważ dostarczony schemat nie jest schematem zespołu."
-    },
-    {
-        "id": "api.scheme.patch_scheme.license.error",
-        "translation": "Twoja licencja nie wspiera aktualizacji schematów uprawnień."
-    },
-    {
-        "id": "api.server.start_server.forward80to443.disabled_while_using_lets_encrypt",
-        "translation": "Musisz włączyć Forward80To443 podczas używania LetsEncrypt"
-    },
-    {
-        "id": "api.server.start_server.forward80to443.enabled_but_listening_on_wrong_port",
-        "translation": "Nie można przekierować portu 80 na port 443 podczas nasłuchiwania na porcie %s: wyłącz Forward80To443 jeśli używasz serwera proxy"
-    },
-    {
-        "id": "api.server.start_server.rate_limiting_memory_store",
-        "translation": "Nie można zainicjalizować magazynu pamięci dla ograniczania użycia. Sprawdź ustawienie MemoryStoreSize w konfiguracji."
-    },
-    {
-        "id": "api.server.start_server.rate_limiting_rate_limiter",
-        "translation": "Nie można ustawić ograniczeń prędkości."
-    },
-    {
-        "id": "api.server.start_server.starting.critical",
-        "translation": "Błąd podczas uruchamiania serwera, err:%v"
-    },
-    {
-        "id": "api.slackimport.slack_add_bot_user.email_pwd",
-        "translation": "Użytkownik Integracji / Slack Bot z adresem e-mail {{.Email}} i hasłem {{.Password}} został zaimportowany.\r\n"
-    },
-    {
-        "id": "api.slackimport.slack_add_bot_user.unable_import",
-        "translation": "Nie udało się zaimportować użytkownika Integracji/Slack Bot {{.Username}}.\r\n"
-    },
-    {
-        "id": "api.slackimport.slack_add_channels.added",
-        "translation": "\r\nDodane kanały:\r\n"
-    },
-    {
-        "id": "api.slackimport.slack_add_channels.failed_to_add_user",
-        "translation": "Nie można dodać użytkownika Slacka {{.Username}} do kanału.\r\n"
-    },
-    {
-        "id": "api.slackimport.slack_add_channels.import_failed",
-        "translation": "Nie można zaimportować kanału Slacka {{.DisplayName}}.\r\n"
-    },
-    {
-        "id": "api.slackimport.slack_add_channels.merge",
-        "translation": "Kanał Slacka {{.DisplayName}} już istnieje jako aktywny kanał Matterfoss. Kanały zostały połączone.\r\n"
-    },
-    {
-        "id": "api.slackimport.slack_add_users.created",
-        "translation": "\r\nUtworzeni użytkownicy:\r\n"
-    },
-    {
-        "id": "api.slackimport.slack_add_users.email_pwd",
-        "translation": "Użytkownik Slacka z adresem e-mail {{.Email}} i hasłem {{.Password}} został zaimportowany.\r\n"
-    },
-    {
-        "id": "api.slackimport.slack_add_users.merge_existing",
-        "translation": "Użytkownik Slacka został połączony z istniejącym użytkownikiem Matterfoss z pasującym adresem e-mail {{.Email}} i nazwą użytkownika {{.Username}}.\r\n"
-    },
-    {
-        "id": "api.slackimport.slack_add_users.merge_existing_failed",
-        "translation": "Użytkownik Slacka został połączony z istniejącym użytkownikiem Matterfoss z pasującym adresem e-mail {{.Email}} i nazwą użytkownika {{.Username}}, ale nie udało się dodać użytkownika do jego teamu.\r\n"
-    },
-    {
-        "id": "api.slackimport.slack_add_users.missing_email_address",
-        "translation": "Użytkownik {{.Username}} nie ma adresu e-mail w eksporcie Slacka. Użyto {{.Email}} jako placeholdera. Użytkownik powinien zaktualizować adres po zalogowaniu.\r\n"
-    },
-    {
-        "id": "api.slackimport.slack_add_users.unable_import",
-        "translation": "Nie można zaimportować użytkownika: {{.Username}}.\r\n"
-    },
-    {
-        "id": "api.slackimport.slack_import.log",
-        "translation": "Dziennik importu z Slack do Matterfoss\r\n"
-    },
-    {
-        "id": "api.slackimport.slack_import.note1",
-        "translation": "- Niektóre wiadomości mogły nie zostać zaimportowane ponieważ nie są obsługiwane przez ten importer.\r\n"
-    },
-    {
-        "id": "api.slackimport.slack_import.note2",
-        "translation": "- Wiadomości bota Slacka nie są obecnie obsługiwane.\r\n"
-    },
-    {
-        "id": "api.slackimport.slack_import.note3",
-        "translation": "- Dodatkowe błędy mogą się znajdować w logach serwera.\r\n"
-    },
-    {
-        "id": "api.slackimport.slack_import.notes",
-        "translation": "\r\nUwagi: \r\n"
-    },
-    {
-        "id": "api.slackimport.slack_import.open.app_error",
-        "translation": "Nie można otworzyć pliku: {{.Filename}}.\r\n"
-    },
-    {
-        "id": "api.slackimport.slack_import.team_fail",
-        "translation": "Nie udało się pobrać zespołu do którego ma nastąpić import.\r\n"
-    },
-    {
-        "id": "api.slackimport.slack_import.zip.app_error",
-        "translation": "Nie można otworzyć pliku zip z eksportem Slacka.\r\n"
-    },
-    {
-        "id": "api.status.user_not_found.app_error",
-        "translation": "Nie znaleziono użytkownika"
-    },
-    {
-        "id": "api.team.add_user_to_team.added",
-        "translation": "%v został dodany do zespołu przez %v."
-    },
-    {
-        "id": "api.team.add_user_to_team.missing_parameter.app_error",
-        "translation": "Parametr wymagany aby dodać użytkownika do zespołu."
-    },
-    {
-        "id": "api.team.get_invite_info.not_open_team",
-        "translation": "Zaproszenie jest nieprawidłowe ponieważ zespół nie jest otwarty."
-    },
-    {
-        "id": "api.team.get_team_icon.filesettings_no_driver.app_error",
-        "translation": "Nieprawidłowa nazwa sterownika systemu plików.  Dozwolone są 'local' oraz 'amazons3'"
-    },
-    {
-        "id": "api.team.get_team_icon.read_file.app_error",
-        "translation": "Nie można odczytać pliku ikony zespołu."
-    },
-    {
-        "id": "api.team.import_team.array.app_error",
-        "translation": "Pusta tablica w kluczu 'image' w żądaniu"
-    },
-    {
-        "id": "api.team.import_team.integer.app_error",
-        "translation": "Rozmiar pliku nie jest integer"
-    },
-    {
-        "id": "api.team.import_team.no_file.app_error",
-        "translation": "Brak pliku w polu 'file' w żądaniu"
-    },
-    {
-        "id": "api.team.import_team.no_import_from.app_error",
-        "translation": "Nieprawidłowe zapytanie: pole importFrom nie istnieje."
-    },
-    {
-        "id": "api.team.import_team.open.app_error",
-        "translation": "Nie można otworzyć pliku."
-    },
-    {
-        "id": "api.team.import_team.parse.app_error",
-        "translation": "Nie udało się przetworzyć wieloczęściowego formularza"
-    },
-    {
-        "id": "api.team.import_team.unavailable.app_error",
-        "translation": "Nieprawidłowe zapytanie: pole rozmiaru pliku nie istnieje."
-    },
-    {
-        "id": "api.team.invite_members.disabled.app_error",
-        "translation": "Zaproszenia email są wyłączone."
-    },
-    {
-        "id": "api.team.invite_members.invalid_email.app_error",
-        "translation": "Następujące adresy e-mail nie należą do akceptowanej domeny: {{.Addresses}}. Skontaktuj się z administratorem systemu, by dowiedzieć się więcej."
-    },
-    {
-        "id": "api.team.invite_members.no_one.app_error",
-        "translation": "Nie ma nikogo do zaproszenia."
-    },
-    {
-        "id": "api.team.is_team_creation_allowed.disabled.app_error",
-        "translation": "Tworzenie zespołów zostało wyłączone. Proszę, skontaktuj się z administratorem systemu, aby poznać szczegóły."
-    },
-    {
-        "id": "api.team.is_team_creation_allowed.domain.app_error",
-        "translation": "E-mail musi być z określonej domeny (np. @example.com). Proszę, skontaktuj się z administratorem systemu, aby poznać szczegóły."
-    },
-    {
-        "id": "api.team.join_team.post_and_forget",
-        "translation": "%v dołączył do kanału."
-    },
-    {
-        "id": "api.team.join_user_to_team.allowed_domains.app_error",
-        "translation": "E-mail musi być z określonej domeny (np. @example.com). Proszę, skontaktuj się z administratorem systemu, aby poznać szczegóły."
-    },
-    {
-        "id": "api.team.leave.left",
-        "translation": "%v opuścił zespół."
-    },
-    {
-        "id": "api.team.move_channel.post.error",
-        "translation": "Nie udało się wysłać wiadomości o przeniesieniu."
-    },
-    {
-        "id": "api.team.move_channel.success",
-        "translation": "Kanał został przeniesiony do tego zespołu z %v."
-    },
-    {
-        "id": "api.team.remove_team_icon.get_team.app_error",
-        "translation": "Wystąpił błąd podczas pobierania zespołu"
-    },
-    {
-        "id": "api.team.remove_user_from_team.missing.app_error",
-        "translation": "Użytkownik nie należy do tego zespołu."
-    },
-    {
-        "id": "api.team.remove_user_from_team.removed",
-        "translation": "%v został usunięty z zespołu."
-    },
-    {
-        "id": "api.team.set_team_icon.array.app_error",
-        "translation": "Pusta tablica w kluczu 'image' w żądaniu"
-    },
-    {
-        "id": "api.team.set_team_icon.decode.app_error",
-        "translation": "Nie udało się zdekodować ikony zespołu"
-    },
-    {
-        "id": "api.team.set_team_icon.decode_config.app_error",
-        "translation": "Nie można odszyfrować metadanych ikon zespołu"
-    },
-    {
-        "id": "api.team.set_team_icon.encode.app_error",
-        "translation": "Nie można zakodować ikony zespołu"
-    },
-    {
-        "id": "api.team.set_team_icon.get_team.app_error",
-        "translation": "Wystąpił błąd podczas pobierania zespołu"
-    },
-    {
-        "id": "api.team.set_team_icon.no_file.app_error",
-        "translation": "Brak pliku 'image' w żądaniu"
-    },
-    {
-        "id": "api.team.set_team_icon.open.app_error",
-        "translation": "Nie można otworzyć pliku obrazu"
-    },
-    {
-        "id": "api.team.set_team_icon.parse.app_error",
-        "translation": "Nie udało się przetworzyć wieloczęściowego formularza"
-    },
-    {
-        "id": "api.team.set_team_icon.storage.app_error",
-        "translation": "Nie można wgrać ikony zespołu. Przechowywanie obrazów nie jest skonfigurowane."
-    },
-    {
-        "id": "api.team.set_team_icon.too_large.app_error",
-        "translation": "Nie można wrzucić ikony zespołu. Plik jest zbyt duży."
-    },
-    {
-        "id": "api.team.set_team_icon.write_file.app_error",
-        "translation": "Nie można zapisać ikony zespołu"
-    },
-    {
-        "id": "api.team.team_icon.update.app_error",
-        "translation": "Wystąpił błąd podczas pobierania ikony zespołu"
-    },
-    {
-        "id": "api.team.update_member_roles.not_a_member",
-        "translation": "Wskazany użytkownik nie jest członkiem określonego zespołu."
-    },
-    {
-        "id": "api.team.update_restricted_domains.mismatch.app_error",
-        "translation": "Ograniczenie zespołu do domeny {{ .Domain }} jest niedozwolone w konfiguracji systemu. Skontaktuj się z administratorem systemu."
-    },
-    {
-        "id": "api.team.update_team_scheme.license.error",
-        "translation": "Twoja licencja nie wspiera aktualizacji szablonu kanałów."
-    },
-    {
-        "id": "api.team.update_team_scheme.scheme_scope.error",
-        "translation": "Nie można ustawić schematu dla zespołu, ponieważ dostarczony schemat nie jest schematem zespołu."
-    },
-    {
-        "id": "api.templates.deactivate_body.info",
-        "translation": "Wyłączyłeś swoje konto na {{.SiteURL}}."
-    },
-    {
-        "id": "api.templates.deactivate_body.title",
-        "translation": "Twoje konto zostało dezaktywowane na {{ .ServerURL }}"
-    },
-    {
-        "id": "api.templates.deactivate_body.warning",
-        "translation": "Jeśli ta zmiana nie została zainicjowana przez Ciebie lub nie chcesz ponownie aktywować konta, skontaktuj się z administratorem systemu."
-    },
-    {
-        "id": "api.templates.deactivate_subject",
-        "translation": "[{{ .SiteName }}] Twoje konto w {{ .ServerURL }} zostało dezaktywowane"
-    },
-    {
-        "id": "api.templates.email_change_body.info",
-        "translation": "Twój adres email dla {{.TeamDisplayName}} został zmieniony na {{.NewEmail}}."
-    },
-    {
-        "id": "api.templates.email_change_body.title",
-        "translation": "Zaktualizowałeś swój e-mail"
-    },
-    {
-        "id": "api.templates.email_change_subject",
-        "translation": "[{{ .SiteName }}] Twój adres e-mail został zmieniony"
-    },
-    {
-        "id": "api.templates.email_change_verify_body.button",
-        "translation": "Sprawdzenie adresu e-mail"
-    },
-    {
-        "id": "api.templates.email_change_verify_body.info",
-        "translation": "Aby zakończyć aktualizację swojego adresu e-mail {{.TeamDisplayName}}, proszę kliknąć na link poniżej, aby upewnić się, że jest to właściwy adres."
-    },
-    {
-        "id": "api.templates.email_change_verify_body.title",
-        "translation": "Zaktualizowałeś swój e-mail"
-    },
-    {
-        "id": "api.templates.email_change_verify_subject",
-        "translation": "[{{ .SiteName }}] Potwierdź nowy adres e-mail"
-    },
-    {
-        "id": "api.templates.email_footer",
-        "translation": "Aby zmienić ustawienia powiadomień, zaloguj się na stronę zespołu i przejdź w Ustawienia konta > powiadomienia."
-    },
-    {
-        "id": "api.templates.email_info1",
-        "translation": "Jeśli masz jakieś pytania, napisz do nas w dowolnym momencie: "
-    },
-    {
-        "id": "api.templates.email_info2",
-        "translation": "Najlepsze życzenia,"
-    },
-    {
-        "id": "api.templates.email_info3",
-        "translation": "Zespół {{.SiteName}}"
-    },
-    {
-        "id": "api.templates.email_organization",
-        "translation": "Wysłane przez"
-    },
-    {
-        "id": "api.templates.email_warning",
-        "translation": "Jeśli ta zmiana nie została wprowadzona, skontaktuj się z administratorem systemu."
-    },
-    {
-        "id": "api.templates.invite_body.button",
-        "translation": "Dołącz zespół"
-    },
-    {
-        "id": "api.templates.invite_body.extra_info",
-        "translation": "Matterfoss pozwala na wymianę wiadomości i plików z komputera lub telefonu wraz z natychmiastową wyszukiwarką i archiwizacją. Po dołączeniu do [[{{.TeamDisplayName}}]], możesz zalogować się do swojego nowego zespołu i uzyskać dostęp do tych funkcji w dowolnym momencie za pomocą adresu internetowego:"
-    },
-    {
-        "id": "api.templates.invite_body.info",
-        "translation": "{{.SenderStatus}} zespołu [[{{.SenderName}}]], zaprosił Cię do dołączenia do [[{{.TeamDisplayName}}]]."
-    },
-    {
-        "id": "api.templates.invite_body.title",
-        "translation": "Jesteś już zaproszony"
-    },
-    {
-        "id": "api.templates.invite_subject",
-        "translation": "[{{ .SiteName }}] {{ .SenderName }} zaprasza Cię do dołączenia do zespołu {{ .TeamDisplayName }}"
-    },
-    {
-        "id": "api.templates.mfa_activated_body.info",
-        "translation": "Uwierzytelnianie wieloskładnikowe zostało dodane do twojego konta na {{ .SiteURL }}."
-    },
-    {
-        "id": "api.templates.mfa_activated_body.title",
-        "translation": "Weryfikacja wieloetapowa została dodana"
-    },
-    {
-        "id": "api.templates.mfa_change_subject",
-        "translation": "[{{ .SiteName }}] Twoje MFA zostało zaktualizowane"
-    },
-    {
-        "id": "api.templates.mfa_deactivated_body.info",
-        "translation": "Uwierzytelnianie wieloskładnikowe zostało usunięte z twojego konta na {{ .SiteURL }}."
-    },
-    {
-        "id": "api.templates.mfa_deactivated_body.title",
-        "translation": "Weryfikacja wieloetapowa została usunięta"
-    },
-    {
-        "id": "api.templates.password_change_body.info",
-        "translation": "Twoje hasło zostało zaktualizowane dla {{.TeamDisplayName}} na {{ .TeamURL }} przez {{.Method}}."
-    },
-    {
-        "id": "api.templates.password_change_body.title",
-        "translation": "Twoje hasło zostało uaktualnione"
-    },
-    {
-        "id": "api.templates.password_change_subject",
-        "translation": "[{{ .SiteName }}] Twoje hasło zostało zaktualizowane"
-    },
-    {
-        "id": "api.templates.post_body.button",
-        "translation": "Przejdź do postu"
-    },
-    {
-        "id": "api.templates.reset_body.button",
-        "translation": "Zresetuj hasło"
-    },
-    {
-        "id": "api.templates.reset_body.info1",
-        "translation": "Aby zmienić hasło, kliknij \"Zresetuj hasło\" poniżej."
-    },
-    {
-        "id": "api.templates.reset_body.info2",
-        "translation": "Jeśli nie chcesz resetować hasła, zignoruj tę wiadomość, a Twoje hasło pozostanie niezmienione. Link do resetowania hasła wygasa za 24 godziny."
-    },
-    {
-        "id": "api.templates.reset_body.title",
-        "translation": "Zażądano zmiany hasła"
-    },
-    {
-        "id": "api.templates.reset_subject",
-        "translation": "[{{ .SiteName }}] Zresetuj swoje hasło"
-    },
-    {
-        "id": "api.templates.signin_change_email.body.info",
-        "translation": "Zaktualizowałeś metodę logowania dla {{ .SiteName }} na {{.Method}}."
-    },
-    {
-        "id": "api.templates.signin_change_email.body.method_email",
-        "translation": "e-mail i hasło"
-    },
-    {
-        "id": "api.templates.signin_change_email.body.title",
-        "translation": "Zaktualizowałeś swoją metodę logowania"
-    },
-    {
-        "id": "api.templates.signin_change_email.subject",
-        "translation": "[{{ .SiteName }}] Twoja metoda logowania została zaktualizowana"
-    },
-    {
-        "id": "api.templates.user_access_token_body.info",
-        "translation": "Osobisty token dostępu został dodany do Twojego konta na {{ .SiteURL }}. Można ich użyć, aby uzyskać dostęp do {{.SiteName}} na swoim koncie."
-    },
-    {
-        "id": "api.templates.user_access_token_body.title",
-        "translation": "Osobisty token dostępu został dodany do twojego konta"
-    },
-    {
-        "id": "api.templates.user_access_token_subject",
-        "translation": "[{{ .SiteName }}] Osobisty token dostępu został dodany do twojego konta"
-    },
-    {
-        "id": "api.templates.username_change_body.info",
-        "translation": "Twoja nazwa użytkownika dla {{.TeamDisplayName}} została zmieniona na {{.NewUsername}}."
-    },
-    {
-        "id": "api.templates.username_change_body.title",
-        "translation": "Zaktualizowałeś Swój login"
-    },
-    {
-        "id": "api.templates.username_change_subject",
-        "translation": "[{{ .SiteName }}] Twoja nazwa użytkownika została zmieniona"
-    },
-    {
-        "id": "api.templates.verify_body.button",
-        "translation": "Weryfikacja adresu e-mail"
-    },
-    {
-        "id": "api.templates.verify_body.info",
-        "translation": "Zweryfikuj swój adres email klikając poniżej."
-    },
-    {
-        "id": "api.templates.verify_body.title",
-        "translation": "Dołączyłeś do {{ .ServerURL }}"
-    },
-    {
-        "id": "api.templates.verify_subject",
-        "translation": "[{{ .SiteName }}] Weryfikacja adresu email"
-    },
-    {
-        "id": "api.templates.welcome_body.app_download_info",
-        "translation": "W celu wygodniejszego użytkowania pobierz aplikacje dla PC, Mac, iOS i Android z:"
-    },
-    {
-        "id": "api.templates.welcome_body.button",
-        "translation": "Zweryfikuj Email"
-    },
-    {
-        "id": "api.templates.welcome_body.info",
-        "translation": "Zweryfikuj swój adres email klikając poniżej."
-    },
-    {
-        "id": "api.templates.welcome_body.info2",
-        "translation": "Możesz się zalogować z:"
-    },
-    {
-        "id": "api.templates.welcome_body.info3",
-        "translation": "Matterfoss pozwala na wymianę wiadomości i plików z komputera lub telefonu wraz z błyskawicznym wyszukiwaniem i archiwizacją."
-    },
-    {
-        "id": "api.templates.welcome_body.title",
-        "translation": "Dołączyłeś do {{ .ServerURL }}"
-    },
-    {
-        "id": "api.templates.welcome_subject",
-        "translation": "[{{ .SiteName }}] Dołączyłeś/aś do {{ .ServerURL }}"
-    },
-    {
-        "id": "api.user.activate_mfa.email_and_ldap_only.app_error",
-        "translation": "MFA nie jest dostępne dla twojego typu konta"
-    },
-    {
-        "id": "api.user.add_direct_channels_and_forget.failed.error",
-        "translation": "Nie udało się dodać ustawień wiadomości bezpośrednich dla użytkownika user_id={{.UserId}}, team_id={{.TeamId}}, err={{.Error}}"
-    },
-    {
-        "id": "api.user.authorize_oauth_user.bad_response.app_error",
-        "translation": "Zła odpowiedź z żądania tokena"
-    },
-    {
-        "id": "api.user.authorize_oauth_user.bad_token.app_error",
-        "translation": "Zły typ tokena"
-    },
-    {
-        "id": "api.user.authorize_oauth_user.invalid_state.app_error",
-        "translation": "Niepoprawny stan"
-    },
-    {
-        "id": "api.user.authorize_oauth_user.missing.app_error",
-        "translation": "Brakuje tokena dostępu"
-    },
-    {
-        "id": "api.user.authorize_oauth_user.response.app_error",
-        "translation": "Otrzymano nieprawidłową odpowiedź od dostawcy usługi OAuth"
-    },
-    {
-        "id": "api.user.authorize_oauth_user.service.app_error",
-        "translation": "Żądanie tokena do {{.Service}} nie powiodło się"
-    },
-    {
-        "id": "api.user.authorize_oauth_user.token_failed.app_error",
-        "translation": "Żądanie tokena nie powiodło się"
-    },
-    {
-        "id": "api.user.authorize_oauth_user.unsupported.app_error",
-        "translation": "Niewspierany usługodawca OAuth"
-    },
-    {
-        "id": "api.user.check_user_login_attempts.too_many.app_error",
-        "translation": "Twoje konto zostało zablokowane z powodu zbyt dużej liczby nieudanych logowań. Zresetuj swoje hasło."
-    },
-    {
-        "id": "api.user.check_user_mfa.bad_code.app_error",
-        "translation": "Niepoprawny token MFA."
-    },
-    {
-        "id": "api.user.check_user_password.invalid.app_error",
-        "translation": "Logowanie nie powiodło się z powodu niepoprawnego hasła"
-    },
-    {
-        "id": "api.user.complete_switch_with_oauth.blank_email.app_error",
-        "translation": "Pusty email"
-    },
-    {
-        "id": "api.user.complete_switch_with_oauth.parse.app_error",
-        "translation": "Nie udało się przetworzyć danych uwierzytelniania z obiektu użytkownika {{.Service}}"
-    },
-    {
-        "id": "api.user.complete_switch_with_oauth.unavailable.app_error",
-        "translation": "{{.Service}} SSO za pomocą protokołu OAuth 2.0 nie jest dostępne na tym serwerze"
-    },
-    {
-        "id": "api.user.create_email_token.error",
-        "translation": "Nie udało się utworzyć danych tokena dla weryfikacji adresu e-mail"
-    },
-    {
-        "id": "api.user.create_oauth_user.already_attached.app_error",
-        "translation": "Istnieje już konto z takim adresem email używające innej metody logowania niż {{.Service}}. Zaloguj się używając {{.Auth}}."
-    },
-    {
-        "id": "api.user.create_oauth_user.create.app_error",
-        "translation": "Nie udało się utworzyć konta z obiektu użytkownika {{.Service}}"
-    },
-    {
-        "id": "api.user.create_oauth_user.not_available.app_error",
-        "translation": "{{.Service}} SSO za pomocą protokołu OAuth 2.0 nie jest dostępne na tym serwerze"
-    },
-    {
-        "id": "api.user.create_profile_image.default_font.app_error",
-        "translation": "Nie udało się stworzyć czcionki obrazu dla domyślnego profilu"
-    },
-    {
-        "id": "api.user.create_profile_image.encode.app_error",
-        "translation": "Nie udało się zakodować obrazu domyślnego profilu"
-    },
-    {
-        "id": "api.user.create_profile_image.initial.app_error",
-        "translation": "Nie udało się dodać inicjału użytkownika do domyślnego obrazu profilu"
-    },
-    {
-        "id": "api.user.create_user.accepted_domain.app_error",
-        "translation": "Wpisany email nie należy do akceptowanej domeny. Skontaktuj się ze swoim administratorem lub zarejestruj się za pomocą innego adresu email."
-    },
-    {
-        "id": "api.user.create_user.disabled.app_error",
-        "translation": "Tworzenie użytkowników jest wyłączone."
-    },
-    {
-        "id": "api.user.create_user.no_open_server",
-        "translation": "Ten serwer nie zezwala na otwartą rejestrację. Skontaktuj się ze swoim administratorem aby otrzymać zaproszenie."
-    },
-    {
-        "id": "api.user.create_user.signup_email_disabled.app_error",
-        "translation": "Rejestracja użytkowników za pomocą adresów email jest wyłączona."
-    },
-    {
-        "id": "api.user.create_user.signup_link_expired.app_error",
-        "translation": "Link rejestracyjny wygasł"
-    },
-    {
-        "id": "api.user.create_user.signup_link_invalid.app_error",
-        "translation": "Link rejestracyjny wydaje się być niepoprawny"
-    },
-    {
-        "id": "api.user.email_to_ldap.not_available.app_error",
-        "translation": "AD/LDAP nie jest dostępne na tym serwerze"
-    },
-    {
-        "id": "api.user.email_to_oauth.not_available.app_error",
-        "translation": "Transfer uwierzytelnienia nie jest skonfigurowany lub dostępny na tym serwerze."
-    },
-    {
-        "id": "api.user.get_authorization_code.unsupported.app_error",
-        "translation": "Niewspierany usługodawca OAuth"
-    },
-    {
-        "id": "api.user.get_user_by_email.permissions.app_error",
-        "translation": "Nie można uzyskać użytkownika poprzez e-mail."
-    },
-    {
-        "id": "api.user.ldap_to_email.not_available.app_error",
-        "translation": "AD/LDAP nie jest dostępne na tym serwerze"
-    },
-    {
-        "id": "api.user.ldap_to_email.not_ldap_account.app_error",
-        "translation": "To konto użytkownika nie korzysta z LDAP"
-    },
-    {
-        "id": "api.user.login.blank_pwd.app_error",
-        "translation": "Pole hasła nie może być puste"
-    },
-    {
-        "id": "api.user.login.bot_login_forbidden.app_error",
-        "translation": "Bot login is forbidden"
-    },
-    {
-        "id": "api.user.login.client_side_cert.certificate.app_error",
-        "translation": "Próbowano zalogować się przy użyciu eksperymentalnej funkcji ClientSideCert bez podania ważnego certyfikatu"
-    },
-    {
-        "id": "api.user.login.client_side_cert.license.app_error",
-        "translation": "Próba użycia eksperymentalnej funkcji ClientSideCertEnable bez ważnej licencji enterprise"
-    },
-    {
-        "id": "api.user.login.inactive.app_error",
-        "translation": "Logowanie nie powiodło się ponieważ Twoje konto zostało dezaktywowane. Skontaktuj się z administratorem."
-    },
-    {
-        "id": "api.user.login.not_verified.app_error",
-        "translation": "Logowanie nie powiodło się ponieważ adres email nie został zweryfikowany"
-    },
-    {
-        "id": "api.user.login.use_auth_service.app_error",
-        "translation": "Zaloguj się używając {{.AuthService}}"
-    },
-    {
-        "id": "api.user.login_by_oauth.bot_login_forbidden.app_error",
-        "translation": "Bot login is forbidden"
-    },
-    {
-        "id": "api.user.login_by_oauth.not_available.app_error",
-        "translation": "{{.Service}} SSO za pomocą protokołu OAuth 2.0 nie jest dostępne na tym serwerze"
-    },
-    {
-        "id": "api.user.login_by_oauth.parse.app_error",
-        "translation": "Nie można przetworzyć danych logowania z obiektu użytkownika {{.Service}}"
-    },
-    {
-        "id": "api.user.login_ldap.not_available.app_error",
-        "translation": "AD/LDAP nie jest dostępne na tym serwerze"
-    },
-    {
-        "id": "api.user.oauth_to_email.context.app_error",
-        "translation": "Zmiana hasła nie powiodła się ponieważ context user_id nie odpowiada podanemu identyfikatorowi użytkownika"
-    },
-    {
-        "id": "api.user.oauth_to_email.not_available.app_error",
-        "translation": "Transfer uwierzytelnienia nie jest skonfigurowany lub dostępny na tym serwerze."
-    },
-    {
-        "id": "api.user.reset_password.broken_token.app_error",
-        "translation": "Token resetowania hasła nie wydaje się być poprawny."
-    },
-    {
-        "id": "api.user.reset_password.invalid_link.app_error",
-        "translation": "Link resetowania hasła nie wydaje się być poprawny."
-    },
-    {
-        "id": "api.user.reset_password.link_expired.app_error",
-        "translation": "Link resetowania hasła wygasł."
-    },
-    {
-        "id": "api.user.reset_password.method",
-        "translation": "używając linku resetowania hasła"
-    },
-    {
-        "id": "api.user.reset_password.sso.app_error",
-        "translation": "Nie można zrestartować hasła dla konta SSO"
-    },
-    {
-        "id": "api.user.saml.not_available.app_error",
-        "translation": "Użycie SAML 2.0 nie zostało skonfigurowane lub nie jest wspierane na tym serwerze."
-    },
-    {
-        "id": "api.user.send_deactivate_email_and_forget.failed.error",
-        "translation": "Nie udało się wysłać e-maila z dezaktywacją konta"
-    },
-    {
-        "id": "api.user.send_email_change_email_and_forget.error",
-        "translation": "Nie udało się pomyślnie wysłać emaila z powiadomieniem o zmianie adresu email"
-    },
-    {
-        "id": "api.user.send_email_change_username_and_forget.error",
-        "translation": "Nie udało się pomyślnie wysłać emaila z powiadomieniem o zmianie nazwy użytkownika"
-    },
-    {
-        "id": "api.user.send_email_change_verify_email_and_forget.error",
-        "translation": "Nie udało się pomyślnie wysłać emaila z weryfikacją zmiany adresu email"
-    },
-    {
-        "id": "api.user.send_mfa_change_email.error",
-        "translation": "Nie można wysłać powiadomienia e-mail o zmianie MFA."
-    },
-    {
-        "id": "api.user.send_password_change_email_and_forget.error",
-        "translation": "Nie udało się pomyślnie wysłać emaila ze zmianą hasła"
-    },
-    {
-        "id": "api.user.send_password_reset.send.app_error",
-        "translation": "Nie udało się pomyślnie wysłać emaila do resetowania hasła"
-    },
-    {
-        "id": "api.user.send_password_reset.sso.app_error",
-        "translation": "Nie można zrestartować hasła dla konta SSO"
-    },
-    {
-        "id": "api.user.send_sign_in_change_email_and_forget.error",
-        "translation": "Nie udało się pomyślnie wysłać emaila ze zmianą hasła"
-    },
-    {
-        "id": "api.user.send_user_access_token.error",
-        "translation": "Nie udało się wysłać maila \"Osobisty token dostępu został dodany\""
-    },
-    {
-        "id": "api.user.send_verify_email_and_forget.failed.error",
-        "translation": "Nie udało się pomyślnie wysłać emaila weryfikacyjnego"
-    },
-    {
-        "id": "api.user.send_welcome_email_and_forget.failed.error",
-        "translation": "Nie udało się pomyślnie wysłać emaila powitalnego"
-    },
-    {
-        "id": "api.user.update_active.not_enable.app_error",
-        "translation": "Nie możesz dezaktywować siebie, ponieważ ta funkcja nie jest włączona. Skontaktuj się z administratorem systemu."
-    },
-    {
-        "id": "api.user.update_active.permissions.app_error",
-        "translation": "Nie posiadasz wymaganych uprawnień"
-    },
-    {
-        "id": "api.user.update_oauth_user_attrs.get_user.app_error",
-        "translation": "Nie udało się utworzyć konta z obiektu użytkownika {{.Service}}"
-    },
-    {
-        "id": "api.user.update_password.context.app_error",
-        "translation": "Zmiana hasła nie powiodła się ponieważ context user_id nie pasuje do props user_id"
-    },
-    {
-        "id": "api.user.update_password.failed.app_error",
-        "translation": "Zmiana hasła nie powiodła się"
-    },
-    {
-        "id": "api.user.update_password.incorrect.app_error",
-        "translation": "Podane \"Aktualne hasło\" jest niepoprawne. Sprawdź czy wyłączony jest przycisk Caps Lock i spróbuj ponownie."
-    },
-    {
-        "id": "api.user.update_password.menu",
-        "translation": "używając menu ustawień"
-    },
-    {
-        "id": "api.user.update_password.oauth.app_error",
-        "translation": "Zmiana hasła nie powiodła się ponieważ użytkownik jest zalogowany przez usługę OAuth"
-    },
-    {
-        "id": "api.user.update_password.valid_account.app_error",
-        "translation": "Zmiana hasła nie powiodła się ponieważ nie mogliśmy znaleźć poprawnego konta"
-    },
-    {
-        "id": "api.user.upload_profile_user.array.app_error",
-        "translation": "Pusta tablica w kluczu 'image' w żądaniu"
-    },
-    {
-        "id": "api.user.upload_profile_user.decode.app_error",
-        "translation": "Nie można było zdekodować obrazu profilu"
-    },
-    {
-        "id": "api.user.upload_profile_user.decode_config.app_error",
-        "translation": "Nie można zapisać obrazka profilowego. Plik nie jest obrazem."
-    },
-    {
-        "id": "api.user.upload_profile_user.encode.app_error",
-        "translation": "Nie można było zakodować obrazu profilu"
-    },
-    {
-        "id": "api.user.upload_profile_user.no_file.app_error",
-        "translation": "Brak pliku w polu 'image' w żądaniu"
-    },
-    {
-        "id": "api.user.upload_profile_user.open.app_error",
-        "translation": "Nie można otworzyć pliku obrazu"
-    },
-    {
-        "id": "api.user.upload_profile_user.parse.app_error",
-        "translation": "Nie udało się przetworzyć wieloczęściowego formularza"
-    },
-    {
-        "id": "api.user.upload_profile_user.storage.app_error",
-        "translation": "Nie udało się wgrać obrazu. Przechowywanie obrazów nie zostało skonfigurowane."
-    },
-    {
-        "id": "api.user.upload_profile_user.too_large.app_error",
-        "translation": "Nie udało się wgrać obrazu. Plik jest zbyt duży."
-    },
-    {
-        "id": "api.user.upload_profile_user.upload_profile.app_error",
-        "translation": "Nie udało się wgrać obrazu profilu"
-    },
-    {
-        "id": "api.user.verify_email.bad_link.app_error",
-        "translation": "Zły link weryfikacyjny."
-    },
-    {
-        "id": "api.user.verify_email.broken_token.app_error",
-        "translation": "Źle zweryfikowano typ tokena poczty e-mail."
-    },
-    {
-        "id": "api.user.verify_email.link_expired.app_error",
-        "translation": "Link weryfikacyjny poczty e-mail wygasł."
-    },
-    {
-        "id": "api.user.verify_email.token_parse.error",
-        "translation": "Nie udało się sparsować danych tokena z weryfikacji e-mail"
-    },
-    {
-        "id": "api.web_socket.connect.upgrade.app_error",
-        "translation": "Nie udało się zaktualizować połączenia websocket"
-    },
-    {
-        "id": "api.web_socket_router.bad_action.app_error",
-        "translation": "Nieznana akcja WebSocket."
-    },
-    {
-        "id": "api.web_socket_router.bad_seq.app_error",
-        "translation": "Nieprawidłowa kolejność dla komunikatu WebSocket."
-    },
-    {
-        "id": "api.web_socket_router.no_action.app_error",
-        "translation": "Brak działania websocket."
-    },
-    {
-        "id": "api.web_socket_router.not_authenticated.app_error",
-        "translation": "Połączenie WebSocket nie jest uwierzytelnione. Zaloguj się i spróbuj ponownie."
-    },
-    {
-        "id": "api.webhook.create_outgoing.intersect.app_error",
-        "translation": "Wychodzące webhooks z tego samego kanały nie mogą mieć tych samych słów wyzwalających/URLi callback"
-    },
-    {
-        "id": "api.webhook.create_outgoing.not_open.app_error",
-        "translation": "Wychodzące webhooks mogą być utworzone tylko dla kanałów publicznych"
-    },
-    {
-        "id": "api.webhook.create_outgoing.permissions.app_error",
-        "translation": "Nieodpowiednie uprawnienia do utworzenia wychodzącego webhooka"
-    },
-    {
-        "id": "api.webhook.create_outgoing.triggers.app_error",
-        "translation": "Należy uzupełnić trigger_words lub channel_id"
-    },
-    {
-        "id": "api.webhook.incoming.error",
-        "translation": "Nie można odszyfrować wieloczęściowego ładunku wchodzącego webhooka."
-    },
-    {
-        "id": "api.webhook.team_mismatch.app_error",
-        "translation": "Nie można zaktualizować webhooków pomiędzy zespołami"
-    },
-    {
-        "id": "api.webhook.update_outgoing.intersect.app_error",
-        "translation": "Wychodzące webhooki z tego samego kanału nie mogą mieć tych samych słów wyzwalających/URLi callback"
-    },
-    {
-        "id": "api.websocket_handler.invalid_param.app_error",
-        "translation": "Nieprawidłowy parametr {{.Name}}"
-    },
-    {
-        "id": "app.admin.test_email.failure",
-        "translation": "Połączenie nie powiodło się: {{.Error}}"
-    },
-    {
-        "id": "app.channel.create_channel.no_team_id.app_error",
-        "translation": "ID zespołu musi być określone aby można było stworzyć kanał"
-    },
-    {
-        "id": "app.channel.move_channel.members_do_not_match.error",
-        "translation": "Nie można przenieść kanału, dopóki wszyscy jego członkowie są aktualnie członkami zespołu docelowego."
-    },
-    {
-        "id": "app.channel.post_update_channel_purpose_message.post.error",
-        "translation": "Nie udało się wysłać celu kanału"
-    },
-    {
-        "id": "app.channel.post_update_channel_purpose_message.removed",
-        "translation": "%s usunął cel kanału (był: %s)"
-    },
-    {
-        "id": "app.channel.post_update_channel_purpose_message.retrieve_user.error",
-        "translation": "Nie udało się pobrać użytkownika podczas aktualizacji celu kanału %v"
-    },
-    {
-        "id": "app.channel.post_update_channel_purpose_message.updated_from",
-        "translation": "%s zaktualizował cel kanału z: %s na: %s"
-    },
-    {
-        "id": "app.channel.post_update_channel_purpose_message.updated_to",
-        "translation": "%s zmienił cel kanału na %s"
-    },
-    {
-        "id": "app.cluster.404.app_error",
-        "translation": "Nie znaleziono punktu końcowego interfejsu API klastra."
-    },
-    {
-        "id": "app.export.export_write_line.io_writer.error",
-        "translation": "Wystąpił błąd podczas zapisywania danych eksportu."
-    },
-    {
-        "id": "app.export.export_write_line.json_marshall.error",
-        "translation": "Wystąpił błąd podczas sortowania danych JSON do eksportu."
-    },
-    {
-        "id": "app.import.attachment.bad_file.error",
-        "translation": "Błąd odczytu pliku: \"{{.FilePath}}\""
-    },
-    {
-        "id": "app.import.attachment.file_upload.error",
-        "translation": "Błąd podczas przesyłania pliku: \"{{.FilePath}}\""
-    },
-    {
-        "id": "app.import.bulk_import.file_scan.error",
-        "translation": "Błąd podczas odczytywania danych z zaimportowanego pliku."
-    },
-    {
-        "id": "app.import.bulk_import.json_decode.error",
-        "translation": "Dekodowanie linii JSON nie powiodło się."
-    },
-    {
-        "id": "app.import.bulk_import.unsupported_version.error",
-        "translation": "Niepoprawna lub brakująca wersja w pliku importu danych. Upewnij się, że wersja jest pierwszym obiektem w pliku importu i spróbuj ponownie."
-    },
-    {
-        "id": "app.import.emoji.bad_file.error",
-        "translation": "Błąd podczas odczytu pliku obrazu emoji importu. Emoji z nazwą: \"{{.EmojiName}}\""
-    },
-    {
-        "id": "app.import.import_channel.scheme_deleted.error",
-        "translation": "Nie można ustawić kanału, aby korzystał z usuniętego schematu."
-    },
-    {
-        "id": "app.import.import_channel.scheme_wrong_scope.error",
-        "translation": "Kanał musi być przypisany do schematu o zasięgu kanału."
-    },
-    {
-        "id": "app.import.import_channel.team_not_found.error",
-        "translation": "Błąd podczas importowania kanału. Zespół o nazwie \"{{.TeamName}}\" nie został odnaleziony."
-    },
-    {
-        "id": "app.import.import_direct_channel.create_direct_channel.error",
-        "translation": "Nie udało się stworzyć bezpośredniego kanału"
-    },
-    {
-        "id": "app.import.import_direct_channel.create_group_channel.error",
-        "translation": "Wyświetlanie nazwy zespołu:"
-    },
-    {
-        "id": "app.import.import_direct_channel.update_header_failed.error",
-        "translation": "Nie udało się zaktualizować tytułu bezpośredniego kanału"
-    },
-    {
-        "id": "app.import.import_direct_post.create_direct_channel.error",
-        "translation": "Nie udało się uzyskać bezpośredniego kanału"
-    },
-    {
-        "id": "app.import.import_direct_post.create_group_channel.error",
-        "translation": "Nie udało się uzyskać kanału grupowego"
-    },
-    {
-        "id": "app.import.import_line.null_channel.error",
-        "translation": "Dane wejściowe mają typ \"channel\", ale obiekt channel jest null."
-    },
-    {
-        "id": "app.import.import_line.null_direct_channel.error",
-        "translation": "Dane wejściowe mają typ \"direct_channel\", ale obiekt direct_channel jest null."
-    },
-    {
-        "id": "app.import.import_line.null_direct_post.error",
-        "translation": "Dane wejściowe mają typ \"direct_post\" ale obiekt direct_post jest null."
-    },
-    {
-        "id": "app.import.import_line.null_emoji.error",
-        "translation": "Import danych jest typu \"emoji\", ale obiekt ma wartość null."
-    },
-    {
-        "id": "app.import.import_line.null_post.error",
-        "translation": "Dane wejściowe mają typ \"post\" ale obiekt post jest null."
-    },
-    {
-        "id": "app.import.import_line.null_scheme.error",
-        "translation": "Dane wejściowe mają typ \"scheme\", ale obiekt scheme jest null."
-    },
-    {
-        "id": "app.import.import_line.null_team.error",
-        "translation": "Dane wejściowe mają typ \"team\", ale obiekt team jest null."
-    },
-    {
-        "id": "app.import.import_line.null_user.error",
-        "translation": "Dane wejściowe mają typ \"user\" ale obiekt user jest null."
-    },
-    {
-        "id": "app.import.import_line.unknown_line_type.error",
-        "translation": "Nieznane dane wejściowe typu \"{{.Type}}\"."
-    },
-    {
-        "id": "app.import.import_post.channel_not_found.error",
-        "translation": "Błąd podczas importowania wiadomości. Kanał o nazwie \"{{.ChannelName}}\" nie został odnaleziony."
-    },
-    {
-        "id": "app.import.import_post.save_preferences.error",
-        "translation": "Wystąpił błąd podczas importowania wiadomości. Nie udało się zapisać preferencji."
-    },
-    {
-        "id": "app.import.import_post.user_not_found.error",
-        "translation": "Błąd podczas importowania wiadomości. Użytkownik o nazwie \"{{.Username}}\" nie został odnaleziony."
-    },
-    {
-        "id": "app.import.import_scheme.scope_change.error",
-        "translation": "Importer hurtowy nie może zmienić zakresu już istniejącego schematu."
-    },
-    {
-        "id": "app.import.import_team.scheme_deleted.error",
-        "translation": "Nie można ustawić zespołu, aby używał usuniętego schematu."
-    },
-    {
-        "id": "app.import.import_team.scheme_wrong_scope.error",
-        "translation": "Drużyna musi być przypisana do schematu o zasięgu zespołu."
-    },
-    {
-        "id": "app.import.import_user.save_preferences.error",
-        "translation": "Wystąpił błąd podczas importowania preferencji użytkownika. Nie udało się zapisać preferencji."
-    },
-    {
-        "id": "app.import.import_user_channels.save_preferences.error",
-        "translation": "Wystąpił błąd podczas importowania przynależności użytkowników do kanałów. Nie udało się zapisać preferencji."
-    },
-    {
-        "id": "app.import.process_import_data_file_version_line.invalid_version.error",
-        "translation": "Nie można odczytać wersji pliku importu danych."
-    },
-    {
-        "id": "app.import.validate_channel_import_data.display_name_length.error",
-        "translation": "Kanał display_name nie jest w żądanych limitach długości."
-    },
-    {
-        "id": "app.import.validate_channel_import_data.display_name_missing.error",
-        "translation": "Brak wymaganej właściwości kanału: display_name."
-    },
-    {
-        "id": "app.import.validate_channel_import_data.header_length.error",
-        "translation": "Nagłówek kanału jest za długi."
-    },
-    {
-        "id": "app.import.validate_channel_import_data.name_characters.error",
-        "translation": "Nazwa kanału zawiera nieprawidłowe znaki."
-    },
-    {
-        "id": "app.import.validate_channel_import_data.name_length.error",
-        "translation": "Nazwa kanału jest zbyt długa."
-    },
-    {
-        "id": "app.import.validate_channel_import_data.name_missing.error",
-        "translation": "Brak wymaganej właściwości kanału: name"
-    },
-    {
-        "id": "app.import.validate_channel_import_data.purpose_length.error",
-        "translation": "Cel kanału jest za długi."
-    },
-    {
-        "id": "app.import.validate_channel_import_data.scheme_invalid.error",
-        "translation": "Nieprawidłowa nazwa schematu dla kanału."
-    },
-    {
-        "id": "app.import.validate_channel_import_data.team_missing.error",
-        "translation": "Brak wymaganej właściwości kanału: team"
-    },
-    {
-        "id": "app.import.validate_channel_import_data.type_invalid.error",
-        "translation": "Typ kanału nie jest właściwy."
-    },
-    {
-        "id": "app.import.validate_channel_import_data.type_missing.error",
-        "translation": "Brak wymaganej właściwości kanału: type."
-    },
-    {
-        "id": "app.import.validate_direct_channel_import_data.header_length.error",
-        "translation": "Tytuł bezpośredniego kanału jest zbyt długi"
-    },
-    {
-        "id": "app.import.validate_direct_channel_import_data.members_required.error",
-        "translation": "Brak wymaganej właściwości kanału: użytkownicy"
-    },
-    {
-        "id": "app.import.validate_direct_channel_import_data.members_too_few.error",
-        "translation": "Lista bezpośrednich uczestników kanału zawiera zbyt mało szczegółów"
-    },
-    {
-        "id": "app.import.validate_direct_channel_import_data.members_too_many.error",
-        "translation": "Lista bezpośrednich uczestników kanału zawiera zbyt wiele elementów"
-    },
-    {
-        "id": "app.import.validate_direct_channel_import_data.unknown_favoriter.error",
-        "translation": "Kanał bezpośredni może być polubiony tylko przez członków. \"{{.Username}}\" nie jest członkiem."
-    },
-    {
-        "id": "app.import.validate_direct_post_import_data.channel_members_required.error",
-        "translation": "Brak wymaganej właściwości Post: channel_members."
-    },
-    {
-        "id": "app.import.validate_direct_post_import_data.channel_members_too_few.error",
-        "translation": "Lista bezpośrednich uczestników kanału zawiera zbyt mało elementów"
-    },
-    {
-        "id": "app.import.validate_direct_post_import_data.channel_members_too_many.error",
-        "translation": "Lista bezpośrednich uczestników kanału zawiera zbyt wiele pozycji"
-    },
-    {
-        "id": "app.import.validate_direct_post_import_data.create_at_missing.error",
-        "translation": "Brak wymaganej właściwości Post: create_at."
-    },
-    {
-        "id": "app.import.validate_direct_post_import_data.create_at_zero.error",
-        "translation": "CreateAt musi być większe od 0"
-    },
-    {
-        "id": "app.import.validate_direct_post_import_data.message_length.error",
-        "translation": "Wiadomość jest za długa"
-    },
-    {
-        "id": "app.import.validate_direct_post_import_data.message_missing.error",
-        "translation": "Brak wymaganej właściwości Post: message."
-    },
-    {
-        "id": "app.import.validate_direct_post_import_data.unknown_flagger.error",
-        "translation": "Bezpośrednia wiadomość może być oznaczona tylko przez członków kanału, w którym się znajduje. \"{{.Username}}\" nie jest członkiem."
-    },
-    {
-        "id": "app.import.validate_direct_post_import_data.user_missing.error",
-        "translation": "Brak wymaganej właściwości Post: user."
-    },
-    {
-        "id": "app.import.validate_emoji_import_data.empty.error",
-        "translation": "Zaimportowano puste dane Emoji."
-    },
-    {
-        "id": "app.import.validate_emoji_import_data.image_missing.error",
-        "translation": "Importowanie pola obrazu emoji jest puste lub puste."
-    },
-    {
-        "id": "app.import.validate_emoji_import_data.name_missing.error",
-        "translation": "Nie można importować pola nazwy emoji lub jest ona pusta."
-    },
-    {
-        "id": "app.import.validate_post_import_data.channel_missing.error",
-        "translation": "Brak wymaganej właściwości Post: Channel. "
-    },
-    {
-        "id": "app.import.validate_post_import_data.create_at_missing.error",
-        "translation": "Brak wymaganej właściwości Post: create_at."
-    },
-    {
-        "id": "app.import.validate_post_import_data.create_at_zero.error",
-        "translation": "Właściwość Post CreateAt nie może być zerem."
-    },
-    {
-        "id": "app.import.validate_post_import_data.message_length.error",
-        "translation": "Właściwość wiadomości Post jest dłuższa niz dozwolona długość."
-    },
-    {
-        "id": "app.import.validate_post_import_data.message_missing.error",
-        "translation": "Brak wymaganej właściwości Post: Message."
-    },
-    {
-        "id": "app.import.validate_post_import_data.team_missing.error",
-        "translation": "Brak wymaganej właściwości Post: Team"
-    },
-    {
-        "id": "app.import.validate_post_import_data.user_missing.error",
-        "translation": "Brak wymaganej właściwości Post: User."
-    },
-    {
-        "id": "app.import.validate_reaction_import_data.create_at_before_parent.error",
-        "translation": "Właściwość CreateAt musi być wyższa niż parent post CreateAt."
-    },
-    {
-        "id": "app.import.validate_reaction_import_data.create_at_missing.error",
-        "translation": "Brak wymaganej właściwości: create_at."
-    },
-    {
-        "id": "app.import.validate_reaction_import_data.create_at_zero.error",
-        "translation": "Właściwość CreateAt nie może być zero."
-    },
-    {
-        "id": "app.import.validate_reaction_import_data.emoji_name_length.error",
-        "translation": "Właściwość EmojiName jest dłuższa niż maksymalna dozwolona długość."
-    },
-    {
-        "id": "app.import.validate_reaction_import_data.emoji_name_missing.error",
-        "translation": "Brak wymaganej właściwości: EmojiName."
-    },
-    {
-        "id": "app.import.validate_reaction_import_data.user_missing.error",
-        "translation": "Brak wymaganej właściwości: User."
-    },
-    {
-        "id": "app.import.validate_reply_import_data.create_at_before_parent.error",
-        "translation": "Odpowiedź CreateAt musi być wyższa niż parent post CreateAt."
-    },
-    {
-        "id": "app.import.validate_reply_import_data.create_at_missing.error",
-        "translation": "Brakująca wymagana właściwość odpowiedzi: create_at."
-    },
-    {
-        "id": "app.import.validate_reply_import_data.create_at_zero.error",
-        "translation": "Odpowiedz Właściwość CreateAt nie może być równa zero."
-    },
-    {
-        "id": "app.import.validate_reply_import_data.message_length.error",
-        "translation": "Właściwość Message odpowiedzi jest dłuższa niż maksymalna dozwolona długość."
-    },
-    {
-        "id": "app.import.validate_reply_import_data.message_missing.error",
-        "translation": "Brak wymaganej właściwości: Message."
-    },
-    {
-        "id": "app.import.validate_reply_import_data.user_missing.error",
-        "translation": "Brak wymaganej właściwości: User."
-    },
-    {
-        "id": "app.import.validate_role_import_data.description_invalid.error",
-        "translation": "Nieprawidłowy opis roli."
-    },
-    {
-        "id": "app.import.validate_role_import_data.display_name_invalid.error",
-        "translation": "Nieprawidłowa nazwa wyświetlana roli."
-    },
-    {
-        "id": "app.import.validate_role_import_data.invalid_permission.error",
-        "translation": "Nieprawidłowe uprawnienie dla roli."
-    },
-    {
-        "id": "app.import.validate_role_import_data.name_invalid.error",
-        "translation": "Niepoprawna nazwa roli."
-    },
-    {
-        "id": "app.import.validate_scheme_import_data.description_invalid.error",
-        "translation": "Nieprawidłowy opis schematu."
-    },
-    {
-        "id": "app.import.validate_scheme_import_data.display_name_invalid.error",
-        "translation": "Nieprawidłowa nazwa wyświetlana schematu."
-    },
-    {
-        "id": "app.import.validate_scheme_import_data.name_invalid.error",
-        "translation": "Niepoprawna nazwa schematu."
-    },
-    {
-        "id": "app.import.validate_scheme_import_data.null_scope.error",
-        "translation": "Wymagany zakres schematu."
-    },
-    {
-        "id": "app.import.validate_scheme_import_data.unknown_scheme.error",
-        "translation": "Nieznany zakres schematu."
-    },
-    {
-        "id": "app.import.validate_scheme_import_data.wrong_roles_for_scope.error",
-        "translation": "Wprowadzono niewłaściwe role dla schematu o tym zakresie."
-    },
-    {
-        "id": "app.import.validate_team_import_data.description_length.error",
-        "translation": "Opis drużyny jest za długi."
-    },
-    {
-        "id": "app.import.validate_team_import_data.display_name_length.error",
-        "translation": "Drużyna display_name nie spełnia dozwolonej długości."
-    },
-    {
-        "id": "app.import.validate_team_import_data.display_name_missing.error",
-        "translation": "Brak wymaganej właściwości drużyny: display_name."
-    },
-    {
-        "id": "app.import.validate_team_import_data.name_characters.error",
-        "translation": "Nazwa drużyny zawiera nieprawidłowe znaki."
-    },
-    {
-        "id": "app.import.validate_team_import_data.name_length.error",
-        "translation": "Nazwa zespołu jest zbyt długa"
-    },
-    {
-        "id": "app.import.validate_team_import_data.name_missing.error",
-        "translation": "Brak wymaganej właściwości drużyny: name."
-    },
-    {
-        "id": "app.import.validate_team_import_data.name_reserved.error",
-        "translation": "Nazwa zespołu zawiera zastrzeżone słowa."
-    },
-    {
-        "id": "app.import.validate_team_import_data.scheme_invalid.error",
-        "translation": "Nieprawidłowa nazwa schematu dla zespołu."
-    },
-    {
-        "id": "app.import.validate_team_import_data.type_invalid.error",
-        "translation": "Typ drużyny jest nieprawidłowy."
-    },
-    {
-        "id": "app.import.validate_team_import_data.type_missing.error",
-        "translation": "Brak wymaganej właściwości drużyny: type."
-    },
-    {
-        "id": "app.import.validate_user_channels_import_data.channel_name_missing.error",
-        "translation": "Brakuje nazwy kanału w Kanale Członkostwa Użytkownika."
-    },
-    {
-        "id": "app.import.validate_user_channels_import_data.invalid_notify_props_desktop.error",
-        "translation": "Nieprawidłowe Desktop NotifyProps dla członkostwa użytkowników."
-    },
-    {
-        "id": "app.import.validate_user_channels_import_data.invalid_notify_props_mark_unread.error",
-        "translation": "Nieprawidłowe MarkUnread NotifyProps dla członkostwa użytkowników."
-    },
-    {
-        "id": "app.import.validate_user_channels_import_data.invalid_notify_props_mobile.error",
-        "translation": "Nieprawidłowe Mobile NotifyProps dla członkostwa użytkowników."
-    },
-    {
-        "id": "app.import.validate_user_channels_import_data.invalid_roles.error",
-        "translation": "Nieprawidłowe role Członka zespołu dla użytkowników."
-    },
-    {
-        "id": "app.import.validate_user_import_data.auth_data_and_password.error",
-        "translation": "Dane autoryzacyjne użytkownika i hasło wykluczają się wzajemnie"
-    },
-    {
-        "id": "app.import.validate_user_import_data.auth_data_length.error",
-        "translation": "AuthData użytkownika jest za długie."
-    },
-    {
-        "id": "app.import.validate_user_import_data.email_length.error",
-        "translation": "Email użytkownika ma niepoprawną długość."
-    },
-    {
-        "id": "app.import.validate_user_import_data.email_missing.error",
-        "translation": "Brak wymaganej właściwości kanału: email."
-    },
-    {
-        "id": "app.import.validate_user_import_data.first_name_length.error",
-        "translation": "Imię użytkownika jest za długie."
-    },
-    {
-        "id": "app.import.validate_user_import_data.last_name_length.error",
-        "translation": "Nazwisko użytkownika jest za długie."
-    },
-    {
-        "id": "app.import.validate_user_import_data.nickname_length.error",
-        "translation": "Nick użytkownika jest za długi."
-    },
-    {
-        "id": "app.import.validate_user_import_data.notify_props_channel_trigger_invalid.error",
-        "translation": "Nieprawidłowy ciąg znaków powiadamiania o kanale dla użytkownika."
-    },
-    {
-        "id": "app.import.validate_user_import_data.notify_props_comments_trigger_invalid.error",
-        "translation": "Nieprawidłowe Comments Prop dla użytkownika."
-    },
-    {
-        "id": "app.import.validate_user_import_data.notify_props_desktop_invalid.error",
-        "translation": "Nieprawidłowe Desktop Notify Prop dla użytkownika."
-    },
-    {
-        "id": "app.import.validate_user_import_data.notify_props_desktop_sound_invalid.error",
-        "translation": "Nieprawidłowe Desktop Sound Notify Prop dla użytkownika."
-    },
-    {
-        "id": "app.import.validate_user_import_data.notify_props_email_invalid.error",
-        "translation": "Nieprawidłowe Email Notify Prop dla użytkownika."
-    },
-    {
-        "id": "app.import.validate_user_import_data.notify_props_mobile_invalid.error",
-        "translation": "Nieprawidłowe Mobile Notify Prop dla użytkownika."
-    },
-    {
-        "id": "app.import.validate_user_import_data.notify_props_mobile_push_status_invalid.error",
-        "translation": "Nieprawidłowe Mobile Push Status Notify Prop dla użytkownika."
-    },
-    {
-        "id": "app.import.validate_user_import_data.password_length.error",
-        "translation": "Hasło ma nieprawidłową długość."
-    },
-    {
-        "id": "app.import.validate_user_import_data.position_length.error",
-        "translation": "Pozycja użytkownika jest za długa."
-    },
-    {
-        "id": "app.import.validate_user_import_data.profile_image.error",
-        "translation": "Nieprawidłowy obraz profilu."
-    },
-    {
-        "id": "app.import.validate_user_import_data.roles_invalid.error",
-        "translation": "Nieprawidłowe role użytkownika."
-    },
-    {
-        "id": "app.import.validate_user_import_data.username_invalid.error",
-        "translation": "Nazwa użytkownika jest niepoprawna."
-    },
-    {
-        "id": "app.import.validate_user_import_data.username_missing.error",
-        "translation": "Brak wymaganej właściwości użytkownika: nazwa użytkownika"
-    },
-    {
-        "id": "app.import.validate_user_teams_import_data.invalid_roles.error",
-        "translation": "Nieprawidłowe role Członkostwa Zespołu Użytkownika."
-    },
-    {
-        "id": "app.import.validate_user_teams_import_data.team_name_missing.error",
-        "translation": "Brakuje nazwy zespołu w Członkostwie Zespołu Użytkownika."
-    },
-    {
-        "id": "app.notification.body.intro.direct.full",
-        "translation": "Masz nową Wiadomość Bezpośrednią."
-    },
-    {
-        "id": "app.notification.body.intro.direct.generic",
-        "translation": "Masz nową Wiadomość Bezpośrednią od @{{.SenderName}}"
-    },
-    {
-        "id": "app.notification.body.intro.group_message.full",
-        "translation": "Masz nową Wiadomość Grupową."
-    },
-    {
-        "id": "app.notification.body.intro.group_message.generic",
-        "translation": "Masz nową Wiadomość Grupową od @{{.SenderName}}"
-    },
-    {
-        "id": "app.notification.body.intro.notification.full",
-        "translation": "Masz nowe powiadomienie."
-    },
-    {
-        "id": "app.notification.body.intro.notification.generic",
-        "translation": "Masz nowe powiadomienie od @{{.SenderName}}"
-    },
-    {
-        "id": "app.notification.body.text.direct.full",
-        "translation": "@{{.SenderName}} - {{.Hour}}:{{.Minute}} {{.TimeZone}}, {{.Month}} {{.Day}}"
-    },
-    {
-        "id": "app.notification.body.text.direct.generic",
-        "translation": "{{.Hour}}:{{.Minute}} {{.TimeZone}}, {{.Month}} {{.Day}}"
-    },
-    {
-        "id": "app.notification.body.text.group_message.full",
-        "translation": "Kanał: {{.ChannelName}}"
-    },
-    {
-        "id": "app.notification.body.text.group_message.full2",
-        "translation": "@{{.SenderName}} - {{.Hour}}:{{.Minute}} {{.TimeZone}}, {{.Month}} {{.Day}}"
-    },
-    {
-        "id": "app.notification.body.text.group_message.generic",
-        "translation": "{{.Hour}}:{{.Minute}} {{.TimeZone}}, {{.Month}} {{.Day}}"
-    },
-    {
-        "id": "app.notification.body.text.notification.full",
-        "translation": "Kanał: {{.ChannelName}}"
-    },
-    {
-        "id": "app.notification.body.text.notification.full2",
-        "translation": "@{{.SenderName}} - {{.Hour}}:{{.Minute}} {{.TimeZone}}, {{.Month}} {{.Day}}"
-    },
-    {
-        "id": "app.notification.body.text.notification.generic",
-        "translation": "{{.Hour}}:{{.Minute}} {{.TimeZone}}, {{.Month}} {{.Day}}"
-    },
-    {
-        "id": "app.notification.subject.direct.full",
-        "translation": "[{{.SiteName}}] Nowa Wiadomość Bezpośrednia od @{{.SenderDisplayName}} z {{.Month}} {{.Day}}, {{.Year}}"
-    },
-    {
-        "id": "app.notification.subject.group_message.full",
-        "translation": "[{{ .SiteName }}] Nowa Wiadomość Grupowa w {{ .ChannelName}} {{.Month}} {{.Day}}, {{.Year}}"
-    },
-    {
-        "id": "app.notification.subject.group_message.generic",
-        "translation": "[{{ .SiteName }}] Nowa Wiadomość Grupowa w {{.Month}} {{.Day}}, {{.Year}}"
-    },
-    {
-        "id": "app.notification.subject.notification.full",
-        "translation": "[{{ .SiteName }}] Powiadomienia w {{ .TeamName}} z {{.Month}} {{.Day}}, {{.Year}}"
-    },
-    {
-        "id": "app.plugin.cluster.save_config.app_error",
-        "translation": "Konfiguracja wtyczki w pliku config.json musi zostać zaktualizowana ręcznie podczas korzystania z KonfiguracjiTylkoDoOdczytu z włączoną obsługą klastrowania."
-    },
-    {
-        "id": "app.plugin.config.app_error",
-        "translation": "Błąd podczas zapisywania stanu wtyczki w config"
-    },
-    {
-        "id": "app.plugin.deactivate.app_error",
-        "translation": "Nie udało się deaktywować pluginu"
-    },
-    {
-        "id": "app.plugin.disabled.app_error",
-        "translation": "Wtyczki zostały wyłączone. Sprawdź swoje logi, aby poznać szczegóły."
-    },
-    {
-        "id": "app.plugin.extract.app_error",
-        "translation": "Napotkano błąd podczas wyodrębniania wtyczki"
-    },
-    {
-        "id": "app.plugin.filesystem.app_error",
-        "translation": "Napotkano błąd systemu plików"
-    },
-    {
-        "id": "app.plugin.get_cluster_plugin_statuses.app_error",
-        "translation": "Nie można uzyskać informacji o wtyczkach z klastra."
-    },
-    {
-        "id": "app.plugin.get_plugins.app_error",
-        "translation": "Nie udało się pobrać aktywnych pluginów"
-    },
-    {
-        "id": "app.plugin.get_statuses.app_error",
-        "translation": "Nie można uzyskać statusu wtyczki"
-    },
-    {
-        "id": "app.plugin.install.app_error",
-        "translation": "Nie można zainstalować wtyczki."
-    },
-    {
-        "id": "app.plugin.install_id.app_error",
-        "translation": "Nie można zainstalować wtyczki. Wtyczka z tym samym identyfikatorem jest już zainstalowana."
-    },
-    {
-        "id": "app.plugin.install_id_failed_remove.app_error",
-        "translation": "Nie można zainstalować wtyczki. Wtyczka z tym samym identyfikatorem jest już zainstalowana i nie można jej usunąć."
-    },
-    {
-        "id": "app.plugin.invalid_id.app_error",
-        "translation": "Identyfikator Wtyczki musi zawierać co najmniej {{.Min}} znaków, najwięcej {{.Max}} znaków i pasuje {{.Regex}}."
-    },
-    {
-        "id": "app.plugin.manifest.app_error",
-        "translation": "Nie można znaleźć manifestu dla wyodrębnionej wtyczki"
-    },
-    {
-        "id": "app.plugin.mvdir.app_error",
-        "translation": "Nie można przenieść wtyczki z katalogu tymczasowego do miejsca docelowego. Inna wtyczka może używać tej samej nazwy katalogu."
-    },
-    {
-        "id": "app.plugin.not_installed.app_error",
-        "translation": "Wtyczka nie jest zainstalowana"
-    },
-    {
-        "id": "app.plugin.remove.app_error",
-        "translation": "Nie można usunąć wtyczki"
-    },
-    {
-        "id": "app.plugin.upload_disabled.app_error",
-        "translation": "Wysyłanie wtyczek/wtyczki zostało wyłączone."
-    },
-    {
-        "id": "app.role.check_roles_exist.role_not_found",
-        "translation": "Podana rola nie istnieje"
-    },
-    {
-        "id": "app.save_config.app_error",
-        "translation": "An error occurred saving the configuration"
-    },
-    {
-        "id": "app.schemes.is_phase_2_migration_completed.not_completed.app_error",
-        "translation": "Ten punkt końcowy API jest niedostępny, ponieważ wymagane migracje nie zostały jeszcze zakończone."
-    },
-    {
-        "id": "app.submit_interactive_dialog.json_error",
-        "translation": "Napotkano błąd podczas przetwarzania JSON dla tego interaktywnego komunikatu."
-    },
-    {
-        "id": "app.system_install_date.parse_int.app_error",
-        "translation": "Nie można przeanalizować daty instalacji"
-    },
-    {
-        "id": "app.team.join_user_to_team.max_accounts.app_error",
-        "translation": "Ten zespół osiągnął maksymalną dozwoloną liczbę kont. Skontaktuj się z administratorem systemu, aby ustawić wyższy limit."
-    },
-    {
-        "id": "app.user.complete_switch_with_oauth.blank_email.app_error",
-        "translation": "Nie można ukończyć logowania SAML przy użyciu pustego adresu email."
-    },
-    {
-        "id": "app.user_access_token.disabled",
-        "translation": "Osobiste tokeny dostępu są wyłączone na tym serwerze. W celu uzyskania szczegółowych informacji skontaktuj się z administratorem systemu."
-    },
-    {
-        "id": "app.user_access_token.invalid_or_missing",
-        "translation": "Nieprawidłowy lub brakujący token"
-    },
-    {
-        "id": "brand.save_brand_image.decode.app_error",
-        "translation": "Nie można zdekodować danych obrazu."
-    },
-    {
-        "id": "brand.save_brand_image.decode_config.app_error",
-        "translation": "Nie można pobrać metadanych obrazka."
-    },
-    {
-        "id": "brand.save_brand_image.encode.app_error",
-        "translation": "Nie można przekonwertować danych obrazu na format PNG. Proszę spróbuj ponownie."
-    },
-    {
-        "id": "brand.save_brand_image.open.app_error",
-        "translation": "Nie można przesłać niestandardowego obrazu marki. Upewnij się, że rozmiar obrazu jest mniejszy niż 2 MB i spróbuj ponownie."
-    },
-    {
-        "id": "brand.save_brand_image.save_image.app_error",
-        "translation": "Nie można zapisać pliku obrazu do magazynu plików. Proszę sprawdź swoje połączenie i spróbuj ponownie."
-    },
-    {
-        "id": "brand.save_brand_image.too_large.app_error",
-        "translation": "Nie można odczytać pliku obrazu. Upewnij się, że rozmiar obrazu jest mniejszy niż 2 MB i spróbuj ponownie."
-    },
-    {
-        "id": "cli.license.critical",
-        "translation": "Funkcja wymaga aktualizacji do wersji Enterprise Edition i dołączenia klucza licencyjnego. Skontaktuj się z Administratorem Systemu."
-    },
-    {
-        "id": "ent.account_migration.get_all_failed",
-        "translation": "Nie można pobrać użytkowników."
-    },
-    {
-        "id": "ent.account_migration.get_saml_users_failed",
-        "translation": "Nie można pobrać użytkowników SAML."
-    },
-    {
-        "id": "ent.cluster.config_changed.info",
-        "translation": "Konfiguracja klastra została zmieniona dla id={{ .id }}. Klaster może stać się niestabilny i wymagany jest restart. Aby zapewnić poprawne skonfigurowanie klastra, należy natychmiast wykonać ciągły restart."
-    },
-    {
-        "id": "ent.cluster.save_config.error",
-        "translation": "Konsola systemowa jest ustawiona na tylko do odczytu, gdy włączona jest wysoka dostępność, chyba że ReadOnlyConfig jest wyłączone w pliku konfiguracyjnym."
-    },
-    {
-        "id": "ent.compliance.bad_export_type.appError",
-        "translation": "Nieznany format wyjściowy {{.ExportType}}"
-    },
-    {
-        "id": "ent.compliance.csv.attachment.copy.appError",
-        "translation": "Nie można skopiować załącznika do pliku zip."
-    },
-    {
-        "id": "ent.compliance.csv.attachment.export.appError",
-        "translation": "Nie można dodać załącznika do eksportu CSV."
-    },
-    {
-        "id": "ent.compliance.csv.file.creation.appError",
-        "translation": "Nie można utworzyć tymczasowego pliku eksportu CSV."
-    },
-    {
-        "id": "ent.compliance.csv.header.export.appError",
-        "translation": "Nie można dodać nagłówka do eksportu CSV."
-    },
-    {
-        "id": "ent.compliance.csv.metadata.export.appError",
-        "translation": "Nie można dodać pliku metadanych do pliku zip."
-    },
-    {
-        "id": "ent.compliance.csv.metadata.json.marshalling.appError",
-        "translation": "Nie można konwertować metadanych do json."
-    },
-    {
-        "id": "ent.compliance.csv.post.export.appError",
-        "translation": "Nie można wyeksportować wiadomości."
-    },
-    {
-        "id": "ent.compliance.csv.zip.creation.appError",
-        "translation": "Nie można utworzyć pliku eksportu zip."
-    },
-    {
-        "id": "ent.compliance.global_relay.attachments_removed.appError",
-        "translation": "Przesłany plik został usunięty z eksportu globalnego przekaźnika, ponieważ był zbyt duży, aby go wysłać."
-    },
-    {
-        "id": "ent.compliance.global_relay.open_temporary_file.appError",
-        "translation": "Nie można otworzyć pliku tymczasowego eksportu."
-    },
-    {
-        "id": "ent.compliance.global_relay.rewind_temporary_file.appError",
-        "translation": "Nie można ponownie odczytać tymczasowego pliku eksportu globalnego przekaźnika."
-    },
-    {
-        "id": "ent.compliance.licence_disable.app_error",
-        "translation": "Funkcjonalność zgodności wymaga licencji typu enterprise. Skontaktuj się z administratorem systemu odnośnie uzyskania licencji typu enterprise."
-    },
-    {
-        "id": "ent.compliance.run_export.template_watcher.appError",
-        "translation": "Nie można wczytać szablonów eksportu. Proszę spróbuj ponownie."
-    },
-    {
-        "id": "ent.compliance.run_failed.error",
-        "translation": "Eksport zgodności nie powiódł się dla zadania '{{.JobName}}' w '{{.FilePath}}'"
-    },
-    {
-        "id": "ent.data_retention.generic.license.error",
-        "translation": "Twoja licencja nie wspiera Retencji Danych."
-    },
-    {
-        "id": "ent.elasticsearch.aggregator_worker.create_index_job.error",
-        "translation": "Pracownik agregatora Elasticsearch nie utworzył zadania indeksowania"
-    },
-    {
-        "id": "ent.elasticsearch.aggregator_worker.delete_indexes.error",
-        "translation": "Pracownik agregatora Elasticsearch nie usunął indeksów"
-    },
-    {
-        "id": "ent.elasticsearch.aggregator_worker.get_indexes.error",
-        "translation": "Pracownik agregatora Elasticsearch nie uzyskał indeksów"
-    },
-    {
-        "id": "ent.elasticsearch.aggregator_worker.index_job_failed.error",
-        "translation": "Uruchomienie agregatora Elasticsearch nie powiodło się z powodu niepowodzenia zadania indeksowania"
-    },
-    {
-        "id": "ent.elasticsearch.create_client.connect_failed",
-        "translation": "Konfigurowanie Klienta Elasticsearch Nie Powiodło się"
-    },
-    {
-        "id": "ent.elasticsearch.data_retention_delete_indexes.delete_index.error",
-        "translation": "Nie udało się utworzyć indeksu Elasticsearch"
-    },
-    {
-        "id": "ent.elasticsearch.data_retention_delete_indexes.get_indexes.error",
-        "translation": "Nie udało się pobrać indeksu ElasticSearch"
-    },
-    {
-        "id": "ent.elasticsearch.delete_post.error",
-        "translation": "Nie udało się usunąć wiadomości"
-    },
-    {
-        "id": "ent.elasticsearch.generic.disabled",
-        "translation": "Wyszukiwanie Elasticsearch nie jest włączone na tym serwerze"
-    },
-    {
-        "id": "ent.elasticsearch.index_post.error",
-        "translation": "Nie udało się zindeksować wiadomości"
-    },
-    {
-        "id": "ent.elasticsearch.indexer.do_job.get_oldest_post.error",
-        "translation": "Najstarszego postu nie można było pobrać z bazy danych."
-    },
-    {
-        "id": "ent.elasticsearch.indexer.do_job.parse_end_time.error",
-        "translation": "Pracownik indeksujący Elasticsearch nie przeanalizował czasu zakończenia"
-    },
-    {
-        "id": "ent.elasticsearch.indexer.do_job.parse_start_time.error",
-        "translation": "Pracownik indeksujący Elasticsearch nie przeanalizował czasu rozpoczęcia"
-    },
-    {
-        "id": "ent.elasticsearch.not_started.error",
-        "translation": "Elasticsearch nie jest obecnie uruchomiony"
-    },
-    {
-        "id": "ent.elasticsearch.purge_indexes.delete_failed",
-        "translation": "Nie można usunąć indeksu Elasticsearch"
-    },
-    {
-        "id": "ent.elasticsearch.search_posts.disabled",
-        "translation": "Na tym serwerze wyszukiwanie ElasticSearch jest wyłączone."
-    },
-    {
-        "id": "ent.elasticsearch.search_posts.parse_matches_failed",
-        "translation": "Nie można przeanalizować wyników wyszukiwania"
-    },
-    {
-        "id": "ent.elasticsearch.search_posts.search_failed",
-        "translation": "Nie udało się zakończyć wyszukiwania."
-    },
-    {
-        "id": "ent.elasticsearch.search_posts.unmarshall_post_failed",
-        "translation": "Błąd w dekodowaniu wyników wyszukiwania."
-    },
-    {
-        "id": "ent.elasticsearch.start.already_started.app_error",
-        "translation": "Elasticsearch jest obecnie uruchomiony"
-    },
-    {
-        "id": "ent.elasticsearch.start.create_bulk_processor_failed.app_error",
-        "translation": "Nie udało się utworzyć procesora zbiorczego Elasticsearch"
-    },
-    {
-        "id": "ent.elasticsearch.start.start_bulk_processor_failed.app_error",
-        "translation": "Nie można uruchomić procesora masowego Elasticsearch"
-    },
-    {
-        "id": "ent.elasticsearch.stop.already_stopped.app_error",
-        "translation": "Elasticsearch jest aktualnie zatrzymane"
-    },
-    {
-        "id": "ent.elasticsearch.test_config.connect_failed",
-        "translation": "Nie udało się połączyć z serwerem Elasticsearch."
-    },
-    {
-        "id": "ent.elasticsearch.test_config.indexing_disabled.error",
-        "translation": "Elasticsearch jest wyłączony"
-    },
-    {
-        "id": "ent.elasticsearch.test_config.license.error",
-        "translation": "Twoja licencja nie wspiera Elasticsearch."
-    },
-    {
-        "id": "ent.elasticsearch.test_config.reenter_password",
-        "translation": "Adres URL lub nazwa serwera Elasticsearch została zmieniona. Ponownie wprowadź hasło Elasticsearch, aby przetestować połączenie."
-    },
-    {
-        "id": "ent.ldap.app_error",
-        "translation": "intefejs ldap jest pusty"
-    },
-    {
-        "id": "ent.ldap.create_fail",
-        "translation": "Nie można utworzyć użytkownika LDAP."
-    },
-    {
-        "id": "ent.ldap.disabled.app_error",
-        "translation": "AD/LDAP nieaktywny lub licencja nie wspiera AD/LDAP."
-    },
-    {
-        "id": "ent.ldap.do_login.bind_admin_user.app_error",
-        "translation": "Nie udało się zbindować do serwera AD/LDAP. Sprawdź BindUsername i BindPassword."
-    },
-    {
-        "id": "ent.ldap.do_login.invalid_password.app_error",
-        "translation": "Nieprawidłowe Hasło"
-    },
-    {
-        "id": "ent.ldap.do_login.licence_disable.app_error",
-        "translation": "Funkcjonalność AD/LDAP niedostępna przy aktualnej licencji. Skontaktuj się z administratorem systemu odnośnie uzyskania licencji typu enterprise."
-    },
-    {
-        "id": "ent.ldap.do_login.matched_to_many_users.app_error",
-        "translation": "Nazwa użytkownika odpowiada wielu użytkownikom"
-    },
-    {
-        "id": "ent.ldap.do_login.search_ldap_server.app_error",
-        "translation": "Nie znaleziono serwera AD/LDAP"
-    },
-    {
-        "id": "ent.ldap.do_login.unable_to_connect.app_error",
-        "translation": "Nie można połączyć się z serwerem AD/LDAP"
-    },
-    {
-        "id": "ent.ldap.do_login.user_filtered.app_error",
-        "translation": "Twoje konto AD/LDAP nie ma uprawnień do korzystania z tego serwera Matterfoss. Poproś administratora systemu, żeby sprawdził filtr użytkowników AD/LDAP."
-    },
-    {
-        "id": "ent.ldap.do_login.user_not_registered.app_error",
-        "translation": "Użytkownik nie zarejestrowany na serwerze AD/LDAP."
-    },
-    {
-        "id": "ent.ldap.syncronize.get_all.app_error",
-        "translation": "Nie udało się uzyskać wszystkich użytkowników za pomocą protokołu AD/LDAP"
-    },
-    {
-        "id": "ent.ldap.syncronize.get_all_groups.app_error",
-        "translation": "błąd podczas pobierania grup"
-    },
-    {
-        "id": "ent.ldap.syncronize.populate_syncables",
-        "translation": "błąd zapełniania syncables"
-    },
-    {
-        "id": "ent.ldap.syncronize.search_failure.app_error",
-        "translation": "Nie można przeszukać użytkowników w AD/LDAP. Sprawdź, czy serwer Matterfoss może połączyć się z serwerem AD/LDAP i spróbuj ponownie."
-    },
-    {
-        "id": "ent.ldap.validate_filter.app_error",
-        "translation": "Nieprawidłowy filtr AD/LDAP"
-    },
-    {
-        "id": "ent.ldap_groups.group_search_error",
-        "translation": "błąd podczas pobierania grupy ldap"
-    },
-    {
-        "id": "ent.ldap_groups.groups_search_error",
-        "translation": "błąd podczas pobierania grup ldap"
-    },
-    {
-        "id": "ent.ldap_groups.members_of_group_error",
-        "translation": "błąd podczas pobierania członków grupy"
-    },
-    {
-        "id": "ent.ldap_groups.no_rows",
-        "translation": "nie znaleziono grup z dopasowanym identyfikatorem uid"
-    },
-    {
-        "id": "ent.ldap_groups.reachable_groups_error",
-        "translation": "błąd podczas pobierania grup dla użytkownika"
-    },
-    {
-        "id": "ent.message_export.global_relay.attach_file.app_error",
-        "translation": "Nie można dodać załącznika do eksportu Global Relay."
-    },
-    {
-        "id": "ent.message_export.global_relay.close_zip_file.app_error",
-        "translation": "Nie można zamknąć pliku zip."
-    },
-    {
-        "id": "ent.message_export.global_relay.create_file_in_zip.app_error",
-        "translation": "Nie można utworzyć pliku eml."
-    },
-    {
-        "id": "ent.message_export.global_relay.generate_email.app_error",
-        "translation": "Nie można wygenerować danych pliku eml."
-    },
-    {
-        "id": "ent.message_export.global_relay_export.deliver.close.app_error",
-        "translation": "Nie można dostarczyć e-maila do Global Relay."
-    },
-    {
-        "id": "ent.message_export.global_relay_export.deliver.from_address.app_error",
-        "translation": "Nie można ustawić adresu e-mail z adresu."
-    },
-    {
-        "id": "ent.message_export.global_relay_export.deliver.msg.app_error",
-        "translation": "Nie można ustawić wiadomości email."
-    },
-    {
-        "id": "ent.message_export.global_relay_export.deliver.msg_data.app_error",
-        "translation": "Nie można napisać wiadomości E-Mail."
-    },
-    {
-        "id": "ent.message_export.global_relay_export.deliver.parse_mail.app_error",
-        "translation": "Nie można odczytać informacji e-mail."
-    },
-    {
-        "id": "ent.message_export.global_relay_export.deliver.to_address.app_error",
-        "translation": "Nie można ustawić adresu e-mail Aby zaadresować."
-    },
-    {
-        "id": "ent.message_export.global_relay_export.deliver.unable_to_get_file_info.app_error",
-        "translation": "Nie można uzyskać informacji o pliku tymczasowym eksportu"
-    },
-    {
-        "id": "ent.message_export.global_relay_export.deliver.unable_to_open_email_file.app_error",
-        "translation": "Nie można uzyskać wiadomości e-mail z pliku tymczasowego"
-    },
-    {
-        "id": "ent.message_export.global_relay_export.deliver.unable_to_open_zip_file_data.app_error",
-        "translation": "Nie można otworzyć pliku tymczasowego eksportu"
-    },
-    {
-        "id": "ent.migration.migratetoldap.duplicate_field",
-        "translation": "Nie można przenieść użytkowników AD/LDAP z określonym polem. Wykryto duplikat. Usuń wszystkie duplikaty i spróbuj ponownie."
-    },
-    {
-        "id": "ent.migration.migratetoldap.user_not_found",
-        "translation": "Nie można znaleźć użytkownika na serwerze AD/LDAP:"
-    },
-    {
-        "id": "ent.migration.migratetosaml.email_already_used_by_other_user",
-        "translation": "E-mail używany już przez innego użytkownika SAML."
-    },
-    {
-        "id": "ent.migration.migratetosaml.user_not_found_in_users_mapping_file",
-        "translation": "Nie znaleziono użytkownika w pliku użytkownika."
-    },
-    {
-        "id": "ent.migration.migratetosaml.username_already_used_by_other_user",
-        "translation": "Nazwa użytkownika jest już używana przez innego użytkownika Matterfoss."
-    },
-    {
-        "id": "ent.saml.attribute.app_error",
-        "translation": "Logowanie przez SAML nie powiodło się, ponieważ jeden z atrybutów jest niepoprawny. Skontaktuj się z administratorem systemu."
-    },
-    {
-        "id": "ent.saml.build_request.app_error",
-        "translation": "Podczas rozpoczynania żądania do Identity Provider wystąpił błąd. Skontatuj się z administratorem systemu"
-    },
-    {
-        "id": "ent.saml.build_request.encoding.app_error",
-        "translation": "Podczas enkodowania żądania do Identity Provider wystąpił błąd. Skontatuj się z administratorem systemu"
-    },
-    {
-        "id": "ent.saml.configure.encryption_not_enabled.app_error",
-        "translation": "Logowanie przez SAML nie powiodło się, ponieważ nie jest włączone szyfrowanie. Skontaktuj się z administratorem systemu."
-    },
-    {
-        "id": "ent.saml.configure.load_idp_cert.app_error",
-        "translation": "Plik certyfikatu publicznego Identity Provider nie został odnaleziony. Skontaktuj się z administratorem systemu."
-    },
-    {
-        "id": "ent.saml.configure.load_private_key.app_error",
-        "translation": "Logowanie przez SAML nie powiodło się, ponieważ klucz prywatny Service Provider nie został odnaleziony. Skontaktuj się z administratorem systemu."
-    },
-    {
-        "id": "ent.saml.configure.not_encrypted_response.app_error",
-        "translation": "Logowanie przez SAML nie powiodło się, ponieważ odpowiedź Identity Providera nie została zaszyfrowana. Skontaktuj się z administratorem systemu."
-    },
-    {
-        "id": "ent.saml.do_login.decrypt.app_error",
-        "translation": "Logowanie SAML nie powiodło się, ponieważ wystapił błąd podczas odkodowywania odpowiedzi dostawcy tożsamości (Identity Provider). Proszę skontaktować się z administratorem systemu."
-    },
-    {
-        "id": "ent.saml.do_login.empty_response.app_error",
-        "translation": "Odpowiedź dostawcy tożsamości (Identity Provider) jest pusta"
-    },
-    {
-        "id": "ent.saml.do_login.parse.app_error",
-        "translation": "Podczas przetwarzania odpowiedzi dostawcy tożsamości (Identity Provider) wystąpił błąd. Proszę skontaktować się z administratorem systemu."
-    },
-    {
-        "id": "ent.saml.do_login.validate.app_error",
-        "translation": "Podczas weryfikacji odpowiedzi dostawcy tożsamości (Identity Provider) wystąpił błąd. Proszę o kontakt z administratorem systemu."
-    },
-    {
-        "id": "ent.saml.license_disable.app_error",
-        "translation": "Twoja licencja nie wspiera uwierzytelnienia SAML."
-    },
-    {
-        "id": "ent.saml.metadata.app_error",
-        "translation": "Podczas budowania metadanych dostawcy usługi (Service Provider Metadata) wystąpił błąd."
-    },
-    {
-        "id": "ent.saml.service_disable.app_error",
-        "translation": "SAML 2.0 nie jest skonfigurowany lub obsługiwany na tym serwerze."
-    },
-    {
-        "id": "interactive_message.decode_trigger_id.base64_decode_failed",
-        "translation": "Nie udało się zdekodować base64 dla ID wywołania dla interaktywnego dialogu."
-    },
-    {
-        "id": "interactive_message.decode_trigger_id.expired",
-        "translation": "ID wywołania dla interaktywnego dialogu wygasło. Maksymalny czas życia dla ID wywołania wynosi {{.Seconds}} sekund."
-    },
-    {
-        "id": "interactive_message.decode_trigger_id.missing_data",
-        "translation": "Brakuje wymaganych danych dla ID wywołania dla interaktywnego dialogu."
-    },
-    {
-        "id": "interactive_message.decode_trigger_id.signature_decode_failed",
-        "translation": "Nie powiodło się dekodowanie podpisu base64 dla ID wywołania dla interaktywnego dialogu."
-    },
-    {
-        "id": "interactive_message.decode_trigger_id.verify_signature_failed",
-        "translation": "Nie powiodła się weryfikacja sygnatury dla ID wywołania dla interaktywnego dialogu."
-    },
-    {
-        "id": "interactive_message.generate_trigger_id.signing_failed",
-        "translation": "Nie udało się podpisać wygenerowanego ID wywołania dla interaktywnego dialogu."
-    },
-    {
-        "id": "jobs.do_job.batch_size.parse_error",
-        "translation": "Nie można przeanalizować zadania eksportu komunikatu BatchSize."
-    },
-    {
-        "id": "jobs.do_job.batch_start_timestamp.parse_error",
-        "translation": "Nie można przeanalizować zadania eksportowania komunikatu ExportFromTimestamp."
-    },
-    {
-        "id": "jobs.request_cancellation.status.error",
-        "translation": "Nie można poprosić o anulowanie zadania, które nie jest w stanie anulowania."
-    },
-    {
-        "id": "jobs.set_job_error.update.error",
-        "translation": "Nie udało się ustawić statusu zadania na błąd"
-    },
-    {
-        "id": "jobs.start_synchronize_job.timeout",
-        "translation": "Osiągnięto limit czasu zadania synchronizacji AD/LDAP."
-    },
-    {
-        "id": "manaultesting.manual_test.parse.app_error",
-        "translation": "Nie można przetworzyć adresu URL"
-    },
-    {
-        "id": "manaultesting.test_autolink.unable.app_error",
-        "translation": "Nie można pobrać kanałów"
-    },
-    {
-        "id": "matterfoss.bulletin.subject",
-        "translation": "Serwis wiadomości o bezpieczeństwie Matterfoss"
-    },
-    {
-        "id": "mfa.activate.authenticate.app_error",
-        "translation": "Błąd podczas próby uwierzytelnienia tokenu MFA"
-    },
-    {
-        "id": "mfa.activate.bad_token.app_error",
-        "translation": "Nieprawidłowy token MFA"
-    },
-    {
-        "id": "mfa.activate.save_active.app_error",
-        "translation": "Nie udało się zaktualizować stanu aktywności MFA dla użytkownika"
-    },
-    {
-        "id": "mfa.deactivate.save_active.app_error",
-        "translation": "Nie udało się zaktualizować stanu aktywności MFA dla użytkownika"
-    },
-    {
-        "id": "mfa.deactivate.save_secret.app_error",
-        "translation": "Błąd przy czyszczeniu sekretu MFA"
-    },
-    {
-        "id": "mfa.generate_qr_code.create_code.app_error",
-        "translation": "Błąd podczas generowania kodu QR"
-    },
-    {
-        "id": "mfa.generate_qr_code.save_secret.app_error",
-        "translation": "Błąd podczas zapisywania sekretu MFA"
-    },
-    {
-        "id": "mfa.mfa_disabled.app_error",
-        "translation": "Uwierzytelnienie wieloskładnikowe zostało wyłączone na tym serwerze."
-    },
-    {
-        "id": "mfa.validate_token.authenticate.app_error",
-        "translation": "Błąd podczas próby uwierzytelnienia tokenu MFA"
-    },
-    {
-        "id": "migrations.worker.run_advanced_permissions_phase_2_migration.invalid_progress",
-        "translation": "Migracja nie powiodła się z powodu nieprawidłowych danych o postępach."
-    },
-    {
-        "id": "migrations.worker.run_migration.unknown_key",
-        "translation": "Nie można uruchomić zadania migracji z powodu nieznanego klucza migracji."
-    },
-    {
-        "id": "model.access.is_valid.access_token.app_error",
-        "translation": "Nieprawidłowy token dostępu"
-    },
-    {
-        "id": "model.access.is_valid.client_id.app_error",
-        "translation": "Nieprawidłowy identyfikator klienta"
-    },
-    {
-        "id": "model.access.is_valid.redirect_uri.app_error",
-        "translation": "Nieprawidłowy URI przekierowania"
-    },
-    {
-        "id": "model.access.is_valid.refresh_token.app_error",
-        "translation": "Nieprawidłowy token odświeżenia"
-    },
-    {
-        "id": "model.access.is_valid.user_id.app_error",
-        "translation": "Nieprawidłowy identyfikator użytkownika"
-    },
-    {
-        "id": "model.authorize.is_valid.auth_code.app_error",
-        "translation": "Nieprawidłowy kod autoryzacji"
-    },
-    {
-        "id": "model.authorize.is_valid.client_id.app_error",
-        "translation": "Nieprawidłowy identyfikator klienta"
-    },
-    {
-        "id": "model.authorize.is_valid.create_at.app_error",
-        "translation": "Utworzono dnia musi zawierać prawidłowy czas"
-    },
-    {
-        "id": "model.authorize.is_valid.expires.app_error",
-        "translation": "Data wygaśnięcia musi być ustawiona"
-    },
-    {
-        "id": "model.authorize.is_valid.redirect_uri.app_error",
-        "translation": "Nieprawidłowy URI przekierowania"
-    },
-    {
-        "id": "model.authorize.is_valid.response_type.app_error",
-        "translation": "Nieprawidłowy typ odpowiedzi"
-    },
-    {
-        "id": "model.authorize.is_valid.scope.app_error",
-        "translation": "Nieprawidłowy zakres"
-    },
-    {
-        "id": "model.authorize.is_valid.state.app_error",
-        "translation": "Nieprawidłowy stan"
-    },
-    {
-        "id": "model.authorize.is_valid.user_id.app_error",
-        "translation": "Nieprawidłowy identyfikator użytkownika"
-    },
-    {
-        "id": "model.bot.is_valid.create_at.app_error",
-        "translation": "Nieprawidłowy identyfikator autora"
-    },
-    {
-        "id": "model.bot.is_valid.creator_id.app_error",
-        "translation": "Nieprawidłowy identyfikator autora"
-    },
-    {
-        "id": "model.bot.is_valid.description.app_error",
-        "translation": "Nieprawidłowy opis"
-    },
-    {
-        "id": "model.bot.is_valid.update_at.app_error",
-        "translation": "Invalid update at"
-    },
-    {
-        "id": "model.bot.is_valid.user_id.app_error",
-        "translation": "Nieprawidłowy identyfikator użytkownika"
-    },
-    {
-        "id": "model.bot.is_valid.username.app_error",
-        "translation": "Niepoprawna nazwa użytkownika"
-    },
-    {
-        "id": "model.channel.is_valid.2_or_more.app_error",
-        "translation": "Nazwa musi być złożona z co najmniej 2 małych znaków alfanumerycznych"
-    },
-    {
-        "id": "model.channel.is_valid.create_at.app_error",
-        "translation": "Utworzono dnia musi zawierać prawidłowy czas"
-    },
-    {
-        "id": "model.channel.is_valid.creator_id.app_error",
-        "translation": "Nieprawidłowy identyfikator autora"
-    },
-    {
-        "id": "model.channel.is_valid.display_name.app_error",
-        "translation": "Nieprawidłowa nazwa wyświetlana"
-    },
-    {
-        "id": "model.channel.is_valid.header.app_error",
-        "translation": "Nieprawidłowy nagłówek"
-    },
-    {
-        "id": "model.channel.is_valid.id.app_error",
-        "translation": "Nieprawidłowy identyfikator"
-    },
-    {
-        "id": "model.channel.is_valid.purpose.app_error",
-        "translation": "Nieprawidłowy cel"
-    },
-    {
-        "id": "model.channel.is_valid.type.app_error",
-        "translation": "Nieprawidłowy typ"
-    },
-    {
-        "id": "model.channel.is_valid.update_at.app_error",
-        "translation": "Zaktualizowano dnia musi być poprawnym czasem"
-    },
-    {
-        "id": "model.channel_member.is_valid.channel_id.app_error",
-        "translation": "Nieprawidłowy identyfikator kanału"
-    },
-    {
-        "id": "model.channel_member.is_valid.email_value.app_error",
-        "translation": "Nieprawidłowa wartość powiadomienia email"
-    },
-    {
-        "id": "model.channel_member.is_valid.ignore_channel_mentions_value.app_error",
-        "translation": "Nieprawidłowy stan ignorowania wzmianek kanału"
-    },
-    {
-        "id": "model.channel_member.is_valid.notify_level.app_error",
-        "translation": "Nieprawidłowy poziom powiadomień"
-    },
-    {
-        "id": "model.channel_member.is_valid.push_level.app_error",
-        "translation": "Nieprawidłowy poziom aktywnych powiadomień"
-    },
-    {
-        "id": "model.channel_member.is_valid.unread_level.app_error",
-        "translation": "Nieprawidłowy poziom oznaczania jako nieprzeczytane"
-    },
-    {
-        "id": "model.channel_member.is_valid.user_id.app_error",
-        "translation": "Nieprawidłowy identyfikator użytkownika"
-    },
-    {
-        "id": "model.client.connecting.app_error",
-        "translation": "Napotkano błąd podczas podłączania się do serwera"
-    },
-    {
-        "id": "model.cluster.is_valid.create_at.app_error",
-        "translation": "CreateAt musi być ustawiony"
-    },
-    {
-        "id": "model.cluster.is_valid.hostname.app_error",
-        "translation": "Nazwa hosta musi być ustawiona"
-    },
-    {
-        "id": "model.cluster.is_valid.id.app_error",
-        "translation": "Invalid Id"
-    },
-    {
-        "id": "model.cluster.is_valid.last_ping_at.app_error",
-        "translation": "LastPingAt musi być ustawiony"
-    },
-    {
-        "id": "model.cluster.is_valid.name.app_error",
-        "translation": "ClusterName musi być ustawione"
-    },
-    {
-        "id": "model.cluster.is_valid.type.app_error",
-        "translation": "Typ musi być ustawiony"
-    },
-    {
-        "id": "model.command.is_valid.create_at.app_error",
-        "translation": "Utworzono dnia musi być poprawnym czasem"
-    },
-    {
-        "id": "model.command.is_valid.description.app_error",
-        "translation": "Nieprawidłowy opis"
-    },
-    {
-        "id": "model.command.is_valid.display_name.app_error",
-        "translation": "Nieprawidłowy tytuł"
-    },
-    {
-        "id": "model.command.is_valid.id.app_error",
-        "translation": "Nieprawidłowy identyfikator"
-    },
-    {
-        "id": "model.command.is_valid.method.app_error",
-        "translation": "Nieprawidłowa metoda"
-    },
-    {
-        "id": "model.command.is_valid.team_id.app_error",
-        "translation": "Nieprawidłowe ID zespołu"
-    },
-    {
-        "id": "model.command.is_valid.token.app_error",
-        "translation": "Nieprawidłowy token"
-    },
-    {
-        "id": "model.command.is_valid.trigger.app_error",
-        "translation": "Nieprawidłowy wyzwalacz"
-    },
-    {
-        "id": "model.command.is_valid.update_at.app_error",
-        "translation": "Zaktualizowano dnia musi być prawidłowym czasem"
-    },
-    {
-        "id": "model.command.is_valid.url.app_error",
-        "translation": "Nieprawidłowy adres URL"
-    },
-    {
-        "id": "model.command.is_valid.url_http.app_error",
-        "translation": "Nieprawidłowy URL. Adres URL musi być prawidłowy i zaczynać się od http:// lub https://"
-    },
-    {
-        "id": "model.command.is_valid.user_id.app_error",
-        "translation": "Nieprawidłowy identyfikator użytkownika"
-    },
-    {
-        "id": "model.command_hook.channel_id.app_error",
-        "translation": "Nieprawidłowy identyfikator kanału"
-    },
-    {
-        "id": "model.command_hook.command_id.app_error",
-        "translation": "Nieprawidłowa komenda identyfikatora"
-    },
-    {
-        "id": "model.command_hook.create_at.app_error",
-        "translation": "Utworzono musi być prawidłowym czasem"
-    },
-    {
-        "id": "model.command_hook.id.app_error",
-        "translation": "Nieprawidłowa komenda identyfikatora"
-    },
-    {
-        "id": "model.command_hook.parent_id.app_error",
-        "translation": "Nieprawidłowe id rodzica"
-    },
-    {
-        "id": "model.command_hook.root_id.app_error",
-        "translation": "Nieprawidłowy root id"
-    },
-    {
-        "id": "model.command_hook.user_id.app_error",
-        "translation": "Nieprawidłowy identyfikator użytkownika"
-    },
-    {
-        "id": "model.compliance.is_valid.create_at.app_error",
-        "translation": "Utworzono dnia musi być prawidłowym czasem"
-    },
-    {
-        "id": "model.compliance.is_valid.desc.app_error",
-        "translation": "Nieprawidłowy opis"
-    },
-    {
-        "id": "model.compliance.is_valid.end_at.app_error",
-        "translation": "Do musi być poprawnym czasem"
-    },
-    {
-        "id": "model.compliance.is_valid.id.app_error",
-        "translation": "Nieprawidłowy identyfikator"
-    },
-    {
-        "id": "model.compliance.is_valid.start_at.app_error",
-        "translation": "Od musi być poprawnym czasem"
-    },
-    {
-        "id": "model.compliance.is_valid.start_end_at.app_error",
-        "translation": "Do musi być większe niż od"
-    },
-    {
-        "id": "model.config.is_valid.allow_cookies_for_subdomains.app_error",
-        "translation": "Zezwalanie na pliki cookie dla poddomen wymaga ustawienia SiteURL."
-    },
-    {
-        "id": "model.config.is_valid.atmos_camo_image_proxy_options.app_error",
-        "translation": "Nieprawidłowy parametr RemoteImageProxyOptions dla atmos/camo. Musi być ustawiony na Twój klucz udostępniony."
-    },
-    {
-        "id": "model.config.is_valid.atmos_camo_image_proxy_url.app_error",
-        "translation": "Nieprawidłowy parametr RemoteImageProxyURL dla atmos/camo. Musi być ustawiony na Twój klucz udostępniony."
-    },
-    {
-        "id": "model.config.is_valid.cluster_email_batching.app_error",
-        "translation": "Nie można odblokować masowych emaili gdy klastrowanie jest odblokowane."
-    },
-    {
-        "id": "model.config.is_valid.data_retention.deletion_job_start_time.app_error",
-        "translation": "Data rozpoczęcia zadania retencji danych musi być 24-godzinnym znacznikiem czasu w postaci HH:MM."
-    },
-    {
-        "id": "model.config.is_valid.data_retention.file_retention_days_too_low.app_error",
-        "translation": "Retencja danych musi wynosić jeden dzień lub dłużej."
-    },
-    {
-        "id": "model.config.is_valid.data_retention.message_retention_days_too_low.app_error",
-        "translation": "Retencja wiadomości musi wynosić jeden dzień lub dłużej."
-    },
-    {
-        "id": "model.config.is_valid.display.custom_url_schemes.app_error",
-        "translation": "Niestandardowy schemat URL {{.Scheme}} jest nieprawidłowy. Niestandardowe schematy adresów URL muszą zaczynać się od litery i zawierać tylko litery, cyfry i łączniki (-)."
-    },
-    {
-        "id": "model.config.is_valid.elastic_search.aggregate_posts_after_days.app_error",
-        "translation": "Ustawienie Elasticsearch AggregatePostsAfterDays musi być liczbą większą lub równą 1"
-    },
-    {
-        "id": "model.config.is_valid.elastic_search.bulk_indexing_time_window_seconds.app_error",
-        "translation": "Okno czasowe indeksowania elastycznego musi wynosić co najmniej 1 sekundę."
-    },
-    {
-        "id": "model.config.is_valid.elastic_search.connection_url.app_error",
-        "translation": "Elasticsearch ConnectionUrl  musi zostać podany podczas gdy indeksowanie Elasticseach jest włączone. "
-    },
-    {
-        "id": "model.config.is_valid.elastic_search.enable_searching.app_error",
-        "translation": "Elastic Search Ustawienie IndexingEnabled musi być ustawione na wartość true, gdy Elastich Search SearchEnabled ma wartość true."
-    },
-    {
-        "id": "model.config.is_valid.elastic_search.live_indexing_batch_size.app_error",
-        "translation": "Elasticsearch Live Indexing Batch musi wynosić co najmniej 1"
-    },
-    {
-        "id": "model.config.is_valid.elastic_search.posts_aggregator_job_start_time.app_error",
-        "translation": "Ustawienie Elasticsearch PostsAggregatorJobStartTime musi być czasem w formacie \"hh: mm\""
-    },
-    {
-        "id": "model.config.is_valid.elastic_search.request_timeout_seconds.app_error",
-        "translation": "Czas oczekiwania na żądanie ElasticSearch musi wynosić co najmniej 1 sekundę."
-    },
-    {
-        "id": "model.config.is_valid.email_batching_buffer_size.app_error",
-        "translation": "Nieprawidłowy rozmiar bufora dla ustawień masowych emaili. Musi być liczbą 0 lub większą."
-    },
-    {
-        "id": "model.config.is_valid.email_batching_interval.app_error",
-        "translation": "Nieprawidłowy odstęp czasu dla ustawień masowych emaili. Musi składać się z 30 sekund lub więcej."
-    },
-    {
-        "id": "model.config.is_valid.email_notification_contents_type.app_error",
-        "translation": "Nieprawidłowy typ zawartości powiadomienia e-mail dla ustawień poczty e-mail. Musi być jedną z opcji \"full\" lub \"generic\"."
-    },
-    {
-        "id": "model.config.is_valid.email_security.app_error",
-        "translation": "Nieprawidłowe zabezpieczenie połączenia dla ustawień email. Musi być 'TLS', albo 'STARTTLS'"
-    },
-    {
-        "id": "model.config.is_valid.encrypt_sql.app_error",
-        "translation": "Nieprawidłowy klucz szyfrowania dla ustawień SQL. Musi składać się z 32 lub więcej znaków."
-    },
-    {
-        "id": "model.config.is_valid.file_driver.app_error",
-        "translation": "Nieprawidłowa nazwa sterownika systemu plików.  Dozwolone są 'local' oraz 'amazons3'"
-    },
-    {
-        "id": "model.config.is_valid.file_salt.app_error",
-        "translation": "Nieprawidłowa sól linków publicznych dla ustawień plików. Musi składać się z 32 lub więcej znaków."
-    },
-    {
-        "id": "model.config.is_valid.group_unread_channels.app_error",
-        "translation": "Nieprawidłowa grupa nieprzeczytanych kanałów dla ustawień usługi. Musi być 'disabled', 'default_on' lub 'default_off'."
-    },
-    {
-        "id": "model.config.is_valid.image_proxy_type.app_error",
-        "translation": "Nieprawidłowy typ proxy obrazu. Musi być \"local\" lub \"atmos/camo\"."
-    },
-    {
-        "id": "model.config.is_valid.ldap_basedn",
-        "translation": "Pole AD/LDAP \"BaseDN\" jest wymagane."
-    },
-    {
-        "id": "model.config.is_valid.ldap_email",
-        "translation": "Pole AD/LDAP \"Email Attribute\" jest wymagane."
-    },
-    {
-        "id": "model.config.is_valid.ldap_id",
-        "translation": "Pole AD/LDAP \"ID Attribute\" jest wymagane."
-    },
-    {
-        "id": "model.config.is_valid.ldap_login_id",
-        "translation": "Pole AD/LDAP \"Login ID Attribute\" jest wymagane."
-    },
-    {
-        "id": "model.config.is_valid.ldap_max_page_size.app_error",
-        "translation": "Nieprawidłowy maksymalny rozmiar strony."
-    },
-    {
-        "id": "model.config.is_valid.ldap_security.app_error",
-        "translation": "Nieprawidłowe zabezpieczenie połączanie dla ustawień AD/LDAP. Musi być 'TLS', lub 'STARTTLS'"
-    },
-    {
-        "id": "model.config.is_valid.ldap_server",
-        "translation": "Pole AD/LDAP \"AD/LDAP Server\" jest wymagane."
-    },
-    {
-        "id": "model.config.is_valid.ldap_sync_interval.app_error",
-        "translation": "Nieprawidłowa częstotliwość aktualizacji. Musi być przynajmniej 1 minuta."
-    },
-    {
-        "id": "model.config.is_valid.ldap_username",
-        "translation": "Pole AD/LDAP \"Username Attribute\" jest wymagane."
-    },
-    {
-        "id": "model.config.is_valid.listen_address.app_error",
-        "translation": "Nieprawidłowy adres nasłuchiwania dla ustawień usługi."
-    },
-    {
-        "id": "model.config.is_valid.localization.available_locales.app_error",
-        "translation": "Dostępne języki muszą zawierać domyślny język klienta"
-    },
-    {
-        "id": "model.config.is_valid.login_attempts.app_error",
-        "translation": "Nieprawidłowa maksymalna ilość prób logowania dla ustawień usługi. Musi być liczbą dodatnią."
-    },
-    {
-        "id": "model.config.is_valid.max_burst.app_error",
-        "translation": "Maksymalny rozmiar impulsu musi być większy od 0."
-    },
-    {
-        "id": "model.config.is_valid.max_channels.app_error",
-        "translation": "Nieprawidłowa ilość maksymalnych kanałów na zespół w ustawieniach zespołu. Musi być liczbą dodatnią."
-    },
-    {
-        "id": "model.config.is_valid.max_file_size.app_error",
-        "translation": "Nieprawidłowy maksymalny rozmiar pliku dla ustawień plików. Musi być liczbą całkowitą większą od zera."
-    },
-    {
-        "id": "model.config.is_valid.max_notify_per_channel.app_error",
-        "translation": "Nieprawidłowa maksymalna ilość powiadomień dla kanału w ustawieniach zespołu. Musi być liczbą dodatnią."
-    },
-    {
-        "id": "model.config.is_valid.max_users.app_error",
-        "translation": "Nieprawidłowa maksymalna ilość użytkowników dla zespołu w ustawieniach zespołu. Musi być liczbą dodatnią."
-    },
-    {
-        "id": "model.config.is_valid.message_export.batch_size.app_error",
-        "translation": "Zadanie eksportu wiadomości BatchSize musi być dodatnią liczbą całkowitą"
-    },
-    {
-        "id": "model.config.is_valid.message_export.daily_runtime.app_error",
-        "translation": "Zadanie eksportu wiadomości DailyRuntime musi być 24-godzinnym znacznikiem czasu w postaci HH:MM."
-    },
-    {
-        "id": "model.config.is_valid.message_export.enable.app_error",
-        "translation": "Zadanie eksportu komunikatu Ustawienie EnableExport musi mieć wartość true lub false"
-    },
-    {
-        "id": "model.config.is_valid.message_export.export_from.app_error",
-        "translation": "Zadanie eksportu wiadomości ExportFromTimestamp musi być znacznikiem czasu (wyrażonym w sekundach od unix epoch). Tylko wiadomości wysłane po tym sygnale czasowym będą eksportowane."
-    },
-    {
-        "id": "model.config.is_valid.message_export.export_type.app_error",
-        "translation": "Zadanie eksportowania wiadomości ExportFormat musi być jednym z \"actiance\", \"csv\" lub \"globalrelay\""
-    },
-    {
-        "id": "model.config.is_valid.message_export.global_relay.config_missing.app_error",
-        "translation": "Zadanie eksportu wiadomości ExportFormat jest ustawione na \"globalrelay\", ale brakuje ustawień GlobalRelaySettings"
-    },
-    {
-        "id": "model.config.is_valid.message_export.global_relay.customer_type.app_error",
-        "translation": "Eksport wiadomości GlobalRelaySettings.CustomerType musi być ustawiony na jeden z \"A9\" lub \"A10\""
-    },
-    {
-        "id": "model.config.is_valid.message_export.global_relay.email_address.app_error",
-        "translation": "Zadanie eksportu wiadomości GlobalRelaySettings.EmailAddress musi być ustawione na prawidłowy adres e-mail"
-    },
-    {
-        "id": "model.config.is_valid.message_export.global_relay.smtp_password.app_error",
-        "translation": "Zadanie eksportu wiadomości GlobalRelaySettings.SmtpPassword musi być ustawione"
-    },
-    {
-        "id": "model.config.is_valid.message_export.global_relay.smtp_username.app_error",
-        "translation": "Zadanie eksportu wiadomości GlobalRelaySettings.SmtpUsername musi być ustawione"
-    },
-    {
-        "id": "model.config.is_valid.password_length.app_error",
-        "translation": "Minimalna długość hasła musi być liczbą całkowitą większą lub równą od {{.MinLength}} i mniejszą lub równą od {{.MaxLength}}."
-    },
-    {
-        "id": "model.config.is_valid.rate_mem.app_error",
-        "translation": "Nieprawidłowy rozmiar pamięci dla ustawień limitu stawek. Musi być liczbą dodatnią"
-    },
-    {
-        "id": "model.config.is_valid.rate_sec.app_error",
-        "translation": "Nieprawidłowa ilość na sekundę dla ustawień limitu stawek. Musi być liczbą dodatnią"
-    },
-    {
-        "id": "model.config.is_valid.read_timeout.app_error",
-        "translation": "Nieprawidłowa wartość dla upłynięcia limitu czasu."
-    },
-    {
-        "id": "model.config.is_valid.restrict_direct_message.app_error",
-        "translation": "Nieprawidłowe ograniczenie bezpośrednich wiadomości. Musi być 'any' lub 'team'"
-    },
-    {
-        "id": "model.config.is_valid.saml_assertion_consumer_service_url.app_error",
-        "translation": "Nieprawidłowy URL usługi logowania. URL musi być prawidłowy i zaczynać się od http:// lub https://"
-    },
-    {
-        "id": "model.config.is_valid.saml_email_attribute.app_error",
-        "translation": "Nieprawidłowy atrybut Email. Musi być wpisany."
-    },
-    {
-        "id": "model.config.is_valid.saml_idp_cert.app_error",
-        "translation": "Brakuje certyfikatu Identity Provider Public Certificate Czy zapomniałeś go wrzucić?"
-    },
-    {
-        "id": "model.config.is_valid.saml_idp_descriptor_url.app_error",
-        "translation": "Nieprawidłowy URL zarządcy tożsamości. URL musi być prawidłowy i zaczynać się od http:// lub https://"
-    },
-    {
-        "id": "model.config.is_valid.saml_idp_url.app_error",
-        "translation": "SAML SSO URL musi być prawidłowy i zaczynać się od http:// lub https://"
-    },
-    {
-        "id": "model.config.is_valid.saml_private_key.app_error",
-        "translation": "Brakuje klucza Service Provider Private Key. Czy zapomniałeś go wrzucić?"
-    },
-    {
-        "id": "model.config.is_valid.saml_public_cert.app_error",
-        "translation": "Brakuje certyfikatu Service Provider Public Certificate. Czy zapomniałeś go wrzucić?"
-    },
-    {
-        "id": "model.config.is_valid.saml_username_attribute.app_error",
-        "translation": "Nieprawidłowy atrybut Nazwa użytkownika. Musi być ustawiony."
-    },
-    {
-        "id": "model.config.is_valid.site_url.app_error",
-        "translation": "URL Strony musi być prawidłowym URL i zaczynać się od http:// lub https://."
-    },
-    {
-        "id": "model.config.is_valid.site_url_email_batching.app_error",
-        "translation": "Nie da się odblokować masowych emaili gdy SiteURL nie jest ustawione."
-    },
-    {
-        "id": "model.config.is_valid.sitename_length.app_error",
-        "translation": "Nazwa strony musi składać się z maksymalnie {{.MaxLength}} znaków."
-    },
-    {
-        "id": "model.config.is_valid.sql_conn_max_lifetime_milliseconds.app_error",
-        "translation": "Nieprawidłowy okres ważności połączenia dla ustawień SQL. Musi być liczbą nieujemną."
-    },
-    {
-        "id": "model.config.is_valid.sql_data_src.app_error",
-        "translation": "Nieprawidłowe źródło danych dla ustawień SQL. Musi być ustawione."
-    },
-    {
-        "id": "model.config.is_valid.sql_driver.app_error",
-        "translation": "Nieprawidłowa nazwa sterownika SQL. Dozwolone są 'mysql' oraz 'postgres'"
-    },
-    {
-        "id": "model.config.is_valid.sql_idle.app_error",
-        "translation": "Nieprawidłowy maksymalny czas bezczynności połączenia dla ustawień SQL. Musi być liczbą dodatnią."
-    },
-    {
-        "id": "model.config.is_valid.sql_max_conn.app_error",
-        "translation": "Nieprawidłowy maksymalna ilość połączeń dla ustawień SQL. Musi być liczbą dodatnią."
-    },
-    {
-        "id": "model.config.is_valid.sql_query_timeout.app_error",
-        "translation": "Nieprawidłowy limit czasu zapytania dla ustawień SQL. Musi to być liczba dodatnia."
-    },
-    {
-        "id": "model.config.is_valid.teammate_name_display.app_error",
-        "translation": "Niepoprawny sposób wyświetlania członka zespołu. Musi to być \"full_name\", \"nickname_full_name\" lub \"username\""
-    },
-    {
-        "id": "model.config.is_valid.time_between_user_typing.app_error",
-        "translation": "Czas pomiędzy aktualizacjami podczas wprowadzania tekstu przez użytkownika nie może być mniejszy niż 1000 milisekund."
-    },
-    {
-        "id": "model.config.is_valid.tls_cert_file.app_error",
-        "translation": "Nieprawidłowa wartość dla pliku certyfikatu TLS - użyj LetsEncrypt lub ustaw ścieżkę do istniejącego pliku certyfikatu"
-    },
-    {
-        "id": "model.config.is_valid.tls_key_file.app_error",
-        "translation": "Nieprawidłowa wartość dla pliku klucza TLS - użyj LetsEncrypt lub ustaw ścieżkę do istniejącego pliku klucza"
-    },
-    {
-        "id": "model.config.is_valid.tls_overwrite_cipher.app_error",
-        "translation": "Wprowadzono niepoprawną wartość dla szyfru nadpisującego TLS - Sprawdź prawidłowe wartości w dokumentacji"
-    },
-    {
-        "id": "model.config.is_valid.webserver_security.app_error",
-        "translation": "Nieprawidłowa wartość zabezpieczenia połeczenia dla serwera web."
-    },
-    {
-        "id": "model.config.is_valid.websocket_url.app_error",
-        "translation": "URL Websocket musi być prawidłowy i zaczynać się od ws:// lub wss://"
-    },
-    {
-        "id": "model.config.is_valid.write_timeout.app_error",
-        "translation": "Nieprawidłowa wartość upłynięcia limitu czasu."
-    },
-    {
-        "id": "model.emoji.create_at.app_error",
-        "translation": "Utworzono musi zawierać prawidłowy czas"
-    },
-    {
-        "id": "model.emoji.id.app_error",
-        "translation": "Nieprawidłowe ID emoji"
-    },
-    {
-        "id": "model.emoji.name.app_error",
-        "translation": "Nazwa musi być złożona z 1 do 64 małych znaków alfanumerycznych"
-    },
-    {
-        "id": "model.emoji.update_at.app_error",
-        "translation": "Aktualizacja w musi być prawidłowym czasem"
-    },
-    {
-        "id": "model.emoji.user_id.app_error",
-        "translation": "Nieprawidłowy creator id"
-    },
-    {
-        "id": "model.file_info.get.gif.app_error",
-        "translation": "Nie można zdekodować gifa."
-    },
-    {
-        "id": "model.file_info.is_valid.create_at.app_error",
-        "translation": "Nieprawidłowa wartość dla create_at"
-    },
-    {
-        "id": "model.file_info.is_valid.id.app_error",
-        "translation": "Nieprawidłowa wartość dla id."
-    },
-    {
-        "id": "model.file_info.is_valid.path.app_error",
-        "translation": "Nieprawidłowa wartość dla path."
-    },
-    {
-        "id": "model.file_info.is_valid.post_id.app_error",
-        "translation": "Nieprawidłowa wartość dla post_id."
-    },
-    {
-        "id": "model.file_info.is_valid.update_at.app_error",
-        "translation": "Nieprawidłowa wartość dla update_at."
-    },
-    {
-        "id": "model.file_info.is_valid.user_id.app_error",
-        "translation": "Nieprawidłowa wartość dla user_id."
-    },
-    {
-        "id": "model.group.create_at.app_error",
-        "translation": "nieprawidłowe create at własności dla grupy"
-    },
-    {
-        "id": "model.group.delete_at.app_error",
-        "translation": "nieprawidłowe właściwości delete at dla grupy"
-    },
-    {
-        "id": "model.group.description.app_error",
-        "translation": "nieprawidłowa właściwość opisu dla grupy"
-    },
-    {
-        "id": "model.group.display_name.app_error",
-        "translation": "nieprawidłowa właściwość nazwy wyświetlanej dla grupy"
-    },
-    {
-        "id": "model.group.id.app_error",
-        "translation": "nieprawidłowa właściwość id dla grupy"
-    },
-    {
-        "id": "model.group.name.app_error",
-        "translation": "nieprawidłowa właściwość name dla grupy"
-    },
-    {
-        "id": "model.group.remote_id.app_error",
-        "translation": "nieprawidłowa własność remote id dla grupy"
-    },
-    {
-        "id": "model.group.source.app_error",
-        "translation": "niepoprawna właściwość source dla grupy"
-    },
-    {
-        "id": "model.group.update_at.app_error",
-        "translation": "nieprawidłowa właściwość update at dla grupy"
-    },
-    {
-        "id": "model.group_member.group_id.app_error",
-        "translation": "nieprawidłowa właściwość group id dla członka grupy"
-    },
-    {
-        "id": "model.group_member.user_id.app_error",
-        "translation": "nieprawidłowa właściwość user id dla członka grupy"
-    },
-    {
-        "id": "model.group_syncable.group_id.app_error",
-        "translation": "nieprawidłowa właściwość group id dla grupy syncable"
-    },
-    {
-        "id": "model.group_syncable.syncable_id.app_error",
-        "translation": "nieprawidłowa wartość syncable id dla grupy syncable"
-    },
-    {
-        "id": "model.group_syncable.type.app_error",
-        "translation": "niepoprawna właściwość type dla grupy syncable"
-    },
-    {
-        "id": "model.incoming_hook.channel_id.app_error",
-        "translation": "Nieprawidłowy identyfikator kanału"
-    },
-    {
-        "id": "model.incoming_hook.create_at.app_error",
-        "translation": "Utworzono musi zawierać prawidłowy czas"
-    },
-    {
-        "id": "model.incoming_hook.description.app_error",
-        "translation": "Nieprawidłowy opis"
-    },
-    {
-        "id": "model.incoming_hook.display_name.app_error",
-        "translation": "Nieprawidłowy tytuł"
-    },
-    {
-        "id": "model.incoming_hook.icon_url.app_error",
-        "translation": "Nieprawidłowa ikona posta"
-    },
-    {
-        "id": "model.incoming_hook.id.app_error",
-        "translation": "Nieprawidłowy identyfikator"
-    },
-    {
-        "id": "model.incoming_hook.parse_data.app_error",
-        "translation": "Nie można przeanalizować danych przychodzących"
-    },
-    {
-        "id": "model.incoming_hook.team_id.app_error",
-        "translation": "Nieprawidłowe ID zespołu"
-    },
-    {
-        "id": "model.incoming_hook.update_at.app_error",
-        "translation": "Data aktualizacji musi być poprawnym czasem"
-    },
-    {
-        "id": "model.incoming_hook.user_id.app_error",
-        "translation": "Nieprawidłowe ID użytkownika"
-    },
-    {
-        "id": "model.incoming_hook.username.app_error",
-        "translation": "Niepoprawna nazwa użytkownika"
-    },
-    {
-        "id": "model.job.is_valid.create_at.app_error",
-        "translation": "Utworzono musi zawierać prawidłowy czas"
-    },
-    {
-        "id": "model.job.is_valid.id.app_error",
-        "translation": "Nieprawidłowe job Id"
-    },
-    {
-        "id": "model.job.is_valid.status.app_error",
-        "translation": "Nieprawidłowy status zadania"
-    },
-    {
-        "id": "model.job.is_valid.type.app_error",
-        "translation": "Nieprawidłowy job type"
-    },
-    {
-        "id": "model.license_record.is_valid.create_at.app_error",
-        "translation": "Nieprawidłowa wartość dla created_at podczas przesyłania licencji."
-    },
-    {
-        "id": "model.license_record.is_valid.id.app_error",
-        "translation": "Nieprawidłowa wartość id podczas przesyłania licencji."
-    },
-    {
-        "id": "model.link_metadata.is_valid.data.app_error",
-        "translation": "Dane metadanych linków nie mogą być zerowe"
-    },
-    {
-        "id": "model.link_metadata.is_valid.data_type.app_error",
-        "translation": "Dane metadanych linków nie pasują do podanego typu"
-    },
-    {
-        "id": "model.link_metadata.is_valid.timestamp.app_error",
-        "translation": "Termin znacznika metadanych łącza musi być niezerowy i zaokrąglany do najbliższej godziny"
-    },
-    {
-        "id": "model.link_metadata.is_valid.type.app_error",
-        "translation": "Nieprawidłowy typ metadanych linków"
-    },
-    {
-        "id": "model.link_metadata.is_valid.url.app_error",
-        "translation": "Adres URL linku metadanych musi być ustawiony"
-    },
-    {
-        "id": "model.oauth.is_valid.app_id.app_error",
-        "translation": "Nieprawidłowe id aplikacji"
-    },
-    {
-        "id": "model.oauth.is_valid.callback.app_error",
-        "translation": "URL wywołania zwrotnego musi być prawidłowym URL i zaczynać się od http:// lub https://."
-    },
-    {
-        "id": "model.oauth.is_valid.client_secret.app_error",
-        "translation": "Nieprawidłowy secret klienta"
-    },
-    {
-        "id": "model.oauth.is_valid.create_at.app_error",
-        "translation": "Data utworzenia musi zawierać prawidłowy czas"
-    },
-    {
-        "id": "model.oauth.is_valid.creator_id.app_error",
-        "translation": "Nieprawidłowe ID autora"
-    },
-    {
-        "id": "model.oauth.is_valid.description.app_error",
-        "translation": "Nieprawidłowy opis"
-    },
-    {
-        "id": "model.oauth.is_valid.homepage.app_error",
-        "translation": "URL strony głównej musi być prawidłowym URL i zaczynać się od http:// lub https://."
-    },
-    {
-        "id": "model.oauth.is_valid.icon_url.app_error",
-        "translation": "URL ikony musi być prawidłowym URL i zaczynać się od http:// lub https://."
-    },
-    {
-        "id": "model.oauth.is_valid.name.app_error",
-        "translation": "Niepoprawna nazwa"
-    },
-    {
-        "id": "model.oauth.is_valid.update_at.app_error",
-        "translation": "Zaktualizowano dnia musi być poprawnym czasem"
-    },
-    {
-        "id": "model.outgoing_hook.icon_url.app_error",
-        "translation": "Nieprawidłowa ikona"
-    },
-    {
-        "id": "model.outgoing_hook.is_valid.callback.app_error",
-        "translation": "Nieprawidłowy URL zwrotny"
-    },
-    {
-        "id": "model.outgoing_hook.is_valid.channel_id.app_error",
-        "translation": "Nieprawidłowy identyfikator kanału"
-    },
-    {
-        "id": "model.outgoing_hook.is_valid.content_type.app_error",
-        "translation": "Niepoprawna wartość dla content_type"
-    },
-    {
-        "id": "model.outgoing_hook.is_valid.create_at.app_error",
-        "translation": "Utworzono musi zawierać prawidłowy czas"
-    },
-    {
-        "id": "model.outgoing_hook.is_valid.description.app_error",
-        "translation": "Nieprawidłowy opis"
-    },
-    {
-        "id": "model.outgoing_hook.is_valid.display_name.app_error",
-        "translation": "Nieprawidłowy tytuł"
-    },
-    {
-        "id": "model.outgoing_hook.is_valid.id.app_error",
-        "translation": "Nieprawidłowy identyfikator"
-    },
-    {
-        "id": "model.outgoing_hook.is_valid.team_id.app_error",
-        "translation": "Nieprawidłowy identyfikator zespołu"
-    },
-    {
-        "id": "model.outgoing_hook.is_valid.token.app_error",
-        "translation": "Niepoprawny token"
-    },
-    {
-        "id": "model.outgoing_hook.is_valid.trigger_words.app_error",
-        "translation": "Nieprawidłowe wyrazy wyzwalajace"
-    },
-    {
-        "id": "model.outgoing_hook.is_valid.update_at.app_error",
-        "translation": "Zaktualizowano musi być poprawnym czasem"
-    },
-    {
-        "id": "model.outgoing_hook.is_valid.url.app_error",
-        "translation": "Nieprawidłowy callback. URL musi być prawidłowy i zaczynać się od http:// lub https://"
-    },
-    {
-        "id": "model.outgoing_hook.is_valid.user_id.app_error",
-        "translation": "Nieprawidłowe id użytkownika"
-    },
-    {
-        "id": "model.outgoing_hook.is_valid.words.app_error",
-        "translation": "Nieprawidłowe wyrazy wyzwalajace"
-    },
-    {
-        "id": "model.outgoing_hook.username.app_error",
-        "translation": "Niepoprawna nazwa uzytkownika"
-    },
-    {
-        "id": "model.plugin_command.error.app_error",
-        "translation": "Wystąpił błąd podczas próby wykonania tego polecenia."
-    },
-    {
-        "id": "model.plugin_key_value.is_valid.key.app_error",
-        "translation": "Nieprawidłowy klucz, musi być dłuższy niż {{.Min}} i krótszy niż {{.Max}} znaków."
-    },
-    {
-        "id": "model.plugin_key_value.is_valid.plugin_id.app_error",
-        "translation": "Nieprawidłowy identyfikator wtyczki musi być dłuższy niż {{.Min}} i nie dłuższy niż {{.Max}} znaków."
-    },
-    {
-        "id": "model.post.is_valid.channel_id.app_error",
-        "translation": "Nieprawidłowy identyfikator kanału"
-    },
-    {
-        "id": "model.post.is_valid.create_at.app_error",
-        "translation": "Data utworzenia musi zawierać prawidłowy format czasu"
-    },
-    {
-        "id": "model.post.is_valid.file_ids.app_error",
-        "translation": "Nieprawidłowe identyfikatory plików. Pamiętaj, że przesłane pliki są ograniczone maksymalnie do 5 plików. Użyj dodatkowych wpisów, aby uzyskać więcej plików."
-    },
-    {
-        "id": "model.post.is_valid.filenames.app_error",
-        "translation": "Niepoprawne nazwy plików"
-    },
-    {
-        "id": "model.post.is_valid.hashtags.app_error",
-        "translation": "Nieprawidłowe hashtagi"
-    },
-    {
-        "id": "model.post.is_valid.id.app_error",
-        "translation": "Nieprawidłowy identyfikator"
-    },
-    {
-        "id": "model.post.is_valid.msg.app_error",
-        "translation": "Nieprawidłowa wiadomość"
-    },
-    {
-        "id": "model.post.is_valid.original_id.app_error",
-        "translation": "Nieprawidłowe id oryginału"
-    },
-    {
-        "id": "model.post.is_valid.parent_id.app_error",
-        "translation": "Nieprawidłowe id rodzica"
-    },
-    {
-        "id": "model.post.is_valid.props.app_error",
-        "translation": "Nieprawidłowa wartość"
-    },
-    {
-        "id": "model.post.is_valid.root_id.app_error",
-        "translation": "Nieprawidłowy root id"
-    },
-    {
-        "id": "model.post.is_valid.root_parent.app_error",
-        "translation": "Nieprawidłowe root ID, musi być ustawione jeśli parent ID jest ustawione"
-    },
-    {
-        "id": "model.post.is_valid.type.app_error",
-        "translation": "Niepoprawny typ"
-    },
-    {
-        "id": "model.post.is_valid.update_at.app_error",
-        "translation": "Zaktualizowano o musi być poprawnym czasem"
-    },
-    {
-        "id": "model.post.is_valid.user_id.app_error",
-        "translation": "Nieprawidłowy identyfikator użytkownika"
-    },
-    {
-        "id": "model.preference.is_valid.category.app_error",
-        "translation": "Nieprawidłowa kategoria"
-    },
-    {
-        "id": "model.preference.is_valid.id.app_error",
-        "translation": "Nieprawidłowy identyfikator użytkownika"
-    },
-    {
-        "id": "model.preference.is_valid.name.app_error",
-        "translation": "Błędna nazwa"
-    },
-    {
-        "id": "model.preference.is_valid.theme.app_error",
-        "translation": "Nieprawidłowy motyw"
-    },
-    {
-        "id": "model.preference.is_valid.value.app_error",
-        "translation": "Wartość zbyt długa"
-    },
-    {
-        "id": "model.reaction.is_valid.create_at.app_error",
-        "translation": "Utworzono dnia musi zawierać prawidłowy czas"
-    },
-    {
-        "id": "model.reaction.is_valid.emoji_name.app_error",
-        "translation": "Nieprawidłowa nazwa emoji"
-    },
-    {
-        "id": "model.reaction.is_valid.post_id.app_error",
-        "translation": "Nieprawidłowy identyfikator wiadomości."
-    },
-    {
-        "id": "model.reaction.is_valid.user_id.app_error",
-        "translation": "Nieprawidłowy identyfikator użytkownika"
-    },
-    {
-        "id": "model.team.is_valid.characters.app_error",
-        "translation": "Nazwa musi być złożona z co najmniej 2 małych znaków alfanumerycznych"
-    },
-    {
-        "id": "model.team.is_valid.company.app_error",
-        "translation": "Nieprawidłowa nazwa firmy"
-    },
-    {
-        "id": "model.team.is_valid.create_at.app_error",
-        "translation": "Utworzono dnia musi zawierać prawidłowy czas"
-    },
-    {
-        "id": "model.team.is_valid.description.app_error",
-        "translation": "Nieprawidłowy opis"
-    },
-    {
-        "id": "model.team.is_valid.domains.app_error",
-        "translation": "Nieprawidłowe dozwolone domeny"
-    },
-    {
-        "id": "model.team.is_valid.email.app_error",
-        "translation": "Nieprawidłowy email"
-    },
-    {
-        "id": "model.team.is_valid.id.app_error",
-        "translation": "Nieprawidłowy identyfikator"
-    },
-    {
-        "id": "model.team.is_valid.name.app_error",
-        "translation": "Niepoprawna nazwa"
-    },
-    {
-        "id": "model.team.is_valid.reserved.app_error",
-        "translation": "Ten adres URL jest niedostępny. Proszę wybrać inny."
-    },
-    {
-        "id": "model.team.is_valid.type.app_error",
-        "translation": "Nieprawidłowy typ"
-    },
-    {
-        "id": "model.team.is_valid.update_at.app_error",
-        "translation": "Zaktualizowano dnia musi być poprawnym czasem"
-    },
-    {
-        "id": "model.team.is_valid.url.app_error",
-        "translation": "Nieprawidłowy identyfikator URL"
-    },
-    {
-        "id": "model.team_member.is_valid.team_id.app_error",
-        "translation": "Nieprawidłowy identyfikator zespołu"
-    },
-    {
-        "id": "model.team_member.is_valid.user_id.app_error",
-        "translation": "Nieprawidłowy identyfikator użytkownika."
-    },
-    {
-        "id": "model.token.is_valid.expiry",
-        "translation": "Nieprawidłowy termin ważności tokena"
-    },
-    {
-        "id": "model.token.is_valid.size",
-        "translation": "Nieprawidłowy token"
-    },
-    {
-        "id": "model.user.is_valid.email.app_error",
-        "translation": "Proszę podać poprawny adres email."
-    },
-    {
-        "id": "model.user.is_valid.pwd.app_error",
-        "translation": "Twoje hasło musi zawierać przynajmniej {{.Min}} znaków."
-    },
-    {
-        "id": "model.user.is_valid.pwd_lowercase.app_error",
-        "translation": "Twoje hasło musi zawierać co najmniej {{.Min}} znaków składających się z co najmniej jednej małej litery."
-    },
-    {
-        "id": "model.user.is_valid.pwd_lowercase_number.app_error",
-        "translation": "Twoje hasło musi zawierać przynajmniej {{.Min}} znaków składających się z co najmniej jednej małej litery i co najmniej jednej liczby."
-    },
-    {
-        "id": "model.user.is_valid.pwd_lowercase_number_symbol.app_error",
-        "translation": "Twoje hasło musi zawierać przynajmniej {{.Min}} znaków składających się z co najmniej jednej małej litery, co najmniej jednej liczby i co najmniej jednego symbolu (np. \"~!@#$%^&()\")."
-    },
-    {
-        "id": "model.user.is_valid.pwd_lowercase_symbol.app_error",
-        "translation": "Twoje hasło musi zawierać przynajmniej {{.Min}} znaków, zawierających jedną małą literę i jeden symbol (np. \"~!@#$%^&*()\")."
-    },
-    {
-        "id": "model.user.is_valid.pwd_lowercase_uppercase.app_error",
-        "translation": "Twoje hasło musi zawierać przynajmniej {{.Min}} znaków złożonych z co najmniej jednej małej litery i co najmniej jednej wielkiej litery."
-    },
-    {
-        "id": "model.user.is_valid.pwd_lowercase_uppercase_number.app_error",
-        "translation": "Twoje hasło musi zawierać przynajmniej {{.Min}} znaków złożonych z co najmniej jednej małej litery, co najmniej jednej wielkiej litery i co najmniej jednej liczby."
-    },
-    {
-        "id": "model.user.is_valid.pwd_lowercase_uppercase_number_symbol.app_error",
-        "translation": "Twoje hasło musi zawierać przynajmniej {{.Min}} znaków złożonych z co najmniej jednej małej litery, co najmniej jednej wielkiej litery, co najmniej jednej liczby i co najmniej jednego symbolu (np. \"~!@#$%^&*()\")."
-    },
-    {
-        "id": "model.user.is_valid.pwd_lowercase_uppercase_symbol.app_error",
-        "translation": "Twoje hasło musi zawierać przynajmniej {{.Min}} znaków złożonych z co najmniej jednej małej litery, co najmniej jednej wielkiej litery i co najmniej jednego symbolu (np. \"~!@#$%^&*()\")."
-    },
-    {
-        "id": "model.user.is_valid.pwd_number.app_error",
-        "translation": "Twoje hasło musi zawierać przynajmniej {{.Min}} znaków składających się z co najmniej jednej liczby."
-    },
-    {
-        "id": "model.user.is_valid.pwd_number_symbol.app_error",
-        "translation": "Twoje hasło musi zawierać przynajmniej {{.Min}} znaków składających się z co najmniej jednej liczby i co najmniej jednego symbolu (np. \"~!@#$%^&*()\")."
-    },
-    {
-        "id": "model.user.is_valid.pwd_symbol.app_error",
-        "translation": "Twoje hasło musi zawierać przynajmniej {{.Min}} znaków składających się z co najmniej jednego symbolu (np. \"~!@#$%^&*()\")."
-    },
-    {
-        "id": "model.user.is_valid.pwd_uppercase.app_error",
-        "translation": "Twoje hasło musi zawierać przynajmniej {{.Min}} znaków składających się z co najmniej jednej wielkiej litery."
-    },
-    {
-        "id": "model.user.is_valid.pwd_uppercase_number.app_error",
-        "translation": "Twoje hasło musi zawierać przynajmniej {{.Min}} znaków złożonych z co najmniej jednej wielkiej litery i co najmniej jednej liczby."
-    },
-    {
-        "id": "model.user.is_valid.pwd_uppercase_number_symbol.app_error",
-        "translation": "Twoje hasło musi zawierać przynajmniej {{.Min}} znaków złożonych z co najmniej jednej wielkiej litery, co najmniej jednej liczby i co najmniej jednego symbolu (np. \"~!@#$%^&()\")."
-    },
-    {
-        "id": "model.user.is_valid.pwd_uppercase_symbol.app_error",
-        "translation": "Twoje hasło musi zawierać przynajmniej {{.Min}} znaków złożonych z co najmniej jednej wielkiej litery i co najmniej jednego symbolu (np. \"~!@#$%^&*()\")."
-    },
-    {
-        "id": "model.user.is_valid.username.app_error",
-        "translation": "Nazwa użytkownika musi rozpoczynać się od litery i zawierać od 3 do 22 znaków, w tym cyfry, małe litery i symbole \".\", \"-\" oraz \"_\"."
-    },
-    {
-        "id": "model.user_access_token.is_valid.description.app_error",
-        "translation": "Nieprawidłowy opis, musi zawierać 255 lub mniej znaków"
-    },
-    {
-        "id": "model.user_access_token.is_valid.id.app_error",
-        "translation": "Nieprawidłowa wartość dla identyfikatora"
-    },
-    {
-        "id": "model.user_access_token.is_valid.token.app_error",
-        "translation": "Nieprawidłowy token dostępu"
-    },
-    {
-        "id": "model.user_access_token.is_valid.user_id.app_error",
-        "translation": "Nieprawidłowy identyfikator użytkownika"
-    },
-    {
-        "id": "model.utils.decode_json.app_error",
-        "translation": "nie można zdekodować"
-    },
-    {
-        "id": "model.websocket_client.connect_fail.app_error",
-        "translation": "Nie można połączyć się z serwerem WebSocket."
-    },
-    {
-        "id": "oauth.gitlab.tos.error",
-        "translation": "Zaktualizowano Warunki usługi GitLab. Przejdź na stronę gitlab.com, aby je zaakceptować, a następnie spróbuj zalogować się ponownie do Matterfoss."
-    },
-    {
-        "id": "plugin.api.update_user_status.bad_status",
-        "translation": "Nie można ustawić statusu użytkownika. Nieznany status użytkownika."
-    },
-    {
-        "id": "plugin_api.get_file_link.disabled.app_error",
-        "translation": "Linki publiczne zostały wyłączone"
-    },
-    {
-        "id": "plugin_api.get_file_link.no_post.app_error",
-        "translation": "Nie można uzyskać publicznego linku do pliku. Plik musi być załączony do wiadomości, którą możesz odczytać."
-    },
-    {
-        "id": "plugin_api.send_mail.missing_htmlbody",
-        "translation": "Brakujący element HTML."
-    },
-    {
-        "id": "plugin_api.send_mail.missing_subject",
-        "translation": "Brakujący temat wiadomości e-mail."
-    },
-    {
-        "id": "plugin_api.send_mail.missing_to",
-        "translation": "Brak adresu DO."
-    },
-    {
-        "id": "store.insert_error",
-        "translation": "błąd wstawiania"
-    },
-    {
-        "id": "store.select_error",
-        "translation": "wybierz błąd"
-    },
-    {
-        "id": "store.sql.convert_string_array",
-        "translation": "FromDb: Nie udało się skonwertować StringArray do *string"
-    },
-    {
-        "id": "store.sql.convert_string_interface",
-        "translation": "FromDb: Nie udało się skonwertować StringInterface do *string"
-    },
-    {
-        "id": "store.sql.convert_string_map",
-        "translation": "FromDb: Nie udało się skonwertować StringMap do *string"
-    },
-    {
-        "id": "store.sql_bot.get.missing.app_error",
-        "translation": "Bot does not exist"
-    },
-    {
-        "id": "store.sql_channel.analytics_deleted_type_count.app_error",
-        "translation": "Nie można pobrać liczby usuniętych kanałów"
-    },
-    {
-        "id": "store.sql_channel.analytics_type_count.app_error",
-        "translation": "Nie można uzyskać informacji o typie kanału."
-    },
-    {
-        "id": "store.sql_channel.clear_all_custom_role_assignments.commit_transaction.app_error",
-        "translation": "Nie udało się zatwierdzić transakcji bazy danych"
-    },
-    {
-        "id": "store.sql_channel.clear_all_custom_role_assignments.open_transaction.app_error",
-        "translation": "Nie można rozpocząć transakcji bazy danych"
-    },
-    {
-        "id": "store.sql_channel.clear_all_custom_role_assignments.select.app_error",
-        "translation": "Nie udało się pobrać członków kanału"
-    },
-    {
-        "id": "store.sql_channel.clear_all_custom_role_assignments.update.app_error",
-        "translation": "Nie udało się zaktualizować użytkownika kanału"
-    },
-    {
-        "id": "store.sql_channel.get.existing.app_error",
-        "translation": "Nie można znaleźć istniejącego kanału"
-    },
-    {
-        "id": "store.sql_channel.get.find.app_error",
-        "translation": "Napotkaliśmy błąd podczas wyszukiwania kanału"
-    },
-    {
-        "id": "store.sql_channel.get_all.app_error",
-        "translation": "Nie można pobrać wszystkich kanałów"
-    },
-    {
-        "id": "store.sql_channel.get_by_scheme.app_error",
-        "translation": "Nie można pobrać kanałów dla podanego schematu"
-    },
-    {
-        "id": "store.sql_channel.get_channel_counts.get.app_error",
-        "translation": "Nie można uzyskać liczby kanałów"
-    },
-    {
-        "id": "store.sql_channel.get_channels_by_ids.get.app_error",
-        "translation": "Nie można pobrać kanałów"
-    },
-    {
-        "id": "store.sql_channel.get_channels_by_ids.not_found.app_error",
-        "translation": "Nie znaleziono kanału"
-    },
-    {
-        "id": "store.sql_channel.get_for_post.app_error",
-        "translation": "Nie można uzyskać kanału dla danego wpisu"
-    },
-    {
-        "id": "store.sql_channel.get_member.app_error",
-        "translation": "Nie można uzyskać członka kanału"
-    },
-    {
-        "id": "store.sql_channel.get_member.missing.app_error",
-        "translation": "Nie znaleziono uczestnika kanału dla tego ID użytkownika i ID kanału"
-    },
-    {
-        "id": "store.sql_channel.get_member_count.app_error",
-        "translation": "Nie można pobrać liczby członków kanału"
-    },
-    {
-        "id": "store.sql_channel.get_member_for_post.app_error",
-        "translation": "Nie można uzyskać członka kanału dla danego wpisu"
-    },
-    {
-        "id": "store.sql_channel.get_members.app_error",
-        "translation": "Nie można uzyskać członków kanału"
-    },
-    {
-        "id": "store.sql_channel.get_members_by_ids.app_error",
-        "translation": "Nie można uzyskać członków kanału"
-    },
-    {
-        "id": "store.sql_channel.get_public_channels.get.app_error",
-        "translation": "Nie można pobrać kanałów publicznych"
-    },
-    {
-        "id": "store.sql_channel.get_unread.app_error",
-        "translation": "Nie można pobrać nieprzeczytanych wiadomości dla tego kanału"
-    },
-    {
-        "id": "store.sql_channel.increment_mention_count.app_error",
-        "translation": "Nie można zwiększyć liczby wzmianek"
-    },
-    {
-        "id": "store.sql_channel.migrate_channel_members.commit_transaction.app_error",
-        "translation": "Nie udało się zatwierdzić transakcji bazy danych"
-    },
-    {
-        "id": "store.sql_channel.migrate_channel_members.open_transaction.app_error",
-        "translation": "Nie powiodło się otwarcie transakcji bazy danych"
-    },
-    {
-        "id": "store.sql_channel.migrate_channel_members.select.app_error",
-        "translation": "Nie udało się wybrać partii członków kanału"
-    },
-    {
-        "id": "store.sql_channel.migrate_channel_members.update.app_error",
-        "translation": "Nie udało się zaktualizować członka kanału"
-    },
-    {
-        "id": "store.sql_channel.permanent_delete_members_by_user.app_error",
-        "translation": "Nie można usunąć członka kanału"
-    },
-    {
-        "id": "store.sql_channel.pinned_posts.app_error",
-        "translation": "Nie można znaleźć przypiętych wpisów"
-    },
-    {
-        "id": "store.sql_channel.remove_all_deactivated_members.app_error",
-        "translation": "Nie mogliśmy usunąć dezaktywowanych użytkowników z kanału"
-    },
-    {
-        "id": "store.sql_channel.remove_member.app_error",
-        "translation": "Nie można usunąć członka kanału"
-    },
-    {
-        "id": "store.sql_channel.reset_all_channel_schemes.app_error",
-        "translation": "Nie udało się zresetować schematów kanałów"
-    },
-    {
-        "id": "store.sql_channel.reset_all_channel_schemes.commit_transaction.app_error",
-        "translation": "Nie można dokonać transakcji"
-    },
-    {
-        "id": "store.sql_channel.reset_all_channel_schemes.open_transaction.app_error",
-        "translation": "Nie można wykonać transakcji"
-    },
-    {
-        "id": "store.sql_channel.save.archived_channel.app_error",
-        "translation": "Nie można zmodyfikować zarchiwizowanego kanału"
-    },
-    {
-        "id": "store.sql_channel.save.direct_channel.app_error",
-        "translation": "Użyj SaveDirectChannel aby utworzyć bezpośredni kanał"
-    },
-    {
-        "id": "store.sql_channel.save_channel.existing.app_error",
-        "translation": "Musisz wywołać aktualizację dla istniejącego kanału"
-    },
-    {
-        "id": "store.sql_channel.save_channel.exists.app_error",
-        "translation": "Kanał z tą samą nazwą już istnieje w tym samym zespole"
-    },
-    {
-        "id": "store.sql_channel.save_channel.limit.app_error",
-        "translation": "Osiągnąłeś limit dozwolonych kanałów."
-    },
-    {
-        "id": "store.sql_channel.save_direct_channel.not_direct.app_error",
-        "translation": "Próba utworzenia kanału innego typu niż kanał bezpośredni z SaveDirectChannel"
-    },
-    {
-        "id": "store.sql_channel.save_member.commit_transaction.app_error",
-        "translation": "Nie można zatwierdzić transakcji"
-    },
-    {
-        "id": "store.sql_channel.save_member.exists.app_error",
-        "translation": "Członek kanału z tym identyfikatorem już istnieje"
-    },
-    {
-        "id": "store.sql_channel.save_member.open_transaction.app_error",
-        "translation": "Nie można rozpocząć transakcji"
-    },
-    {
-        "id": "store.sql_channel.search.app_error",
-        "translation": "Wystąpił błąd podczas przeszukiwania kanałów"
-    },
-    {
-        "id": "store.sql_channel.update_last_viewed_at.app_error",
-        "translation": "Nie można zaktualizować ostatnio oglądanego"
-    },
-    {
-        "id": "store.sql_channel.update_member.app_error",
-        "translation": "Wystąpił błąd podczas aktualizowania użytkownika kanału"
-    },
-    {
-        "id": "store.sql_command.save.get.app_error",
-        "translation": "Nie można uzyskać komendy"
-    },
-    {
-        "id": "store.sql_file_info.PermanentDeleteByUser.app_error",
-        "translation": "Nie można usunąć załączników użytkownika"
-    },
-    {
-        "id": "store.sql_file_info.attach_to_post.app_error",
-        "translation": "Nie można dołączyć informacji o pliku do wpisu"
-    },
-    {
-        "id": "store.sql_file_info.delete_for_post.app_error",
-        "translation": "Nie można usunąć informacji o pliku do wpisu"
-    },
-    {
-        "id": "store.sql_file_info.get.app_error",
-        "translation": "Nie można uzyskać informacji o pliku"
-    },
-    {
-        "id": "store.sql_file_info.get_by_path.app_error",
-        "translation": "Nie można uzyskać informacji o pliku według ścieżki"
-    },
-    {
-        "id": "store.sql_file_info.get_for_post.app_error",
-        "translation": "Nie można uzyskać informacji o pliku dla postu"
-    },
-    {
-        "id": "store.sql_file_info.get_for_user_id.app_error",
-        "translation": "Nie można uzyskać informacji o pliku dla użytkownika"
-    },
-    {
-        "id": "store.sql_file_info.permanent_delete.app_error",
-        "translation": "Nie można trwale usunąć informacji o pliku"
-    },
-    {
-        "id": "store.sql_file_info.permanent_delete_batch.app_error",
-        "translation": "Napotkaliśmy błąd podczas trwałego usuwania informacji o wielu plikach"
-    },
-    {
-        "id": "store.sql_file_info.save.app_error",
-        "translation": "Nie można zapisać informacji o pliku"
-    },
-    {
-        "id": "store.sql_group.group_syncable_already_deleted",
-        "translation": "grupa syncable została już usunięta"
-    },
-    {
-        "id": "store.sql_group.no_rows",
-        "translation": "nie znaleziono pasującej grupy"
-    },
-    {
-        "id": "store.sql_group.unique_constraint",
-        "translation": "grupa o tej nazwie już istnieje"
-    },
-    {
-        "id": "store.sql_group.uniqueness_error",
-        "translation": "członek grupy już istnieje"
-    },
-    {
-        "id": "store.sql_job.delete.app_error",
-        "translation": "Nie można usunąć zadania"
-    },
-    {
-        "id": "store.sql_job.get.app_error",
-        "translation": "Nie można uzyskać zadania"
-    },
-    {
-        "id": "store.sql_job.get_all.app_error",
-        "translation": "Nie można uzyskać zadań"
-    },
-    {
-        "id": "store.sql_job.get_count_by_status_and_type.app_error",
-        "translation": "Nie można uzyskać liczby zadań według statusu i typu"
-    },
-    {
-        "id": "store.sql_job.get_newest_job_by_status_and_type.app_error",
-        "translation": "Nie można uzyskać najnowszego zadania według statusu i typu"
-    },
-    {
-        "id": "store.sql_job.save.app_error",
-        "translation": "Nie można zapisać zadania"
-    },
-    {
-        "id": "store.sql_job.update.app_error",
-        "translation": "Nie można zaktualizować zadania"
-    },
-    {
-        "id": "store.sql_plugin_store.delete.app_error",
-        "translation": "Nie można usunąć wartości klucza wtyczki"
-    },
-    {
-        "id": "store.sql_plugin_store.get.app_error",
-        "translation": "Nie można uzyskać wartości klucza wtyczki"
-    },
-    {
-        "id": "store.sql_plugin_store.save.app_error",
-        "translation": "Nie można zapisać ani zaktualizować wartości klucza wtyczki"
-    },
-    {
-        "id": "store.sql_post.analytics_posts_count.app_error",
-        "translation": "Nie można uzyskać liczby postów"
-    },
-    {
-        "id": "store.sql_post.analytics_posts_count_by_day.app_error",
-        "translation": "Nie można uzyskać liczby postów w danym dniu"
-    },
-    {
-        "id": "store.sql_post.analytics_user_counts_posts_by_day.app_error",
-        "translation": "Nie można uzyskać liczby użytkowników za pomocą postów"
-    },
-    {
-        "id": "store.sql_post.delete.app_error",
-        "translation": "Nie można usunąć wpisu"
-    },
-    {
-        "id": "store.sql_post.get.app_error",
-        "translation": "Nie można uzyskać wpisu"
-    },
-    {
-        "id": "store.sql_post.get_flagged_posts.app_error",
-        "translation": "Nie można uzyskać oznaczonych postów"
-    },
-    {
-        "id": "store.sql_post.get_parents_posts.app_error",
-        "translation": "Nie można uzyskać postu nadrzędnego dla kanału"
-    },
-    {
-        "id": "store.sql_post.get_posts.app_error",
-        "translation": "Przekroczono limit stronicowania"
-    },
-    {
-        "id": "store.sql_post.get_posts_around.get.app_error",
-        "translation": "Nie można uzyskać wpisów do kanału"
-    },
-    {
-        "id": "store.sql_post.get_posts_around.get_parent.app_error",
-        "translation": "Nie można uzyskać postów nadrzędnych dla kanału"
-    },
-    {
-        "id": "store.sql_post.get_posts_batch_for_indexing.get.app_error",
-        "translation": "Nie można uzyskać wielu wpisów do indeksowania"
-    },
-    {
-        "id": "store.sql_post.get_posts_by_ids.app_error",
-        "translation": "Nie można pobrać wiadomości"
-    },
-    {
-        "id": "store.sql_post.get_posts_created_att.app_error",
-        "translation": "Nie można uzyskać wpisów do kanału"
-    },
-    {
-        "id": "store.sql_post.get_posts_since.app_error",
-        "translation": "Nie można uzyskać wpisów do kanału"
-    },
-    {
-        "id": "store.sql_post.get_root_posts.app_error",
-        "translation": "Nie można uzyskać wpisów do kanału"
-    },
-    {
-        "id": "store.sql_post.overwrite.app_error",
-        "translation": "Nie można zastąpić wpisu"
-    },
-    {
-        "id": "store.sql_post.permanent_delete.app_error",
-        "translation": "Nie można usunąć wpisu"
-    },
-    {
-        "id": "store.sql_post.permanent_delete_all_comments_by_user.app_error",
-        "translation": "Nie można usunąć komentarzy dla użytkownika"
-    },
-    {
-        "id": "store.sql_post.permanent_delete_batch.app_error",
-        "translation": "Napotkaliśmy błąd podczas trwałego usuwania partii wpisów"
-    },
-    {
-        "id": "store.sql_post.permanent_delete_by_channel.app_error",
-        "translation": "Nie można usunąć wpisów według kanałów"
-    },
-    {
-        "id": "store.sql_post.permanent_delete_by_user.app_error",
-        "translation": "Nie można wybrać wpisów do usunięcia dla użytkownika"
-    },
-    {
-        "id": "store.sql_post.permanent_delete_by_user.too_many.app_error",
-        "translation": "Nie można wybrać postów do usunięcia dla użytkownika (zbyt wielu), uruchom ponownie"
-    },
-    {
-        "id": "store.sql_post.save.app_error",
-        "translation": "Nie można zapisać wpisu"
-    },
-    {
-        "id": "store.sql_post.save.existing.app_error",
-        "translation": "Nie możesz zaktualizować istniejącej wiadomości"
-    },
-    {
-        "id": "store.sql_post.search.disabled",
-        "translation": "Wyszukiwanie zostało wyłączone na serwerze. Skontaktuj się z Administratorem."
-    },
-    {
-        "id": "store.sql_post.update.app_error",
-        "translation": "Nie można zaktualizować wpisu"
-    },
-    {
-        "id": "store.sql_role.delete.update.app_error",
-        "translation": "Nie można usunąć roli"
-    },
-    {
-        "id": "store.sql_role.get.app_error",
-        "translation": "Nie można uzyskać roli"
-    },
-    {
-        "id": "store.sql_role.get_by_name.app_error",
-        "translation": "Nie można uzyskać roli"
-    },
-    {
-        "id": "store.sql_role.get_by_names.app_error",
-        "translation": "Nie można uzyskać ról"
-    },
-    {
-        "id": "store.sql_role.permanent_delete_all.app_error",
-        "translation": "Nie można trwale usunąć wszystkich ról"
-    },
-    {
-        "id": "store.sql_role.save.insert.app_error",
-        "translation": "Nie można zapisać nowej roli"
-    },
-    {
-        "id": "store.sql_role.save.invalid_role.app_error",
-        "translation": "Rola była niepoprawna"
-    },
-    {
-        "id": "store.sql_role.save.open_transaction.app_error",
-        "translation": "Nie można otworzyć transakcji, aby zapisać rolę"
-    },
-    {
-        "id": "store.sql_role.save.update.app_error",
-        "translation": "Nie można zaktualizować roli"
-    },
-    {
-        "id": "store.sql_role.save_role.commit_transaction.app_error",
-        "translation": "Nie udało się zatwierdzić transakcji, aby zapisać rolę"
-    },
-    {
-        "id": "store.sql_status.get.app_error",
-        "translation": "Wystąpił błąd w trakcie pobierania statusu"
-    },
-    {
-        "id": "store.sql_status.get.missing.app_error",
-        "translation": "Brak wpisu dla tego statusu"
-    },
-    {
-        "id": "store.sql_status.get_total_active_users_count.app_error",
-        "translation": "Nie można porać ilości aktywnych użytkowników"
-    },
-    {
-        "id": "store.sql_status.reset_all.app_error",
-        "translation": "Wystąpił błąd resetowania wszystkich statusów"
-    },
-    {
-        "id": "store.sql_status.save.app_error",
-        "translation": "Wystąpił błąd podczas zapisywania statusu"
-    },
-    {
-        "id": "store.sql_status.update.app_error",
-        "translation": "Wystąpił błąd podczas aktualizowania statusu"
-    },
-    {
-        "id": "store.sql_status.update_last_activity_at.app_error",
-        "translation": "Nie można zaktualizować ostatniej daty i godziny aktywności użytkownika"
-    },
-    {
-        "id": "store.sql_system.get.app_error",
-        "translation": "Napotkaliśmy błąd podczas wyszukiwania właściwości systemu"
-    },
-    {
-        "id": "store.sql_system.get_by_name.app_error",
-        "translation": "Nie można znaleźć zmiennych systemowych."
-    },
-    {
-        "id": "store.sql_system.permanent_delete_by_name.app_error",
-        "translation": "Nie można trwale usunąć wpisu tabeli systemowej"
-    },
-    {
-        "id": "store.sql_system.save.app_error",
-        "translation": "Napotkaliśmy błąd zapisując właściwość systemową"
-    },
-    {
-        "id": "store.sql_system.update.app_error",
-        "translation": "Napotkaliśmy błąd aktualizując właściwość systemową"
-    },
-    {
-        "id": "store.sql_team.analytics_get_team_count_for_scheme.app_error",
-        "translation": "Nie można uzyskać liczby kanałów dla schematu."
-    },
-    {
-        "id": "store.sql_team.analytics_team_count.app_error",
-        "translation": "Nie można policzyć zespołów"
-    },
-    {
-        "id": "store.sql_team.clear_all_custom_role_assignments.commit_transaction.app_error",
-        "translation": "Nie udało się zatwierdzić transakcji bazy danych"
-    },
-    {
-        "id": "store.sql_team.clear_all_custom_role_assignments.open_transaction.app_error",
-        "translation": "Nie można rozpocząć transakcji bazy danych"
-    },
-    {
-        "id": "store.sql_team.clear_all_custom_role_assignments.select.app_error",
-        "translation": "Nie udało się uzyskać członków zespołu"
-    },
-    {
-        "id": "store.sql_team.clear_all_custom_role_assignments.update.app_error",
-        "translation": "Nie udało się zaktualizować członka zespołu"
-    },
-    {
-        "id": "store.sql_team.get.find.app_error",
-        "translation": "Nie można znaleźć istniejącego zespołu"
-    },
-    {
-        "id": "store.sql_team.get.finding.app_error",
-        "translation": "Napotkaliśmy błąd szukając zespołu"
-    },
-    {
-        "id": "store.sql_team.get_all.app_error",
-        "translation": "Nie mogliśmy pobrać wszystkich zespołów"
-    },
-    {
-        "id": "store.sql_team.get_all_team_listing.app_error",
-        "translation": "Nie mogliśmy pobrać wszystkich zespołów"
-    },
-    {
-        "id": "store.sql_team.get_by_invite_id.find.app_error",
-        "translation": "Nie można znaleźć istniejącego zespołu"
-    },
-    {
-        "id": "store.sql_team.get_by_invite_id.finding.app_error",
-        "translation": "Nie można znaleźć istniejącego zespołu"
-    },
-    {
-        "id": "store.sql_team.get_by_name.app_error",
-        "translation": "Nie można znaleźć istniejącego zespołu"
-    },
-    {
-        "id": "store.sql_team.get_by_scheme.app_error",
-        "translation": "Nie można uzyskać kanałów dla podanego schematu"
-    },
-    {
-        "id": "store.sql_team.get_member.app_error",
-        "translation": "Nie można uzyskać członka zespołu"
-    },
-    {
-        "id": "store.sql_team.get_member.missing.app_error",
-        "translation": "Nie znaleziono członka zespołu dla tego identyfikatora użytkownika i identyfikatora zespołu"
-    },
-    {
-        "id": "store.sql_team.get_member_count.app_error",
-        "translation": "Nie można policzyć członków zespołu"
-    },
-    {
-        "id": "store.sql_team.get_members.app_error",
-        "translation": "Nie można uzyskać członków zespołu"
-    },
-    {
-        "id": "store.sql_team.get_members_by_ids.app_error",
-        "translation": "Nie można uzyskać członków zespołu"
-    },
-    {
-        "id": "store.sql_team.get_unread.app_error",
-        "translation": "Nie można uzyskać nieprzeczytanych wiadomości od zespołów"
-    },
-    {
-        "id": "store.sql_team.migrate_team_members.commit_transaction.app_error",
-        "translation": "Nie udało się zatwierdzić transakcji bazy danych"
-    },
-    {
-        "id": "store.sql_team.migrate_team_members.open_transaction.app_error",
-        "translation": "Nie powiodło się otwarcie transakcji bazy danych"
-    },
-    {
-        "id": "store.sql_team.migrate_team_members.select.app_error",
-        "translation": " Nie udało się wybrać partii członków zespołu"
-    },
-    {
-        "id": "store.sql_team.migrate_team_members.update.app_error",
-        "translation": "Nie udało się zaktualizować członka zespołu"
-    },
-    {
-        "id": "store.sql_team.permanent_delete.app_error",
-        "translation": "Nie można usunąć istniejącego zespołu"
-    },
-    {
-        "id": "store.sql_team.remove_member.app_error",
-        "translation": "Nie można usunąć członka zespołu"
-    },
-    {
-        "id": "store.sql_team.reset_all_team_schemes.app_error",
-        "translation": "Nie mogliśmy zresetować schematów zespołowych"
-    },
-    {
-        "id": "store.sql_team.save.app_error",
-        "translation": "Nie można zapisać zespołu"
-    },
-    {
-        "id": "store.sql_team.save.domain_exists.app_error",
-        "translation": "Zespół o tej nazwie już istnieje"
-    },
-    {
-        "id": "store.sql_team.save.existing.app_error",
-        "translation": "Wymagana aktualizacja zespołu"
-    },
-    {
-        "id": "store.sql_team.save_member.exists.app_error",
-        "translation": "Użytkownik zespołu o takim ID już istnieje"
-    },
-    {
-        "id": "store.sql_team.save_member.save.app_error",
-        "translation": "Nie można zapisać członka zespołu"
-    },
-    {
-        "id": "store.sql_team.search_all_team.app_error",
-        "translation": "Napotkaliśmy błąd podczas wyszukiwania zespołów"
-    },
-    {
-        "id": "store.sql_team.search_open_team.app_error",
-        "translation": "Napotkaliśmy błąd szukając otwartych zespołów"
-    },
-    {
-        "id": "store.sql_team.update.app_error",
-        "translation": "Nie można zaktualizować zespołu"
-    },
-    {
-        "id": "store.sql_team.update.find.app_error",
-        "translation": "Nie można znaleźć istniejącego zespołu do aktualizacji"
-    },
-    {
-        "id": "store.sql_team.update.finding.app_error",
-        "translation": "Napotkaliśmy błąd szukając zespołu"
-    },
-    {
-        "id": "store.sql_team.update.updating.app_error",
-        "translation": "Napotkaliśmy błąd aktualizując zespół"
-    },
-    {
-        "id": "store.sql_team.update_last_team_icon_update.app_error",
-        "translation": "Nie można zaktualizować daty ostatniej aktualizacji ikony zespołu"
-    },
-    {
-        "id": "store.sql_user.analytics_daily_active_users.app_error",
-        "translation": "Nie można uzyskać aktywnych użytkowników w wymaganym okresie"
-    },
-    {
-        "id": "store.sql_user.analytics_get_inactive_users_count.app_error",
-        "translation": "Nie mogliśmy uzyskać ilości nieaktywnych użytkowników"
-    },
-    {
-        "id": "store.sql_user.analytics_get_system_admin_count.app_error",
-        "translation": "Nie można uzyskać liczby administratorów systemu"
-    },
-    {
-        "id": "store.sql_user.app_error",
-        "translation": "Failed to build query"
-    },
-    {
-        "id": "store.sql_user.clear_all_custom_role_assignments.commit_transaction.app_error",
-        "translation": "Nie udało się zatwierdzić transakcji bazy danych"
-    },
-    {
-        "id": "store.sql_user.clear_all_custom_role_assignments.open_transaction.app_error",
-        "translation": "Nie można rozpocząć transakcji bazy danych"
-    },
-    {
-        "id": "store.sql_user.clear_all_custom_role_assignments.select.app_error",
-        "translation": "Nie można pobrać użytkowników"
-    },
-    {
-        "id": "store.sql_user.clear_all_custom_role_assignments.update.app_error",
-        "translation": "Nie udało się zaktualizować użytkownika"
-    },
-    {
-        "id": "store.sql_user.get.app_error",
-        "translation": "Napotkaliśmy błąd szukając konta"
-    },
-    {
-        "id": "store.sql_user.get_by_auth.missing_account.app_error",
-        "translation": "Nie można znaleźć istniejącego konta odpowiadającego Twojemu typowi uwierzytelniania dla tego zespołu. Ten zespół może wymagać zaproszenia od właściciela zespołu do dołączenia."
-    },
-    {
-        "id": "store.sql_user.get_by_auth.other.app_error",
-        "translation": "Napotkaliśmy błąd podczas próby znalezienia konta według typu uwierzytelniania."
-    },
-    {
-        "id": "store.sql_user.get_by_username.app_error",
-        "translation": "Nie można znaleźć istniejącego konta pasującego do Twojej nazwy użytkownika dla tego zespołu. Ten zespół może wymagać zaproszenia od właściciela zespołu do dołączenia."
-    },
-    {
-        "id": "store.sql_user.get_for_login.app_error",
-        "translation": "Nie można znaleźć istniejącego konta pasującego do poświadczeń. Ten zespół może wymagać zaproszenia od właściciela zespołu do dołączenia."
-    },
-    {
-        "id": "store.sql_user.get_for_login.multiple_users",
-        "translation": "Znaleźliśmy wielu użytkowników pasujących do twoich poświadczeń i nie mogliśmy się zalogować. Skontaktuj się z administratorem."
-    },
-    {
-        "id": "store.sql_user.get_new_users.app_error",
-        "translation": "Podczas wyszukiwania nowych użytkowników napotkaliśmy błąd"
-    },
-    {
-        "id": "store.sql_user.get_profiles.app_error",
-        "translation": "Podczas wyszukiwania profili użytkowników napotkaliśmy błąd"
-    },
-    {
-        "id": "store.sql_user.get_recently_active_users.app_error",
-        "translation": "Wystąpił błąd podczas wyszukiwania ostatnio aktywnych użytkowników"
-    },
-    {
-        "id": "store.sql_user.get_sysadmin_profiles.app_error",
-        "translation": "Wystąpił błąd podczas wyszukiwania profili użytkowników"
-    },
-    {
-        "id": "store.sql_user.get_system_install_date.app_error",
-        "translation": "Nie można określić daty systemu na podstawie daty pierwszego utworzenia użytkownika."
-    },
-    {
-        "id": "store.sql_user.get_total_users_count.app_error",
-        "translation": "Nie udało się policzyć ilości użytkowników"
-    },
-    {
-        "id": "store.sql_user.get_unread_count.app_error",
-        "translation": "Nie mogliśmy uzyskać nieprzeczytanych wiadomości do użytkownika"
-    },
-    {
-        "id": "store.sql_user.get_unread_count_for_channel.app_error",
-        "translation": "Nie mogliśmy uzyskać nieprzeczytanych wiadomości do użytkownika i kanału"
-    },
-    {
-        "id": "store.sql_user.missing_account.const",
-        "translation": "Nie można znaleźć użytkownika."
-    },
-    {
-        "id": "store.sql_user.permanent_delete.app_error",
-        "translation": "Nie można usunąć istniejącego konta"
-    },
-    {
-        "id": "store.sql_user.save.app_error",
-        "translation": "Nie można zapisać konta."
-    },
-    {
-        "id": "store.sql_user.save.email_exists.app_error",
-        "translation": "Konto z takim adresem e-mail już istnieje."
-    },
-    {
-        "id": "store.sql_user.save.email_exists.ldap_app_error",
-        "translation": "To konto nie używa usługi AD/LDAP do autoryzacji, zamiast tego użyj maila i hasła."
-    },
-    {
-        "id": "store.sql_user.save.email_exists.saml_app_error",
-        "translation": "To konto nie używa protokołu SAML do autoryzacji, zamiast tego użyj maila i hasła."
-    },
-    {
-        "id": "store.sql_user.save.existing.app_error",
-        "translation": "Należy wywołać aktualizacja dla dotychczasowych użytkowników"
-    },
-    {
-        "id": "store.sql_user.save.max_accounts.app_error",
-        "translation": "Ten zespół osiągnął maksymalną liczbę dozwolonych kont. Skontaktuj się z administratorem systemu, aby ustawić wyższy limit."
-    },
-    {
-        "id": "store.sql_user.save.member_count.app_error",
-        "translation": "Nie udało się uzyskać aktualnej liczby członków zespołu"
-    },
-    {
-        "id": "store.sql_user.save.username_exists.app_error",
-        "translation": "Konto z taką nazwą użytkownika już istnieje."
-    },
-    {
-        "id": "store.sql_user.save.username_exists.ldap_app_error",
-        "translation": "Konto o takiej nazwie użytkownika już istnieje. Proszę skontaktować się z Administratorem."
-    },
-    {
-        "id": "store.sql_user.save.username_exists.saml_app_error",
-        "translation": "Konto o takiej nazwie użytkownika już istnieje. Proszę skontaktować się z Administratorem."
-    },
-    {
-        "id": "store.sql_user.search.app_error",
-        "translation": "Nie można znaleźć żadnego użytkownika pasującego do parametrów wyszukiwania"
-    },
-    {
-        "id": "store.sql_user.update.app_error",
-        "translation": "Nie można zaktualizować konta"
-    },
-    {
-        "id": "store.sql_user.update.can_not_change_ldap.app_error",
-        "translation": "Nie można zmienić pola ustawioneg przez AD/LDAP"
-    },
-    {
-        "id": "store.sql_user.update.email_taken.app_error",
-        "translation": "Ten adres e-mail jest już zajęty. Proszę wybrać inny."
-    },
-    {
-        "id": "store.sql_user.update.find.app_error",
-        "translation": "Nie można znaleźć istniejącego konta do zaktualizowania"
-    },
-    {
-        "id": "store.sql_user.update.finding.app_error",
-        "translation": "Wystąpił błąd podczas wyszukiwania konta"
-    },
-    {
-        "id": "store.sql_user.update.updating.app_error",
-        "translation": "Napotkaliśmy błąd aktualizując konto"
-    },
-    {
-        "id": "store.sql_user.update.username_taken.app_error",
-        "translation": "Ta nazwa użytkownika jest już zajęta. Proszę wybrać inną."
-    },
-    {
-        "id": "store.sql_user.update_auth_data.app_error",
-        "translation": "Nie można zaktualizować danych autoryzacji"
-    },
-    {
-        "id": "store.sql_user.update_auth_data.email_exists.app_error",
-        "translation": "Nie można przełączyć konta na {{.Service}}. Konto z podanym adresem {{.Email}} już istnieje."
-    },
-    {
-        "id": "store.sql_user.update_failed_pwd_attempts.app_error",
-        "translation": "Nie można zaktualizować parametru failed_attempts"
-    },
-    {
-        "id": "store.sql_user.update_last_picture_update.app_error",
-        "translation": "Nie można zaktualizować update_at"
-    },
-    {
-        "id": "store.sql_user.update_mfa_active.app_error",
-        "translation": "Napotkaliśmy błąd podczas aktualizowania aktywnego stanu MFA użytkownika"
-    },
-    {
-        "id": "store.sql_user.update_mfa_secret.app_error",
-        "translation": "Napotkaliśmy błąd podczas aktualizacji sekretu MFA użytkownika"
-    },
-    {
-        "id": "store.sql_user.update_password.app_error",
-        "translation": "Nie można zaktualizować hasła użytkownika"
-    },
-    {
-        "id": "store.sql_user.update_update.app_error",
-        "translation": "Nie można zaktualizować daty ostatniej aktualizacji użytkownika"
-    },
-    {
-        "id": "store.sql_user.verify_email.app_error",
-        "translation": "Nie można zaktualizować pola weryfikacji adresu e-mail"
-    },
-    {
-        "id": "store.update_error",
-        "translation": "błąd aktualizacji"
-    },
-    {
-        "id": "system.message.name",
-        "translation": "System"
-    },
-    {
-        "id": "utils.file.list_directory.local.app_error",
-        "translation": "Napotkano błąd wykazu katalogu z lokalnego magazynu plików serwera."
-    },
-    {
-        "id": "utils.file.list_directory.s3.app_error",
-        "translation": "Napotkano błąd wykazu katalogu z S3."
-    },
-    {
-        "id": "utils.file.remove_directory.local.app_error",
-        "translation": "Wystąpił błąd podczas usuwania katalogu z lokalnego magazynu plików serwera."
-    },
-    {
-        "id": "utils.file.remove_directory.s3.app_error",
-        "translation": "Wystąpił błąd podczas usuwania katalogu z S3."
-    },
-    {
-        "id": "utils.file.remove_file.local.app_error",
-        "translation": "Wystąpił błąd podczas usuwania pliku z lokalnego magazynu plików serwera."
-    },
-    {
-        "id": "utils.file.remove_file.s3.app_error",
-        "translation": "Wystąpił błąd podczas usuwania pliku z S3."
-    },
-    {
-        "id": "utils.mail.connect_smtp.helo.app_error",
-        "translation": "Nie udało się ustawić HELO"
-    },
-    {
-        "id": "utils.mail.connect_smtp.open.app_error",
-        "translation": "Nie można otworzyć połączenia"
-    },
-    {
-        "id": "utils.mail.connect_smtp.open_tls.app_error",
-        "translation": "Nie można otworzyć połączenia TLS"
-    },
-    {
-        "id": "utils.mail.new_client.auth.app_error",
-        "translation": "Uwierzytelnienie na serwerze SMTP nie powiodło się."
-    },
-    {
-        "id": "utils.mail.sendMail.attachments.write_error",
-        "translation": "Nie udało się dodać załącznika do e-maila"
-    },
-    {
-        "id": "utils.mail.send_mail.close.app_error",
-        "translation": "Nie można zamknąć połączenia z serwerem SMTP"
-    },
-    {
-        "id": "utils.mail.send_mail.from_address.app_error",
-        "translation": "Błąd podczas ustawiania \"Z adresu\""
-    },
-    {
-        "id": "utils.mail.send_mail.msg.app_error",
-        "translation": "Nie można napisać wiadomość"
-    },
-    {
-        "id": "utils.mail.send_mail.msg_data.app_error",
-        "translation": "Błąd podczas dodawania danych wiadomości e-mail"
-    },
-    {
-        "id": "utils.mail.send_mail.to_address.app_error",
-        "translation": "Błąd podczas ustawiania \"Do adresu\""
-    },
-    {
-        "id": "web.command_webhook.command.app_error",
-        "translation": "Nie można znaleźć polecenia"
-    },
-    {
-        "id": "web.command_webhook.parse.app_error",
-        "translation": "Nie można przeanalizować danych przychodzących"
-    },
-    {
-        "id": "web.get_access_token.internal_saving.app_error",
-        "translation": "Nie można zaktualizować danych dostępu użytkownika."
-    },
-    {
-        "id": "web.incoming_webhook.channel.app_error",
-        "translation": "Nie odnaleziono kanału"
-    },
-    {
-        "id": "web.incoming_webhook.channel_locked.app_error",
-        "translation": "Ten webhook nie może publikować na żądanym kanale"
-    },
-    {
-        "id": "web.incoming_webhook.disabled.app_error",
-        "translation": "Przychodzące webhooki zostały wyłączone przez Administratora."
-    },
-    {
-        "id": "web.incoming_webhook.invalid.app_error",
-        "translation": "Nieprawidłowy webhook"
-    },
-    {
-        "id": "web.incoming_webhook.parse.app_error",
-        "translation": "Nie można przeanalizować danych przychodzących"
-    },
-    {
-        "id": "web.incoming_webhook.permissions.app_error",
-        "translation": "Niewłaściwe uprawnienia do kanału"
-    },
-    {
-        "id": "web.incoming_webhook.split_props_length.app_error",
-        "translation": "Nie można podzielić props Webhook na części {{.Max}}."
-    },
-    {
-        "id": "web.incoming_webhook.text.app_error",
-        "translation": "Tekst nie jest określony"
-    },
-    {
-        "id": "web.incoming_webhook.user.app_error",
-        "translation": "Nie odnaleziono użytkownika"
-    },
-    {
-        "id": "model.group.name.invalid_length.app_error",
-        "translation": "Nazwa musi być złożona z 1 do 64 małych znaków alfanumerycznych"
-    },
-    {
-        "id": "app.scheme.save.invalid_scheme.app_error",
-        "translation": "Podany schemat jest nieprawidłowy"
-    },
-    {
-        "id": "app.scheme.save.app_error",
-        "translation": "Nie można utworzyć schematu"
-    },
-    {
-        "id": "app.scheme.permanent_delete_all.app_error",
-        "translation": "Nie można trwale usunąć schematów"
-    },
-    {
-        "id": "app.scheme.get.app_error",
-        "translation": "Nie można uzyskać schematu"
-    },
-    {
-        "id": "app.channel.get_more_channels.get.app_error",
-        "translation": "Nie można pobrać kanałów"
-    },
-    {
-        "id": "web.error.unsupported_browser.system_browser_or",
-        "translation": "lub"
-    },
-    {
-        "id": "web.error.unsupported_browser.system_browser_make_default",
-        "translation": "Ustaw jako domyślne"
-    },
-    {
-        "id": "web.error.unsupported_browser.open_system_browser.edge",
-        "translation": "Otwórz Edge"
-    },
-    {
-        "id": "web.error.unsupported_browser.no_longer_support_version",
-        "translation": "Ta wersja przeglądarki nie jest już obsługiwana przez Matterfoss."
-    },
-    {
-        "id": "web.error.unsupported_browser.no_longer_support",
-        "translation": "Ta przeglądarka nie jest już obsługiwana przez Matterfoss."
-    },
-    {
-        "id": "web.error.unsupported_browser.min_os_version.windows",
-        "translation": "Windows 7+"
-    },
-    {
-        "id": "web.error.unsupported_browser.min_os_version.mac",
-        "translation": "macOS 10.9+"
-    },
-    {
-        "id": "web.error.unsupported_browser.min_browser_version.safari",
-        "translation": "Wersja 12+"
-    },
-    {
-        "id": "web.error.unsupported_browser.min_browser_version.firefox",
-        "translation": "Wersja 60+"
-    },
-    {
-        "id": "web.error.unsupported_browser.min_browser_version.edge",
-        "translation": "Wersja 44+"
-    },
-    {
-        "id": "web.error.unsupported_browser.min_browser_version.chrome",
-        "translation": "Wersja 61+"
-    },
-    {
-        "id": "web.error.unsupported_browser.learn_more",
-        "translation": "Dowiedz się więcej na temat wspieranych przeglądarek."
-    },
-    {
-        "id": "web.error.unsupported_browser.install_guide.windows",
-        "translation": "Poradnik instalacji"
-    },
-    {
-        "id": "web.error.unsupported_browser.install_guide.mac",
-        "translation": "Poradnik instalacji"
-    },
-    {
-        "id": "web.error.unsupported_browser.download_the_app",
-        "translation": "Pobierz aplikację"
-    },
-    {
-        "id": "web.error.unsupported_browser.download_app_or_upgrade_browser",
-        "translation": "Pobierz aplikację Matterfoss lub skorzystaj z obsługiwanej przeglądarki, aby uzyskać najlepsze doświadczenie."
-    },
-    {
-        "id": "web.error.unsupported_browser.download",
-        "translation": "Pobierz aplikację"
-    },
-    {
-        "id": "web.error.unsupported_browser.browser_title.safari",
-        "translation": "Safari"
-    },
-    {
-        "id": "web.error.unsupported_browser.browser_title.firefox",
-        "translation": "Firefox"
-    },
-    {
-        "id": "web.error.unsupported_browser.browser_title.edge",
-        "translation": "Microsoft Edge"
-    },
-    {
-        "id": "web.error.unsupported_browser.browser_title.chrome",
-        "translation": "Google Chrome"
-    },
-    {
-        "id": "web.error.unsupported_browser.browser_get_latest.safari",
-        "translation": "Pobierz najnowszą wersję Safari"
-    },
-    {
-        "id": "web.error.unsupported_browser.browser_get_latest.firefox",
-        "translation": "Pobierz najnowszą wersję Firefox"
-    },
-    {
-        "id": "web.error.unsupported_browser.browser_get_latest.chrome",
-        "translation": "Pobierz najnowszą wersję Chrome"
-    },
-    {
-        "id": "store.sql_user.update_active_for_multiple_users.updating.app_error",
-        "translation": "Nie udało się dezaktywować gościa"
-    },
-    {
-        "id": "store.sql_user.update_active_for_multiple_users.getting_changed_users.app_error",
-        "translation": "Nie można uzyskać listy nieaktywnych identyfikatorów gości."
-    },
-    {
-        "id": "store.sql_user.promote_guest.user_update.app_error",
-        "translation": "Nie udało się zaktualizować użytkownika"
-    },
-    {
-        "id": "store.sql_user.promote_guest.team_members_update.app_error",
-        "translation": "Nie udało się zaktualizować członkostwa zespołów użytkownika"
-    },
-    {
-        "id": "store.sql_user.promote_guest.open_transaction.app_error",
-        "translation": "Nie można rozpocząć transakcji bazy danych"
-    },
-    {
-        "id": "store.sql_user.promote_guest.commit_transaction.app_error",
-        "translation": "Nie udało się zatwierdzić transakcji bazy danych"
-    },
-    {
-        "id": "store.sql_user.promote_guest.channel_members_update.app_error",
-        "translation": "Nie udało się członkostw użytkownika na kanałach"
-    },
-    {
-        "id": "store.sql_user.get_users_batch_for_indexing.get_users.app_error",
-        "translation": "Nie można uzyskać wielu użytkowników do indeksowania"
-    },
-    {
-        "id": "store.sql_user.get_users_batch_for_indexing.get_team_members.app_error",
-        "translation": "Nie można uzyskać członków zespołu dla użytkowników pakietu dla indeksowania"
-    },
-    {
-        "id": "store.sql_user.get_users_batch_for_indexing.get_channel_members.app_error",
-        "translation": "Nie można uzyskać członków kanału dla użytkowników pakietu dla indeksowania"
-    },
-    {
-        "id": "store.sql_user.get_profile_by_group_channel_ids_for_user.app_error",
-        "translation": "Podczas wyszukiwania profili użytkowników napotkaliśmy błąd"
-    },
-    {
-        "id": "store.sql_user.get_known_users.get_users.app_error",
-        "translation": "Unable to get know users from the database."
-    },
-    {
-        "id": "store.sql_user.demote_user_to_guest.user_update.app_error",
-        "translation": "Nie udało się zaktualizować użytkownika"
-    },
-    {
-        "id": "store.sql_user.demote_user_to_guest.team_members_update.app_error",
-        "translation": "Nie udało się zaktualizować członkostwa zespołów użytkownika"
-    },
-    {
-        "id": "store.sql_user.demote_user_to_guest.open_transaction.app_error",
-        "translation": "Nie można rozpocząć transakcji bazy danych"
-    },
-    {
-        "id": "store.sql_user.demote_user_to_guest.commit_transaction.app_error",
-        "translation": "Nie udało się zatwierdzić transakcji bazy danych"
-    },
-    {
-        "id": "store.sql_user.demote_user_to_guest.channel_members_update.app_error",
-        "translation": "Nie udało się członkostw użytkownika na kanałach"
-    },
-    {
-        "id": "store.sql_user.count.app_error",
-        "translation": "UserCountOptions nie mają sensu"
-    },
-    {
-        "id": "store.sql_team.user_belongs_to_teams.app_error",
-        "translation": "Nie można określić, czy użytkownik należy do listy zespołów"
-    },
-    {
-        "id": "store.sql_team.search_private_team.app_error",
-        "translation": "Napotkaliśmy błąd szukając prywatnych zespołów"
-    },
-    {
-        "id": "store.sql_team.get_user_team_ids.app_error",
-        "translation": "Nie udało się pobrać listy zespołów użytkownika"
-    },
-    {
-        "id": "store.sql_team.get_by_names.missing.app_error",
-        "translation": "Unable to find some of the requested teams"
-    },
-    {
-        "id": "store.sql_team.get_by_names.app_error",
-        "translation": "Nie można uzyskać członka zespołu"
-    },
-    {
-        "id": "store.sql_team.get_by_name.missing.app_error",
-        "translation": "Nie można znaleźć istniejącego zespołu"
-    },
-    {
-        "id": "store.sql_team.get_all_private_team_listing.app_error",
-        "translation": "Nie mogliśmy pobrać wszystkich prywatnych zespołów"
-    },
-    {
-        "id": "store.sql_team.get_active_member_count.app_error",
-        "translation": "Nie można policzyć członków zespołu"
-    },
-    {
-        "id": "store.sql_team.analytics_public_team_count.app_error",
-        "translation": "Nie można policzyć publicznych zespołów"
-    },
-    {
-        "id": "store.sql_team.analytics_private_team_count.app_error",
-        "translation": "Nie można policzyć prywatnych zespołów"
-    },
-    {
-        "id": "store.sql_system.save.commit_transaction.app_error",
-        "translation": "Nie udało się zatwierdzić transakcji bazy danych"
-    },
-    {
-        "id": "store.sql_role.get_all.app_error",
-        "translation": "Nie udało się pobrać wszystkich ról"
-    },
-    {
-        "id": "store.sql_post.populate_reply_count.app_error",
-        "translation": "Unable to get the post replies count"
-    },
-    {
-        "id": "store.sql_post.get_post_id_around.app_error",
-        "translation": "Nie można uzyskać posta w określonym czasie."
-    },
-    {
-        "id": "store.sql_post.get_post_after_time.app_error",
-        "translation": "Nie można uzyskać posta po upływie określonego czasu"
-    },
-    {
-        "id": "store.sql_post.get_direct_posts.app_error",
-        "translation": "Nie można pobrać wiadomości bezpośrednich"
-    },
-    {
-        "id": "store.sql_plugin_store.list.app_error",
-        "translation": "Nie można wyświetlić wszystkich kluczy wtyczek"
-    },
-    {
-        "id": "store.sql_plugin_store.compare_and_set.too_many_rows.app_error",
-        "translation": "Found more than 1 row on MySQL after KVCompareAndSet with unchanged value."
-    },
-    {
-        "id": "store.sql_plugin_store.compare_and_set.mysql_select.app_error",
-        "translation": "Failed to query for existing row on MySQL after KVCompareAndSet with unchanged value."
-    },
-    {
-        "id": "store.sql_group.permanent_delete_members_by_user.app_error",
-        "translation": "Możesz usuwać członków grupy z userId \"{{.UserId}}\""
-    },
-    {
-        "id": "store.sql_group.app_error",
-        "translation": "nie udało się zbudować zapytania"
-    },
-    {
-        "id": "store.sql_file_info.get_with_options.app_error",
-        "translation": "Nie można uzyskać informacji o pliku według ścieżki"
-    },
-    {
-        "id": "store.sql_channel.user_belongs_to_channels.app_error",
-        "translation": "Nie można określić, czy użytkownik należy do listy zespołów"
-    },
-    {
-        "id": "store.sql_channel.update_last_viewed_at_post.app_error",
-        "translation": "Nie można oznaczyć kanału jako nieprzeczytany."
-    },
-    {
-        "id": "store.sql_channel.search_group_channels.app_error",
-        "translation": "Nie można uzyskać grupy kanałów dla wybranej nazwy użytkownika oraz kryterium"
-    },
-    {
-        "id": "store.sql_channel.get_pinnedpost_count.app_error",
-        "translation": "Nie można pobrać ilości przypiętych wiadomości na kanale"
-    },
-    {
-        "id": "store.sql_channel.get_channels_by_ids.app_error",
-        "translation": "Nie można uzyskać kanałów według identyfikatorów"
-    },
-    {
-        "id": "store.sql_channel.get_channels_batch_for_indexing.get.app_error",
-        "translation": "Nie można uzyskać wielu kanałów do indeksowania"
-    },
-    {
-        "id": "store.sql_channel.get_all_direct.app_error",
-        "translation": "Nie można uzyskać wszystkich kanałów bezpośrednich"
-    },
-    {
-        "id": "store.sql_channel.count_posts_since.app_error",
-        "translation": "Nie można zliczać wiadomości od podanej daty."
-    },
-    {
-        "id": "store.sql.build_query.app_error",
-        "translation": "nie udało się zbudować zapytania"
-    },
-    {
-        "id": "searchengine.bleve.disabled.error",
-        "translation": "Error purging Bleve indexes: engine is disabled"
-    },
-    {
-        "id": "plugin_api.bot_cant_create_bot",
-        "translation": "Konto bota nie może utworzyć innego bota."
-    },
-    {
-        "id": "plugin.api.get_users_in_channel",
-        "translation": "Nie udało się pobrać użytkowników, nieprawidłowe kryteria sortowania"
-    },
-    {
-        "id": "model.user.is_valid.update_at.app_error",
-        "translation": "Zaktualizowano dnia musi być poprawnym czasem"
-    },
-    {
-        "id": "model.user.is_valid.position.app_error",
-        "translation": "Nieprawidłowa pozycja: nie może być dłuższa niż 128 znaków."
-    },
-    {
-        "id": "model.user.is_valid.password_limit.app_error",
-        "translation": "Nie można ustawić hasła ponad 72 znaków ze względu na ograniczenia szyfrowania."
-    },
-    {
-        "id": "model.user.is_valid.nickname.app_error",
-        "translation": "Nieprawidłowy pseudonim"
-    },
-    {
-        "id": "model.user.is_valid.locale.app_error",
-        "translation": "Nieprawidłowe ustawienia regionalne"
-    },
-    {
-        "id": "model.user.is_valid.last_name.app_error",
-        "translation": "Niepoprawne nazwisko"
-    },
-    {
-        "id": "model.user.is_valid.id.app_error",
-        "translation": "Nieprawidłowy identyfikator użytkownika"
-    },
-    {
-        "id": "model.user.is_valid.first_name.app_error",
-        "translation": "Nieprawidłowe imię"
-    },
-    {
-        "id": "model.user.is_valid.create_at.app_error",
-        "translation": "Utworzono dnia musi zawierać prawidłowy czas"
-    },
-    {
-        "id": "model.user.is_valid.auth_data_type.app_error",
-        "translation": "Nieprawidłowy użytkownik, dane autoryzacji muszą być ustawione razem z typem autoryzacji"
-    },
-    {
-        "id": "model.user.is_valid.auth_data_pwd.app_error",
-        "translation": "Nieprawidłowy użytkownik, hasło i dane autoryzacji nie mogą być ustawione jednocześnie"
-    },
-    {
-        "id": "model.user.is_valid.auth_data.app_error",
-        "translation": "Nieprawidłowe dane autoryzacyjne"
-    },
-    {
-        "id": "model.team.is_valid.invite_id.app_error",
-        "translation": "Nie prawidłowe id zaproszenia"
-    },
-    {
-        "id": "model.post.channel_notifications_disabled_in_channel.message",
-        "translation": "Channel notifications are disabled in {{.ChannelName}}. The {{.Mention}} did not trigger any notifications."
-    },
-    {
-        "id": "model.plugin_kvset_options.is_valid.old_value.app_error",
-        "translation": "Nieprawidłowa stara wartość, nie musi on być ustawiony, gdy operacja nie jest wykonywana."
-    },
-    {
-        "id": "model.guest.is_valid.emails.app_error",
-        "translation": "Nieprawidłowe emaile"
-    },
-    {
-        "id": "model.guest.is_valid.email.app_error",
-        "translation": "Nieprawidłowy email"
-    },
-    {
-        "id": "model.guest.is_valid.channels.app_error",
-        "translation": "Nieprawidłowe kanały"
-    },
-    {
-        "id": "model.guest.is_valid.channel.app_error",
-        "translation": "Nieprawidłowy kanał"
-    },
-    {
-        "id": "model.group.name.invalid_chars.app_error",
-        "translation": "invalid characters in the name property for group"
-    },
-    {
-        "id": "model.config.is_valid.saml_signature_algorithm.app_error",
-        "translation": "Nieprawidłowy algorytm sygnatury."
-    },
-    {
-        "id": "model.config.is_valid.saml_guest_attribute.app_error",
-        "translation": "Niewłaściwy atrybut \"Gość\". Musi mieć postać \"pole=wartość\"."
-    },
-    {
-        "id": "model.config.is_valid.saml_canonical_algorithm.app_error",
-        "translation": "Nieprawidłowy algorytm kanoniczny."
-    },
-    {
-        "id": "model.config.is_valid.saml_admin_attribute.app_error",
-        "translation": "Niewłaściwy atrybut \"Gość\". Musi mieć postać \"pole=wartość\"."
-    },
-    {
-        "id": "model.config.is_valid.elastic_search.enable_autocomplete.app_error",
-        "translation": "Ustawienie Elasticsearch IndexingEnabled musi być włączone, gdy Elasticsearch AutocompleteEnabled jest włączone."
-    },
-    {
-        "id": "model.config.is_valid.bleve_search.filename.app_error",
-        "translation": "Elasticsearch Ustawienie IndexingEnabled musi być ustawione na wartość true, gdy Elasticsearch SearchEnabled ma wartość true."
-    },
-    {
-        "id": "model.config.is_valid.bleve_search.enable_searching.app_error",
-        "translation": "Elasticsearch Ustawienie IndexingEnabled musi być ustawione na wartość true, gdy Elasticsearch SearchEnabled ma wartość true."
-    },
-    {
-        "id": "model.config.is_valid.bleve_search.enable_autocomplete.app_error",
-        "translation": "Ustawienie Elasticsearch IndexingEnabled musi być włączone, gdy Elasticsearch AutocompleteEnabled jest włączone."
-    },
-    {
-        "id": "model.config.is_valid.bleve_search.bulk_indexing_time_window_seconds.app_error",
-        "translation": "Okno czasowe indeksowania elastycznego musi wynosić co najmniej 1 sekundę."
-    },
-    {
-        "id": "model.command.is_valid.autocomplete_data.app_error",
-        "translation": "Invalid AutocompleteData"
-    },
-    {
-        "id": "model.channel.is_valid.name.app_error",
-        "translation": "Invalid channel name. User ids are not permitted in channel name for non-direct message channels."
-    },
-    {
-        "id": "interactive_message.decode_trigger_id.base64_decode_failed_signature",
-        "translation": "Nie powiodło się dekodowanie podpisu base64 dla ID wywołania dla interaktywnego dialogu."
-    },
-    {
-        "id": "groups.unsupported_syncable_type",
-        "translation": "Unsupported syncable type '{{.Value}}'."
-    },
-    {
-        "id": "group_not_associated_to_synced_team",
-        "translation": "Group cannot be associated to the channel until it is first associated to the parent group-synced team."
-    },
-    {
-        "id": "ent.ldap.validate_guest_filter.app_error",
-        "translation": "Nieprawidłowy filtr Gości AD/LDAP"
-    },
-    {
-        "id": "ent.ldap.validate_admin_filter.app_error",
-        "translation": "Nieprawidłowy filtr Gości AD/LDAP"
-    },
-    {
-        "id": "ent.ldap.syncronize.search_failure_size_exceeded.app_error",
-        "translation": "Przekroczono limit rozmiaru. Spróbuj sprawdzić [maksymalny rozmiar strony](https://docs.matterfoss.com/deployment/sso-ldap.html#i-see-the-log-error-ldap-result-code-4-size-limit-exceeded)."
-    },
-    {
-        "id": "ent.ldap.syncronize.delete_group_constained_memberships",
-        "translation": "błąd podczas usuwania członkostwa zespołu lub kanału"
-    },
-    {
-        "id": "ent.id_loaded.license_disable.app_error",
-        "translation": "Twoja licencja nie obsługuje powiadomień ID Loaded Push Notifications."
-    },
-    {
-        "id": "ent.elasticsearch.start.parse_server_version.app_error",
-        "translation": "Failed to parse Elasticsearch server version."
-    },
-    {
-        "id": "ent.elasticsearch.start.get_server_version.app_error",
-        "translation": "Failed to get Elasticsearch server version."
-    },
-    {
-        "id": "ent.elasticsearch.search_users.unmarshall_user_failed",
-        "translation": "Błąd w dekodowaniu wyników wyszukiwania."
-    },
-    {
-        "id": "ent.elasticsearch.search_users.search_failed",
-        "translation": "Nie udało się zakończyć wyszukiwania."
-    },
-    {
-        "id": "ent.elasticsearch.search_channels.unmarshall_channel_failed",
-        "translation": "Błąd w dekodowaniu wyników wyszukiwania."
-    },
-    {
-        "id": "ent.elasticsearch.search_channels.search_failed",
-        "translation": "Nie udało się zakończyć wyszukiwania."
-    },
-    {
-        "id": "ent.elasticsearch.search_channels.disabled",
-        "translation": "Na tym serwerze wyszukiwanie ElasticSearch jest wyłączone."
-    },
-    {
-        "id": "ent.elasticsearch.refresh_indexes.refresh_failed",
-        "translation": "Nie udało się pobrać indeksu ElasticSearch"
-    },
-    {
-        "id": "ent.elasticsearch.indexer.index_batch.nothing_left_to_index.error",
-        "translation": "Próbuje za indeksować nową serię, jeśli wszystkie wystąpienia zostaną zakończone."
-    },
-    {
-        "id": "ent.elasticsearch.index_user.error",
-        "translation": "Nie udało się zaindeksować użytkownika"
-    },
-    {
-        "id": "ent.elasticsearch.index_channel.error",
-        "translation": "Nie udało się zaindeksować kanału"
-    },
-    {
-        "id": "ent.elasticsearch.delete_user.error",
-        "translation": "Nie udało się usunąć użytkownika"
-    },
-    {
-        "id": "ent.elasticsearch.delete_channel.error",
-        "translation": "Nie udało się usunąć kanału"
-    },
-    {
-        "id": "ent.elasticsearch.create_template_users_if_not_exists.template_create_failed",
-        "translation": "Nie udało się utworzyć szablonu Elasticsearch dla użytkowników"
-    },
-    {
-        "id": "ent.elasticsearch.create_template_posts_if_not_exists.template_create_failed",
-        "translation": "Nie udało się utworzyć szablonu Elasticsearch dla wiadomości"
-    },
-    {
-        "id": "ent.elasticsearch.create_template_channels_if_not_exists.template_create_failed",
-        "translation": "Nie udało się utworzyć szablonu Elasticsearch dla kanałów"
-    },
-    {
-        "id": "ent.compliance.csv.warning.appError",
-        "translation": "Nie można utworzyć pliku eml."
-    },
-    {
-        "id": "ent.compliance.csv.metadata.json.zipfile.appError",
-        "translation": "Nie można utworzyć pliku eml."
-    },
-    {
-        "id": "cli.outgoing_webhook.inconsistent_state.app_error",
-        "translation": "The outgoing webhook is deleted but unable to create a new one due to some error."
-    },
-    {
-        "id": "bleveengine.stop_user_index.error",
-        "translation": "Failed to close user index."
-    },
-    {
-        "id": "bleveengine.stop_post_index.error",
-        "translation": "Failed to close post index."
-    },
-    {
-        "id": "bleveengine.stop_channel_index.error",
-        "translation": "Failed to close channel index."
-    },
-    {
-        "id": "bleveengine.search_users_in_team.error",
-        "translation": "Wyszukiwanie nie powiodło się"
-    },
-    {
-        "id": "bleveengine.search_users_in_channel.uchan.error",
-        "translation": "Wyszukiwanie nie powiodło się"
-    },
-    {
-        "id": "bleveengine.search_users_in_channel.nuchan.error",
-        "translation": "Wyszukiwanie nie powiodło się"
-    },
-    {
-        "id": "bleveengine.search_posts.error",
-        "translation": "Wyszukiwanie nie powiodło się"
-    },
-    {
-        "id": "bleveengine.search_channels.error",
-        "translation": "Wyszukiwanie nie powiodło się"
-    },
-    {
-        "id": "bleveengine.purge_user_index.error",
-        "translation": "Failed to purge user indexes."
-    },
-    {
-        "id": "bleveengine.purge_post_index.error",
-        "translation": "Failed to purge post indexes."
-    },
-    {
-        "id": "bleveengine.purge_channel_index.error",
-        "translation": "Failed to purge channel indexes."
-    },
-    {
-        "id": "bleveengine.indexer.index_batch.nothing_left_to_index.error",
-        "translation": "Próbuje za indeksować nową serię, jeśli wszystkie wystąpienia zostaną zakończone."
-    },
-    {
-        "id": "bleveengine.indexer.do_job.parse_start_time.error",
-        "translation": "Pracownik indeksujący Elasticsearch nie przeanalizował czasu rozpoczęcia"
-    },
-    {
-        "id": "bleveengine.indexer.do_job.parse_end_time.error",
-        "translation": "Pracownik indeksujący Elasticsearch nie przeanalizował czasu zakończenia"
-    },
-    {
-        "id": "bleveengine.indexer.do_job.get_oldest_post.error",
-        "translation": "Najstarszego postu nie można było pobrać z bazy danych."
-    },
-    {
-        "id": "bleveengine.indexer.do_job.engine_inactive",
-        "translation": "Failed to run Bleve index job: engine is inactive."
-    },
-    {
-        "id": "bleveengine.indexer.do_job.bulk_index_users.batch_error",
-        "translation": "Failed to index user batch."
-    },
-    {
-        "id": "bleveengine.indexer.do_job.bulk_index_posts.batch_error",
-        "translation": "Failed to index post batch."
-    },
-    {
-        "id": "bleveengine.indexer.do_job.bulk_index_channels.batch_error",
-        "translation": "Failed to index channel batch."
-    },
-    {
-        "id": "bleveengine.index_user.error",
-        "translation": "Nie udało się zaindeksować użytkownika"
-    },
-    {
-        "id": "bleveengine.index_post.error",
-        "translation": "Nie udało się zindeksować wiadomości"
-    },
-    {
-        "id": "bleveengine.index_channel.error",
-        "translation": "Nie udało się zaindeksować kanału"
-    },
-    {
-        "id": "bleveengine.delete_user.error",
-        "translation": "Nie udało się usunąć użytkownika"
-    },
-    {
-        "id": "bleveengine.delete_post.error",
-        "translation": "Nie udało się usunąć wiadomości"
-    },
-    {
-        "id": "bleveengine.delete_channel.error",
-        "translation": "Nie udało się usunąć kanału"
-    },
-    {
-        "id": "bleveengine.create_user_index.error",
-        "translation": "Error creating the bleve user index."
-    },
-    {
-        "id": "bleveengine.create_post_index.error",
-        "translation": "Error creating the bleve post index."
-    },
-    {
-        "id": "bleveengine.create_channel_index.error",
-        "translation": "Error creating the bleve channel index."
-    },
-    {
-        "id": "bleveengine.already_started.error",
-        "translation": "Bleve is already started."
-    },
-    {
-        "id": "app.user_terms_of_service.save.app_error",
-        "translation": "Nie można zapisać warunków korzystania z usługi."
-    },
-    {
-        "id": "app.user_terms_of_service.get_by_user.no_rows.app_error",
-        "translation": "Nie znaleziono warunków korzystania z usługi."
-    },
-    {
-        "id": "app.user_terms_of_service.get_by_user.app_error",
-        "translation": "Nie można pobrać warunków korzystania z usługi."
-    },
-    {
-        "id": "app.user_terms_of_service.delete.app_error",
-        "translation": "Nie można usunąć warunków korzystania z usługi."
-    },
-    {
-        "id": "app.terms_of_service.get.no_rows.app_error",
-        "translation": "Nie znaleziono warunków korzystania z usługi."
-    },
-    {
-        "id": "app.terms_of_service.get.app_error",
-        "translation": "Nie można pobrać warunków korzystania z usługi."
-    },
-    {
-        "id": "app.terms_of_service.create.existing.app_error",
-        "translation": "Nie można wywołać zapisu dla istniejących warunków korzystania z usługi."
-    },
-    {
-        "id": "app.terms_of_service.create.app_error",
-        "translation": "Nie można zapisać warunków korzystania z usługi."
-    },
-    {
-        "id": "app.team.rename_team.name_occupied",
-        "translation": "Nie można zmienić nazwy zespołu, nazwa jest już używana"
-    },
-    {
-        "id": "app.team.invite_token.group_constrained.error",
-        "translation": "Nie można dołączyć do zespołu z ograniczoną grupą przez token."
-    },
-    {
-        "id": "app.team.invite_id.group_constrained.error",
-        "translation": "Nie można dołączyć do zespołu z ograniczoną grupą przez zaproszenie."
-    },
-    {
-        "id": "app.plugin.write_file.saving.app_error",
-        "translation": "Podczas zapisywania pliku wystąpił błąd."
-    },
-    {
-        "id": "app.plugin.write_file.read.app_error",
-        "translation": "Podczas odczytu pliku wystąpił błąd."
-    },
-    {
-        "id": "app.plugin.webapp_bundle.app_error",
-        "translation": "Nie można wygenerować bundle webapp wtyczki."
-    },
-    {
-        "id": "app.plugin.sync.read_local_folder.app_error",
-        "translation": "Błąd podczas odczytu lokalnego folderu z wtyczkami"
-    },
-    {
-        "id": "app.plugin.sync.list_filestore.app_error",
-        "translation": "Wystąpił błąd podczas odczytu plików wtyczki z magazynu plików."
-    },
-    {
-        "id": "app.plugin.store_signature.app_error",
-        "translation": "Nie można zapisać sygnatury wtyczki do skonfigurowanego magazynu plików."
-    },
-    {
-        "id": "app.plugin.store_bundle.app_error",
-        "translation": "Nie można zachować wtyczki w skonfigurowanym magazynie plików."
-    },
-    {
-        "id": "app.plugin.signature_decode.app_error",
-        "translation": "Nie można zdekodować sygnatury base64."
-    },
-    {
-        "id": "app.plugin.restart.app_error",
-        "translation": "Nie można uruchomić wtyczki podczas aktualizacji."
-    },
-    {
-        "id": "app.plugin.remove_bundle.app_error",
-        "translation": "Nie udało się usunąć pakietu wtyczki z magazynu plików."
-    },
-    {
-        "id": "app.plugin.modify_saml.app_error",
-        "translation": "Nie można modyfikować plików saml."
-    },
-    {
-        "id": "app.plugin.marshal.app_error",
-        "translation": "Nie udało się wprowadzić wtyczek ze sklepu."
-    },
-    {
-        "id": "app.plugin.marketplace_plugins.signature_not_found.app_error",
-        "translation": "Nie udało się znaleźć żądanej wtyczki w sklepie."
-    },
-    {
-        "id": "app.plugin.marketplace_plugins.not_found.app_error",
-        "translation": "Nie udało się znaleźć żądanej wtyczki w sklepie."
-    },
-    {
-        "id": "app.plugin.marketplace_plugin_request.app_error",
-        "translation": "Nie udało się zdekodować żądania wtyczki ze sklepu."
-    },
-    {
-        "id": "app.plugin.marketplace_disabled.app_error",
-        "translation": "Sklep rozszerzeń został wyłączony. Sprawdź swoje logi, aby poznać szczegóły."
-    },
-    {
-        "id": "app.plugin.marketplace_client.failed_to_fetch",
-        "translation": "Nie udało się pobrać wtyczek z serwera sklepu."
-    },
-    {
-        "id": "app.plugin.marketplace_client.app_error",
-        "translation": "Nie udało się stworzyć klienta sklepu."
-    },
-    {
-        "id": "app.plugin.invalid_version.app_error",
-        "translation": "Wersja wtyczki nie mogła zostać poddana parsowaniu."
-    },
-    {
-        "id": "app.plugin.install_marketplace_plugin.app_error",
-        "translation": "Nie udało się wprowadzić wtyczek ze sklepu."
-    },
-    {
-        "id": "app.plugin.get_public_key.get_file.app_error",
-        "translation": "Wystąpił błąd podczas pobierania klucza publicznego ze sklepu."
-    },
-    {
-        "id": "app.plugin.flag_managed.app_error",
-        "translation": "Nie można ustawić wtyczki z magazynu plików."
-    },
-    {
-        "id": "app.plugin.delete_public_key.delete.app_error",
-        "translation": "Wystąpił błąd podczas usuwania klucza publicznego."
-    },
-    {
-        "id": "app.import.validate_user_teams_import_data.invalid_team_theme.error",
-        "translation": "Nieprawidłowy motyw zespołu dla użytkownika"
-    },
-    {
-        "id": "app.import.validate_user_import_data.auth_data_and_service_dependency.error",
-        "translation": "User AuthService and AuthData are mutually inclusive."
-    },
-    {
-        "id": "app.import.validate_user_import_data.advanced_props_show_unread_section.error",
-        "translation": "Nieprawidłowe wyświetlanie ustawień sekcji nieprzeczytanej dla użytkownika"
-    },
-    {
-        "id": "app.import.validate_user_import_data.advanced_props_formatting.error",
-        "translation": "Nijeprawidłowe ustawienia formatowania wiadomości dla użytkownika"
-    },
-    {
-        "id": "app.import.validate_user_import_data.advanced_props_feature_markdown_preview.error",
-        "translation": "Nieprawidłowe ustawienia podglądu markdownów dla użytkownika "
-    },
-    {
-        "id": "app.import.validate_user_import_data.advanced_props_email_interval.error",
-        "translation": "Nieprawidłowe ustawienie interwału wsadowego wiadomości e-mail dla użytkownika"
-    },
-    {
-        "id": "app.import.validate_post_import_data.props_too_large.error",
-        "translation": "Post Props are longer than the maximum permitted length."
-    },
-    {
-        "id": "app.import.import_user_teams.save_preferences.error",
-        "translation": "Nie można zapisać preferencji motywu zespołu"
-    },
-    {
-        "id": "app.import.import_user_channels.channel_not_found.error",
-        "translation": "Error importing user channels. Channel not found."
-    },
-    {
-        "id": "app.import.get_users_by_username.some_users_not_found.error",
-        "translation": "Some users not found"
-    },
-    {
-        "id": "app.import.get_teams_by_names.some_teams_not_found.error",
-        "translation": "Some teams not found"
-    },
-    {
-        "id": "app.export.export_custom_emoji.copy_emoji_images.error",
-        "translation": "Nie można skopiować niestandardowych obrazów emoji"
-    },
-    {
-        "id": "app.emoji.get_list.internal_error",
-        "translation": "Nie można uzyskać emoji"
-    },
-    {
-        "id": "app.emoji.get_by_name.app_error",
-        "translation": "Nie można uzyskać emoji"
-    },
-    {
-        "id": "app.emoji.get.app_error",
-        "translation": "Nie można uzyskać emoji"
-    },
-    {
-        "id": "app.emoji.delete.no_results",
-        "translation": "Nie można znaleźć emoji do usunięcia"
-    },
-    {
-        "id": "app.emoji.delete.app_error",
-        "translation": "Nie można usunąć emoji"
-    },
-    {
-        "id": "app.channel_member_history.log_leave_event.internal_error",
-        "translation": "Nie można zarejestrować historii członków kanału. Nie udało się zaktualizować istniejącego rekordu dołączenia"
-    },
-    {
-        "id": "app.channel_member_history.log_join_event.internal_error",
-        "translation": "Nie można zarejestrować historii członków kanału"
-    },
-    {
-        "id": "app.channel.update.bad_id",
-        "translation": "Nie można zaktualizować kanału"
-    },
-    {
-        "id": "app.channel.permanent_delete.app_error",
-        "translation": "Nie można skasować kanału"
-    },
-    {
-        "id": "app.channel.get_deleted.missing.app_error",
-        "translation": "Brak usuniętych kanałów"
-    },
-    {
-        "id": "app.channel.get_deleted.existing.app_error",
-        "translation": "Nie można znaleźć istniejącego usuniętego kanału"
-    },
-    {
-        "id": "app.channel.get_channels.not_found.app_error",
-        "translation": "Nie odnaleziono kanałów."
-    },
-    {
-        "id": "app.channel.get_channels.get.app_error",
-        "translation": "Nie można pobrać kanałów"
-    },
-    {
-        "id": "app.channel.get_by_name.missing.app_error",
-        "translation": "Kanał nie istnieje"
-    },
-    {
-        "id": "app.channel.get_by_name.existing.app_error",
-        "translation": "Nie można znaleźć istniejącego kanału"
-    },
-    {
-        "id": "app.channel.get_all_channels.app_error",
-        "translation": "Nie można pobrać wszystkich kanałów"
-    },
-    {
-        "id": "app.channel.get.find.app_error",
-        "translation": "Napotkaliśmy błąd podczas wyszukiwania kanału"
-    },
-    {
-        "id": "app.channel.get.existing.app_error",
-        "translation": "Nie można znaleźć istniejącego kanału"
-    },
-    {
-        "id": "app.channel.delete.app_error",
-        "translation": "Nie można skasować kanału"
-    },
-    {
-        "id": "app.channel.create_direct_channel.internal_error",
-        "translation": "Nie można zapisać kanału"
-    },
-    {
-        "id": "app.channel.create_channel.internal_error",
-        "translation": "Nie można zapisać kanału"
-    },
-    {
-        "id": "app.bot.permenent_delete.bad_id",
-        "translation": "Nie można usunąć bota"
-    },
-    {
-        "id": "app.bot.permanent_delete.internal_error",
-        "translation": "Unable to delete the bot permanently."
-    },
-    {
-        "id": "app.bot.patchbot.internal_error",
-        "translation": "Nie można zaktualizować bota"
-    },
-    {
-        "id": "app.bot.getbots.internal_error",
-        "translation": "Nie można uzyskać botów"
-    },
-    {
-        "id": "app.bot.getbot.internal_error",
-        "translation": "Nie można uzyskać bota"
-    },
-    {
-        "id": "app.bot.get_disable_bot_sysadmin_message",
-        "translation": "{{if .disableBotsSetting}}{{if .printAllBots}}{{.UserName}} was deactivated. They managed the following bot accounts which have now been disabled.\n\n{{.BotNames}}{{else}}{{.UserName}} was deactivated. They managed {{.NumBots}} bot accounts which have now been disabled, including the following:\n\n{{.BotNames}}{{end}}You can take ownership of each bot by enabling it at **Integrations > Bot Accounts** and creating new tokens for the bot.\n\nFor more information, see our [documentation](https://docs.matterfoss.com/developer/bot-accounts.html#what-happens-when-a-user-who-owns-bot-accounts-is-disabled).{{else}}{{if .printAllBots}}{{.UserName}} was deactivated. They managed the following bot accounts which are still enabled.\n\n{{.BotNames}}\n{{else}}{{.UserName}} was deactivated. They managed {{.NumBots}} bot accounts which are still enabled, including the following:\n\n{{.BotNames}}{{end}}We strongly recommend you to take ownership of each bot by re-enabling it at **Integrations > Bot Accounts** and creating new tokens for the bot.\n\nFor more information, see our [documentation](https://docs.matterfoss.com/developer/bot-accounts.html#what-happens-when-a-user-who-owns-bot-accounts-is-disabled).\n\nIf you want bot accounts to disable automatically after owner deactivation, set “Disable bot accounts when owner is deactivated” in **System Console > Integrations > Bot Accounts** to true.{{end}}"
-    },
-    {
-        "id": "app.bot.createbot.internal_error",
-        "translation": "Nie można zapisać bota"
-    },
-    {
-        "id": "app.admin.test_site_url.failure",
-        "translation": "Ten adres nie jest prawidłowym adresem właściwej strony"
-    },
-    {
-        "id": "app.admin.saml.invalid_response_from_idp.app_error",
-        "translation": "Could not read the response received from the Identity Provider."
-    },
-    {
-        "id": "app.admin.saml.failure_read_response_body_from_idp.app_error",
-        "translation": "Failure encountered when reading the response payload received from the Identity Provider."
-    },
-    {
-        "id": "app.admin.saml.failure_decode_metadata_xml_from_idp.app_error",
-        "translation": "Could not decode the XML metadata information received from the Identity Provider."
-    },
-    {
-        "id": "api.websocket_handler.server_busy.app_error",
-        "translation": "Server is busy, non-critical services are temporarily unavailable."
-    },
-    {
-        "id": "api.user.update_user.accepted_guest_domain.app_error",
-        "translation": "Wpisany email nie należy do akceptowanej domeny dla gości. Skontaktuj się ze swoim administratorem lub zarejestruj się za pomocą innego adresu email."
-    },
-    {
-        "id": "api.user.update_user.accepted_domain.app_error",
-        "translation": "Wpisany email nie należy do akceptowanej domeny. Skontaktuj się ze swoim administratorem lub zarejestruj się za pomocą innego adresu email."
-    },
-    {
-        "id": "api.user.update_active.cannot_enable_guest_when_guest_feature_is_disabled.app_error",
-        "translation": "Nie możesz aktywować konta gościa, ponieważ funkcja Dostęp dla Gości nie jest włączona."
-    },
-    {
-        "id": "api.user.reset_password.token_parse.error",
-        "translation": "Nie można sparsować tokenu resetowania hasła"
-    },
-    {
-        "id": "api.user.promote_guest_to_user.no_guest.app_error",
-        "translation": "Nie można skonwertować gościa do zwykłego użytkownika, ponieważ nie jest gościem."
-    },
-    {
-        "id": "api.user.login.invalid_credentials_username",
-        "translation": "Wprowadź prawidłową nazwę użytkownika i/lub hasło."
-    },
-    {
-        "id": "api.user.login.invalid_credentials_sso",
-        "translation": "Wprowadź prawidłowy adres e-mail lub login i/lub hasło lub zaloguj się przy użyciu innej metody."
-    },
-    {
-        "id": "api.user.login.invalid_credentials_email_username",
-        "translation": "Wprowadź poprawną nazwę użytkownika i/lub hasło."
-    },
-    {
-        "id": "api.user.login.invalid_credentials_email",
-        "translation": "Wprowadź poprawny E-Mail i/lub Hasło"
-    },
-    {
-        "id": "api.user.login.guest_accounts.license.error",
-        "translation": "Twoja licencja nie obsługuje kont gości"
-    },
-    {
-        "id": "api.user.login.guest_accounts.disabled.error",
-        "translation": "Konta gości są wyłączone"
-    },
-    {
-        "id": "api.user.demote_user_to_guest.already_guest.app_error",
-        "translation": "Nie można skonwertować użytkownika do gościa ponieważ już jest gościem."
-    },
-    {
-        "id": "api.user.create_user.invalid_invitation_type.app_error",
-        "translation": "Nie można utworzyć użytkownika, nieprawidłowe zaproszenie."
-    },
-    {
-        "id": "api.user.create_user.guest_accounts.license.app_error",
-        "translation": "Twoja licencja nie wspiera kont gości"
-    },
-    {
-        "id": "api.user.create_user.guest_accounts.disabled.app_error",
-        "translation": "Konta gości są wyłączone."
-    },
-    {
-        "id": "api.user.create_password_token.error",
-        "translation": "Nie można utworzyć tokena odzyskiwania hasła"
-    },
-    {
-        "id": "api.templates.remove_expired_license.subject",
-        "translation": "Matterfoss Enterprise license has been disabled."
-    },
-    {
-        "id": "api.templates.remove_expired_license.body.title",
-        "translation": "Enterprise license has expired and some features may be disabled. Please renew."
-    },
-    {
-        "id": "api.templates.remove_expired_license.body.renew_button",
-        "translation": "Renew License"
-    },
-    {
-        "id": "api.templates.invite_guest_subject",
-        "translation": "[{{ .SiteName }}] {{ .SenderName }} zaprasza Cię do dołączenia do zespołu {{ .TeamDisplayName }} jako gość"
-    },
-    {
-        "id": "api.templates.invite_body_guest.info",
-        "translation": "[[{{.SenderName}}]], zaprasza Cię do dołączenia do zespołu [[{{.TeamDisplayName}}]] jako gość."
-    },
-    {
-        "id": "api.team.update_team_member_roles.guest_and_user.app_error",
-        "translation": "Nieprawidłowa aktualizacja członka zespołu: Użytkownik musi być gościem lub użytkownikiem, ale nie jednym i drugim."
-    },
-    {
-        "id": "api.team.search_teams.pagination_not_implemented.public_team_search",
-        "translation": "Stronicowanie nie jest zaimplementowane dla wyszukiwania tylko publicznych zespołów."
-    },
-    {
-        "id": "api.team.search_teams.pagination_not_implemented.private_team_search",
-        "translation": "Stronicowanie nie jest zaimplementowane dla wyszukiwania tylko prywatnych zespołów."
-    },
-    {
-        "id": "api.team.remove_member.group_constrained.app_error",
-        "translation": "Nie można usunąć użytkownika z zespołu ograniczonego do grupy."
-    },
-    {
-        "id": "api.team.invite_guests.channel_in_invalid_team.app_error",
-        "translation": "Kanały do których chcesz zaprosić, muszą być częścią zespołu do którego chcesz zaprosić."
-    },
-    {
-        "id": "api.team.invate_guests_to_channels.license.error",
-        "translation": "Twoja licencja nie obsługuje kont gości"
-    },
-    {
-        "id": "api.team.invate_guests_to_channels.disabled.error",
-        "translation": "Konta gości są wyłączone"
-    },
-    {
-        "id": "api.team.invalidate_all_email_invites.app_error",
-        "translation": "Błąd unieważniania zaproszenia E-Mail"
-    },
-    {
-        "id": "api.team.get_all_teams.insufficient_permissions",
-        "translation": "Nie posiadasz odpowiednich uprawnień do edycji nagłówka kanału."
-    },
-    {
-        "id": "api.team.demote_user_to_guest.license.error",
-        "translation": "Twoja licencja nie obsługuje kont gości"
-    },
-    {
-        "id": "api.team.demote_user_to_guest.disabled.error",
-        "translation": "Konta gości są wyłączone."
-    },
-    {
-        "id": "api.team.add_user_to_team_from_invite.guest.app_error",
-        "translation": "Goście nie mogą dołączyć do zespołu z linku zaproszeniowego. Proszę poprosić o e-mail zaproszenieowy aby dołączyć do tego zespołu. "
-    },
-    {
-        "id": "api.team.add_members.user_denied",
-        "translation": "Ten zespół jest zarządzany przez grupy.  Ten użytkownik nie jest częścią grupy, która jest zsynchronizowana z tym kanałem."
-    },
-    {
-        "id": "api.team.add_members.error",
-        "translation": "Błąd podczas dodawania członka/ów kanału."
-    },
-    {
-        "id": "api.system.id_loaded.not_available.app_error",
-        "translation": "ID Loaded Push Notifications nie są skonfigurowane lub wspierane na tym serwerze."
-    },
-    {
-        "id": "api.slackimport.slack_import.zip.file_too_large",
-        "translation": "{{.Filename}} w archiwum zip jest za duże aby przetworzyć importowanie ze Slacka\r\n"
-    },
-    {
-        "id": "api.push_notifications_ack.message.parse.app_error",
-        "translation": "An error occurred building the push notification ack message."
-    },
-    {
-        "id": "api.push_notifications_ack.forward.app_error",
-        "translation": "Wystąpił błąd podczas wysyłania potwierdzenia odbioru do usługi powiadomień push"
-    },
-    {
-        "id": "api.push_notifications.message.parse.app_error",
-        "translation": "An error occurred building the push notification message."
-    },
-    {
-        "id": "api.push_notification.id_loaded.fetch.app_error",
-        "translation": "Wystąpił błąd podczas pobierania ID Loaded Push Notification."
-    },
-    {
-        "id": "api.push_notification.id_loaded.default_message",
-        "translation": "Otrzymano nową wiadomość."
-    },
-    {
-        "id": "api.push_notification.disabled.app_error",
-        "translation": "Powiadomienia Push są wyłączone na tym serwerze."
-    },
-    {
-        "id": "api.post.check_for_out_of_channel_groups_mentions.message.one",
-        "translation": "@{{.Username}} nie zostanie powiadomiony/a przez tę wzmiankę, ponieważ nie ma go w kanale. Nie można go dodać do kanału, ponieważ nie należą do połączonych grup. Aby dodać je do tego kanału, muszą zostać dodane do połączonych grup."
-    },
-    {
-        "id": "api.post.check_for_out_of_channel_groups_mentions.message.multiple",
-        "translation": "@{{.Usernames}}) i @{{.LastUsername}} nie zostały powiadomione przez tę wzmiankę, ponieważ nie znajdują się na kanale. Nie można ich dodać do kanału, ponieważ nie należą do połączonych grup. Aby dodać je do tego kanału, muszą zostać dodane do połączonych grup."
-    },
-    {
-        "id": "api.post.check_for_out_of_channel_group_users.message.none",
-        "translation": "@{{.GroupName}} has no members on this team"
-    },
-    {
-        "id": "api.plugin.verify_plugin.app_error",
-        "translation": "Nie można zweryfikować sygnatury."
-    },
-    {
-        "id": "api.plugin.install.download_failed.app_error",
-        "translation": "Podczas pobierania wtyczki wystąpił błąd."
-    },
-    {
-        "id": "api.plugin.add_public_key.open.app_error",
-        "translation": "Wystąpił błąd podczas otwierania pliku klucza publicznego."
-    },
-    {
-        "id": "api.license.remove_expired_license.failed.error",
-        "translation": "Nie udało się wysłać e-maila z dezaktywacją konta"
-    },
-    {
-        "id": "api.ldap_groups.existing_user_name_error",
-        "translation": "group name already exists as a user name"
-    },
-    {
-        "id": "api.ldap_groups.existing_reserved_name_error",
-        "translation": "group name already exists as a reserved name"
-    },
-    {
-        "id": "api.ldap_groups.existing_group_name_error",
-        "translation": "członek grupy już istnieje"
-    },
-    {
-        "id": "api.image.get.app_error",
-        "translation": "Requested image url cannot be parsed."
-    },
-    {
-        "id": "api.file.upload_file.rejected_by_plugin.app_error",
-        "translation": "Nie można wrzucić pliku {{.Filename}}. Odrzucony przez wtyczkę: {{.Reason}}"
-    },
-    {
-        "id": "api.context.server_busy.app_error",
-        "translation": "Server is busy, non-critical services are temporarily unavailable."
-    },
-    {
-        "id": "api.context.local_origin_required.app_error",
-        "translation": "This endpoint requires a local request origin."
-    },
-    {
-        "id": "api.config.update_config.restricted_merge.app_error",
-        "translation": "Nie udało się połączyć podanego pliku konfiguracyjnego."
-    },
-    {
-        "id": "api.command_remove.group_constrained_user_denied",
-        "translation": "Nie można usunąć użytkownika z kanału, ponieważ jest członkiem grup powiązanych z tym kanałem. Aby usunąć je z tego kanału, muszą zostać usunięte z połączonych grup."
-    },
-    {
-        "id": "api.command_invite.user_not_in_team.app_error",
-        "translation": "{{.Username}} nie jest członkiem tego zespołu."
-    },
-    {
-        "id": "api.command_invite.group_constrained_user_denied",
-        "translation": "Ten kanał jest zarządzany przez grupy.  Ten użytkownik nie jest częścią grupy, która jest zsynchronizowana z tym kanałem."
-    },
-    {
-        "id": "api.command.execute_command.format.app_error",
-        "translation": "Command trigger word is missing the leading slash character"
-    },
-    {
-        "id": "api.channel.update_team_member_roles.changing_guest_role.app_error",
-        "translation": "Nieprawidłowa aktualizacja członka zespołu: Nie możesz dodać ani usunąć roli gościa ręcznie"
-    },
-    {
-        "id": "api.channel.update_channel_privacy.default_channel_error",
-        "translation": "Domyślny kanał nie może zostać kanałem prywatnym."
-    },
-    {
-        "id": "api.channel.update_channel_member_roles.guest_and_user.app_error",
-        "translation": "Nieprawidłowa aktualizacja członka kanału: Użytkownik musi być gościem lub użytkownikiem, ale nie jednym i drugim."
-    },
-    {
-        "id": "api.channel.update_channel_member_roles.changing_guest_role.app_error",
-        "translation": "Nieprawidłowa aktualizacja członka kanału: Nie możesz dodać ani usunąć roli gościa ręcznie"
-    },
-    {
-        "id": "api.channel.update_channel.typechange.app_error",
-        "translation": "Typ kanału nie może zostać zakutalizowany"
-    },
-    {
-        "id": "api.channel.restore_channel.unarchived",
-        "translation": "{{.Username}} unarchived the channel."
-    },
-    {
-        "id": "api.channel.restore_channel.restored.app_error",
-        "translation": "Unable to unarchive channel. The channel is not archived."
-    },
-    {
-        "id": "api.channel.remove_user_from_channel.app_error",
-        "translation": "Nie można usunąć użytkownika z tego typu kanału"
-    },
-    {
-        "id": "api.channel.remove_members.denied",
-        "translation": "Usunięcie członkostwa w kanale zostało odrzucone następującym użytkownikom z powodu ograniczeń grupowych: {{.UserIDs}}"
-    },
-    {
-        "id": "api.channel.remove_member.group_constrained.app_error",
-        "translation": "Nie można usunąć użytkownika z kanału ograniczonego do grupy."
-    },
-    {
-        "id": "api.channel.patch_channel_moderations.license.error",
-        "translation": "Twoja licencja nie wspiera Retencji Danych."
-    },
-    {
-        "id": "api.channel.guest_join_channel.post_and_forget",
-        "translation": "%v dołączył do kanału jako gość."
-    },
-    {
-        "id": "api.channel.get_channel_moderations.license.error",
-        "translation": "Twoja licencja nie wspiera Retencji Danych."
-    },
-    {
-        "id": "api.channel.channel_member_counts_by_group.license.error",
-        "translation": "twoja licencja nie obsługuje grup ldap"
-    },
-    {
-        "id": "api.channel.add_members.user_denied",
-        "translation": "Odmowa członkostwa w kanale następującym użytkownikom z powodu ograniczeń grupowych: {{.UserIDs}}"
-    },
-    {
-        "id": "api.channel.add_members.error",
-        "translation": "Błąd podczas dodawania członka/ów kanału."
-    },
-    {
-        "id": "api.channel.add_guest.added",
-        "translation": "%v został dodany do kanału przez %v."
-    },
-    {
-        "id": "api.bot.teams_channels.add_message_mobile",
-        "translation": "Proszę, dodaj mnie do zespołów i kanałów, w których chcesz, żebym uczestniczył. Aby to zrobić, użyj przeglądarki lub aplikacji Matterfoss."
-    },
-    {
-        "id": "api.bot.set_bot_icon_image.too_large.app_error",
-        "translation": "Nie udało się wgrać obrazu ikony. Plik jest zbyt duży."
-    },
-    {
-        "id": "api.bot.set_bot_icon_image.parse.app_error",
-        "translation": "Nie udało się przetworzyć wieloczęściowego formularza"
-    },
-    {
-        "id": "api.bot.set_bot_icon_image.open.app_error",
-        "translation": "Nie można otworzyć pliku obrazu"
-    },
-    {
-        "id": "api.bot.set_bot_icon_image.no_file.app_error",
-        "translation": "Brak pliku w polu 'image' w żądaniu"
-    },
-    {
-        "id": "api.bot.set_bot_icon_image.array.app_error",
-        "translation": "Pusta tablica w kluczu 'image' w żądaniu"
-    },
-    {
-        "id": "api.bot.set_bot_icon_image.app_error",
-        "translation": "Nie udało się wgrać obrazu ikony"
-    },
-    {
-        "id": "api.bot.get_bot_icon_image.read.app_error",
-        "translation": "Nie można odczytać obrazu ikony"
-    },
-    {
-        "id": "api.bot.delete_bot_icon_image.app_error",
-        "translation": "Nie można usunąć obrazu ikony"
-    },
-    {
-        "id": "api.bot.create_disabled",
-        "translation": "Tworzenie botów zostało wyłączone."
-    },
-    {
-        "id": "api.admin.saml.set_certificate_from_metadata.missing_content_type.app_error",
-        "translation": "Missing content type."
-    },
-    {
-        "id": "api.admin.saml.set_certificate_from_metadata.invalid_content_type.app_error",
-        "translation": "Invalid content type."
-    },
-    {
-        "id": "api.admin.saml.set_certificate_from_metadata.invalid_body.app_error",
-        "translation": "Invalid certificate text."
-    },
-    {
-        "id": "api.admin.saml.invalid_xml_missing_ssoservices.app_error",
-        "translation": "Missing Identity Provider SSO Services node in the XML."
-    },
-    {
-        "id": "api.admin.saml.invalid_xml_missing_keydescriptor.app_error",
-        "translation": "Missing Identity Provider Key Descriptors node in the XML."
-    },
-    {
-        "id": "api.admin.saml.invalid_xml_missing_idpssodescriptors.app_error",
-        "translation": "Missing Identity Provider SSO Descriptors node in the XML."
-    },
-    {
-        "id": "api.admin.saml.failure_save_idp_certificate_file.app_error",
-        "translation": "Nie można zapisać pliku certyfikatu"
-    },
-    {
-        "id": "api.admin.saml.failure_parse_idp_certificate.app_error",
-        "translation": "Failure encountered while parsing the metadata information received from the Identity Provider to a certificate."
-    },
-    {
-        "id": "api.admin.saml.failure_get_metadata_from_idp.app_error",
-        "translation": "Failed to obtain metadata from Identity Provider URL."
-    },
-    {
-        "id": "api.admin.delete_brand_image.storage.not_found",
-        "translation": "Nie można usunąć obrazu marki, nie znaleziono."
-    },
-    {
-        "id": "api.file.upload_file.incorrect_channelId.app_error",
-        "translation": "Nie można wgrać pliku. Niepoprawe ID kanału: {{.channelId}}"
-    },
-    {
-        "id": "api.emoji.create.internal_error",
-        "translation": "server_error: Wystąpił wewnętrzny błąd serwera podczas tworzenia emoji."
-    },
-    {
-        "id": "api.config.update_config.clear_siteurl.app_error",
-        "translation": "Adres URL strony nie może zostać wyczyszczony."
-    },
-    {
-        "id": "api.channel.move_channel.type.invalid",
-        "translation": "Nie można przenosić czatów grupowych lub prywatnych kanałów wiadomości"
-    },
-    {
-        "id": "store.sql_channel.sidebar_categories.open_transaction.app_error",
-        "translation": "Nie powiodło się otwarcie transakcji bazy danych"
-    },
-    {
-        "id": "store.sql_channel.sidebar_categories.commit_transaction.app_error",
-        "translation": "Nie można dokonać transakcji"
-    },
-    {
-        "id": "ent.data_retention.reactions_batch.internal_error",
-        "translation": "Napotkaliśmy błąd powodujący trwałe usunięcie partii reakcji"
-    },
-    {
-        "id": "app.reaction.save.save.app_error",
-        "translation": "Nie udało się zapisać reakcji"
-    },
-    {
-        "id": "app.reaction.get_for_post.app_error",
-        "translation": "Nie można uzyskać reakcji na wiadomość"
-    },
-    {
-        "id": "app.reaction.delete_all_with_emoji_name.get_reactions.app_error",
-        "translation": "Nie można uzyskać wszystkich reakcji z tą nazwą emoji"
-    },
-    {
-        "id": "app.reaction.bulk_get_for_post_ids.app_error",
-        "translation": "Nie można uzyskać reakcji na wiadomość"
-    },
-    {
-        "id": "app.audit.save.saving.app_error",
-        "translation": "Napotkaliśmy błąd zapisując audyty"
-    },
-    {
-        "id": "app.audit.permanent_delete_by_user.app_error",
-        "translation": "Napotkaliśmy błąd usuwając audyty"
-    },
-    {
-        "id": "app.audit.get.limit.app_error",
-        "translation": "Przekroczono limit stronicowania"
-    },
-    {
-        "id": "app.audit.get.finding.app_error",
-        "translation": "Napotkaliśmy błąd szukając audytów"
-    },
-    {
-        "id": "app.command.listteamcommands.internal_error",
-        "translation": "Nie można uzyskać poleceń"
-    },
-    {
-        "id": "app.command_webhook.try_use.invalid",
-        "translation": "Nieprawidłowy webhook"
-    },
-    {
-        "id": "app.command_webhook.try_use.internal_error",
-        "translation": "Nie można użyć webhooka"
-    },
-    {
-        "id": "app.command_webhook.handle_command_webhook.parse",
-        "translation": "Nie można przeanalizować danych przychodzących"
-    },
-    {
-        "id": "app.command_webhook.get.missing",
-        "translation": "Nie można uzyskać webhooka"
-    },
-    {
-        "id": "app.command_webhook.get.internal_error",
-        "translation": "Nie można uzyskać webhooka"
-    },
-    {
-        "id": "app.command_webhook.create_command_webhook.internal_error",
-        "translation": "Nie można zapisać CommandWebhook"
-    },
-    {
-        "id": "app.command_webhook.create_command_webhook.existing",
-        "translation": "Nie można zaktualizować istniejącego CommandWebhook"
-    },
-    {
-        "id": "app.oauth.update_app.updating.app_error",
-        "translation": "Wystąpił błąd podczas aktualizowania aplikacji"
-    },
-    {
-        "id": "app.oauth.update_app.find.app_error",
-        "translation": "Nie można znaleźć istniejącej aplikacji do aktualizacji"
-    },
-    {
-        "id": "app.oauth.save_app.save.app_error",
-        "translation": "Nie można zapisać aplikacji."
-    },
-    {
-        "id": "app.oauth.save_app.existing.app_error",
-        "translation": "Wymagana aktualizacja istniejącej aplikacji"
-    },
-    {
-        "id": "app.oauth.remove_access_data.app_error",
-        "translation": "Nie można usunąć tokena dostępu"
-    },
-    {
-        "id": "app.oauth.permanent_delete_auth_data_by_user.app_error",
-        "translation": "Nie można usunąć kodu autoryzacji"
-    },
-    {
-        "id": "app.oauth.get_apps.find.app_error",
-        "translation": "Wystąpił błąd podczas znajdywania aplikacji OAuth2"
-    },
-    {
-        "id": "app.oauth.get_app_by_user.find.app_error",
-        "translation": "Nie można znaleźć żadnych istniejących aplikacji"
-    },
-    {
-        "id": "app.oauth.get_app.finding.app_error",
-        "translation": "Wystąpił błąd podczas wyszukiwania aplikacji"
-    },
-    {
-        "id": "app.oauth.get_app.find.app_error",
-        "translation": "Nie można znaleźć żądanej aplikacji"
-    },
-    {
-        "id": "app.oauth.get_access_data_by_user_for_app.app_error",
-        "translation": "Wystąpił błąd w znalezieniu wszystkich identyfikatorów dostępu"
-    },
-    {
-        "id": "app.oauth.delete_app.app_error",
-        "translation": "Podczas usuwania aplikacji OAuth2 wystąpił błąd"
-    },
-    {
-        "id": "app.user.permanentdeleteuser.internal_error",
-        "translation": "Nie można usunąć tokenu"
-    },
-    {
-        "id": "app.team.permanentdeleteteam.internal_error",
-        "translation": "Nie można usunąć tokenu"
-    },
-    {
-        "id": "app.session.update_device_id.app_error",
-        "translation": "Nie można zaktualizować identyfikatora urządzenia"
-    },
-    {
-        "id": "app.session.save.existing.app_error",
-        "translation": "Nie można zaktualizować istniejącej sesji"
-    },
-    {
-        "id": "app.session.save.app_error",
-        "translation": "Nie można zapisać sesji"
-    },
-    {
-        "id": "app.session.remove_all_sessions_for_team.app_error",
-        "translation": "Nie można usunąć wszystkich sesji"
-    },
-    {
-        "id": "app.session.remove.app_error",
-        "translation": "Nie można usunąć sesji"
-    },
-    {
-        "id": "app.session.permanent_delete_sessions_by_user.app_error",
-        "translation": "Nie można usunąć wszystkich sesji dla użytkownika"
-    },
-    {
-        "id": "app.session.get_sessions.app_error",
-        "translation": "Wystąpił błąd w trakcie pobierania sesji użytkowników"
-    },
-    {
-        "id": "app.session.get.app_error",
-        "translation": "Wystąpił błąd w trakcie pobierania sesji użytkownika"
-    },
-    {
-        "id": "app.session.analytics_session_count.app_error",
-        "translation": "Nie można policzyć sesji"
-    },
-    {
-        "id": "app.command.updatecommand.internal_error",
-        "translation": "Nie można zaktualizować polecenia"
-    },
-    {
-        "id": "app.command.movecommand.internal_error",
-        "translation": "Nie można zapisać polecenia"
-    },
-    {
-        "id": "app.command.listallcommands.internal_error",
-        "translation": "Nie można uzyskać poleceń"
-    },
-    {
-        "id": "app.command.getcommand.internal_error",
-        "translation": "Nie można uzyskać komendy"
-    },
-    {
-        "id": "app.command.deletecommand.internal_error",
-        "translation": "Nie można usunąć polecenia"
-    },
-    {
-        "id": "app.command.createcommand.internal_error",
-        "translation": "Nie można zapisać polecenia"
-    },
-    {
-        "id": "app.recover.save.app_error",
-        "translation": "Nie można zapisać tokena"
-    },
-    {
-        "id": "app.recover.delete.app_error",
-        "translation": "Nie można usunąć tokenu"
-    },
-    {
-        "id": "store.sql_channel.get_private_channels.get.app_error",
-        "translation": "Nie można pobrać wszystkich kanałów"
-    },
-    {
-        "id": "ent.elasticsearch.delete_user_posts.error",
-        "translation": "Nie udało się usunąć wiadomości"
-    },
-    {
-        "id": "ent.elasticsearch.delete_channel_posts.error",
-        "translation": "Nie udało się usunąć wiadomości"
-    },
-    {
-        "id": "bleveengine.delete_user_posts.error",
-        "translation": "Nie udało się usunąć wiadomości"
-    },
-    {
-        "id": "bleveengine.delete_channel_posts.error",
-        "translation": "Nie udało się usunąć wiadomości"
-    },
-    {
-        "id": "app.scheme.delete.app_error",
-        "translation": "Nie można usunąć schematu"
-    },
-    {
-        "id": "ent.get_users_in_channel_during",
-        "translation": "Nie udało się pobrać użytkowników na kanale w określonym przedziale czasowym"
-    },
-    {
-        "id": "ent.data_retention.channel_member_history_batch.internal_error",
-        "translation": "Nie można wyczyścić rekordów"
-    },
-    {
-        "id": "app.emoji.create.internal_error",
-        "translation": "Nie można zapisać emoji"
-    },
-    {
-        "id": "app.channel.update_channel.internal_error",
-        "translation": "Nie można zaktualizować kanału"
-    },
-    {
-        "id": "app.channel.restore.app_error",
-        "translation": "Nie można skasować kanału"
-    },
-    {
-        "id": "app.channel.get_all_channels_count.app_error",
-        "translation": "Nie można pobrać wszystkich kanałów"
-    },
-    {
-        "id": "app.user_access_token.update_token_enable.app_error",
-        "translation": "Nie można włączyć tokenu dostępu"
-    },
-    {
-        "id": "app.user_access_token.update_token_disable.app_error",
-        "translation": "Nie można wyłączyć tokenu dostępu"
-    },
-    {
-        "id": "app.user_access_token.search.app_error",
-        "translation": "Napotkaliśmy błąd podczas wyszukiwania tokenów dostępu użytkownika"
-    },
-    {
-        "id": "app.user_access_token.save.app_error",
-        "translation": "Nie można zapisać osobistego tokenu dostępu"
-    },
-    {
-        "id": "app.user_access_token.get_by_user.app_error",
-        "translation": "Nie można uzyskać osobistych tokenów dostępu przez użytkownika"
-    },
-    {
-        "id": "app.user_access_token.get_all.app_error",
-        "translation": "Nie można uzyskać wszystkich osobistych tokenów dostępu"
-    },
-    {
-        "id": "app.user_access_token.delete.app_error",
-        "translation": "Nie można usunąć osobistego tokenu dostępu"
-    },
-    {
-        "id": "api.email.send_warn_metric_ack.missing_server.app_error",
-        "translation": "Serwer SMTP jest wymagany."
-    },
-    {
-        "id": "ent.message_export.run_export.app_error",
-        "translation": "Nie można wybrać danych eksportu wiadomości"
-    },
-    {
-        "id": "app.compliance.save.saving.app_error",
-        "translation": "Wystąpił błąd podczas zapisywania raportu zgodności"
-    },
-    {
-        "id": "app.compliance.get.finding.app_error",
-        "translation": "Wystąpił błąd podczas pobierania raportów zgodności"
-    },
-    {
-        "id": "ent.compliance.actiance.attachment.copy.appError",
-        "translation": "Nie można skopiować załącznika do pliku zip."
-    },
-    {
-        "id": "ent.data_retention.flags_batch.internal_error",
-        "translation": "Napotkaliśmy błąd podczas czyszczenia partii flag"
-    },
-    {
-        "id": "app.preference.save.updating.app_error",
-        "translation": "Wystąpił błąd w trakcie aktualizacji ustawień"
-    },
-    {
-        "id": "app.preference.permanent_delete_by_user.app_error",
-        "translation": "Wystąpił błąd w trakcie kasowania ustawień"
-    },
-    {
-        "id": "app.preference.get_category.app_error",
-        "translation": "Wystąpił błąd w trakcie pobierania ustawień"
-    },
-    {
-        "id": "app.preference.get_all.app_error",
-        "translation": "Wystąpił błąd w trakcie pobierania ustawień"
-    },
-    {
-        "id": "app.preference.get.app_error",
-        "translation": "Wystąpił błąd w trakcie pobierania ustawień"
-    },
-    {
-        "id": "app.preference.delete.app_error",
-        "translation": "Wystąpił błąd w trakcie kasowania ustawień"
-    },
-    {
-        "id": "api.templates.warn_metric_ack.body.site_url_header",
-        "translation": "URL strony:"
-    },
-    {
-        "id": "api.templates.warn_metric_ack.body.registered_users_header",
-        "translation": "Ogólnie aktywnych użytkowników"
-    },
-    {
-        "id": "api.templates.warn_metric_ack.body.contact_email_header",
-        "translation": "E-Mail:"
-    },
-    {
-        "id": "app.webhooks.update_outgoing.app_error",
-        "translation": "Nie można zaktualizować webhooka"
-    },
-    {
-        "id": "app.webhooks.update_incoming.app_error",
-        "translation": "Nie można zaktualizować Przychodzącego Webhooka"
-    },
-    {
-        "id": "app.webhooks.save_outgoing.override.app_error",
-        "translation": "Nie udało się nadpisać wychodzącego webhooka"
-    },
-    {
-        "id": "app.webhooks.save_outgoing.app_error",
-        "translation": "Nie można zapisać wychodzącego Webhooka"
-    },
-    {
-        "id": "app.webhooks.save_incoming.existing.app_error",
-        "translation": "Nie udało się zapisać wychodzącego webhooka"
-    },
-    {
-        "id": "app.webhooks.save_incoming.app_error",
-        "translation": "Nie można zapisać Przychodzącego Webhooka"
-    },
-    {
-        "id": "app.webhooks.permanent_delete_outgoing_by_user.app_error",
-        "translation": "Nie można usunąć webhooka"
-    },
-    {
-        "id": "app.webhooks.permanent_delete_outgoing_by_channel.app_error",
-        "translation": "Nie można usunąć webhooka"
-    },
-    {
-        "id": "app.webhooks.permanent_delete_incoming_by_user.app_error",
-        "translation": "Nie można usunąć webhooka"
-    },
-    {
-        "id": "app.webhooks.permanent_delete_incoming_by_channel.app_error",
-        "translation": "Nie można usunąć webhooka"
-    },
-    {
-        "id": "app.webhooks.get_outgoing_by_team.app_error",
-        "translation": "Nie można uzyskać webhooków"
-    },
-    {
-        "id": "app.webhooks.get_outgoing_by_channel.app_error",
-        "translation": "Nie można uzyskać webhooków"
-    },
-    {
-        "id": "app.webhooks.get_outgoing.app_error",
-        "translation": "Nie można uzyskać wychodzących webhooków"
-    },
-    {
-        "id": "app.webhooks.get_incoming_by_user.app_error",
-        "translation": "Nie można uzyskać wychodzących webhooków"
-    },
-    {
-        "id": "app.webhooks.get_incoming_by_channel.app_error",
-        "translation": "Nie można uzyskać webhooków"
-    },
-    {
-        "id": "app.webhooks.get_incoming.app_error",
-        "translation": "Nie można uzyskać wychodzących webhooków"
-    },
-    {
-        "id": "app.webhooks.delete_outgoing.app_error",
-        "translation": "Nie można usunąć webhooka"
-    },
-    {
-        "id": "app.webhooks.delete_incoming.app_error",
-        "translation": "Nie można usunąć webhooka"
-    },
-    {
-        "id": "app.webhooks.analytics_outgoing_count.app_error",
-        "translation": "Nie można policzyć wychodzących webhooków"
-    },
-    {
-        "id": "app.webhooks.analytics_incoming_count.app_error",
-        "translation": "Nie można policzyć przychodzących webhooków"
-=======
   {
     "id": "April",
     "translation": "Kwiecień"
@@ -7842,7 +85,7 @@
   },
   {
     "id": "api.admin.test_email.body",
-    "translation": "Wygląda na to, że email w Mattermost został skonfigurowany poprawnie!"
+    "translation": "Wygląda na to, że email w Matterfoss został skonfigurowany poprawnie!"
   },
   {
     "id": "api.admin.test_email.missing_server",
@@ -7854,7 +97,7 @@
   },
   {
     "id": "api.admin.test_email.subject",
-    "translation": "Mattermost - Testowanie ustawień e-mail"
+    "translation": "Matterfoss - Testowanie ustawień e-mail"
   },
   {
     "id": "api.admin.test_s3.missing_s3_bucket",
@@ -8110,7 +353,7 @@
   },
   {
     "id": "api.command.invite_people.desc",
-    "translation": "Wyślij email z zaproszeniem do Twojego zespołu Mattermost"
+    "translation": "Wyślij email z zaproszeniem do Twojego zespołu Matterfoss"
   },
   {
     "id": "api.command.invite_people.email_invitations_off",
@@ -8366,7 +609,6 @@
       "few": "Nie można znaleźć użytkowników: {{.Users}}",
       "many": "",
       "one": "Nie można znaleźć użytkownika: {{.Users}}"
->>>>>>> 5c18142f
     }
   },
   {
@@ -8387,7 +629,7 @@
   },
   {
     "id": "api.command_help.desc",
-    "translation": "Otwórz stronę pomocy Mattermost"
+    "translation": "Otwórz stronę pomocy Matterfoss"
   },
   {
     "id": "api.command_help.name",
@@ -8399,7 +641,7 @@
   },
   {
     "id": "api.command_invite.channel.error",
-    "translation": "Nie można znaleźć kanału {{.Channel}}. Użyj [uchwytu kanału](https://about.mattermost.com/default-channel-handle-documentation), aby zidentyfikować kanały."
+    "translation": "Nie można znaleźć kanału {{.Channel}}. Użyj [uchwytu kanału](https://about.Matterfoss.com/default-channel-handle-documentation), aby zidentyfikować kanały."
   },
   {
     "id": "api.command_invite.desc",
@@ -8491,7 +733,7 @@
   },
   {
     "id": "api.command_logout.desc",
-    "translation": "Wyloguj się z Mattermost"
+    "translation": "Wyloguj się z Matterfoss"
   },
   {
     "id": "api.command_logout.name",
@@ -8543,7 +785,7 @@
   },
   {
     "id": "api.command_mute.error",
-    "translation": "Nie można znaleźć kanału {{.Channel}}. Użyj [uchwytu kanału](https://about.mattermost.com/default-channel-handle-documentation), aby zidentyfikować kanały."
+    "translation": "Nie można znaleźć kanału {{.Channel}}. Użyj [uchwytu kanału](https://about.Matterfoss.com/default-channel-handle-documentation), aby zidentyfikować kanały."
   },
   {
     "id": "api.command_mute.hint",
@@ -8555,7 +797,7 @@
   },
   {
     "id": "api.command_mute.no_channel.error",
-    "translation": "Nie można znaleźć określonego kanału. Użyj [uchwytu kanału](https://about.mattermost.com/default-channel-handle-documentation), aby zidentyfikować kanały."
+    "translation": "Nie można znaleźć określonego kanału. Użyj [uchwytu kanału](https://about.Matterfoss.com/default-channel-handle-documentation), aby zidentyfikować kanały."
   },
   {
     "id": "api.command_mute.not_member.error",
@@ -9307,7 +1549,7 @@
   },
   {
     "id": "api.slackimport.slack_add_channels.merge",
-    "translation": "Kanał Slacka {{.DisplayName}} już istnieje jako aktywny kanał Mattermost. Kanały zostały połączone.\r\n"
+    "translation": "Kanał Slacka {{.DisplayName}} już istnieje jako aktywny kanał Matterfoss. Kanały zostały połączone.\r\n"
   },
   {
     "id": "api.slackimport.slack_add_users.created",
@@ -9319,11 +1561,11 @@
   },
   {
     "id": "api.slackimport.slack_add_users.merge_existing",
-    "translation": "Użytkownik Slacka został połączony z istniejącym użytkownikiem Mattermost z pasującym adresem e-mail {{.Email}} i nazwą użytkownika {{.Username}}.\r\n"
+    "translation": "Użytkownik Slacka został połączony z istniejącym użytkownikiem Matterfoss z pasującym adresem e-mail {{.Email}} i nazwą użytkownika {{.Username}}.\r\n"
   },
   {
     "id": "api.slackimport.slack_add_users.merge_existing_failed",
-    "translation": "Użytkownik Slacka został połączony z istniejącym użytkownikiem Mattermost z pasującym adresem e-mail {{.Email}} i nazwą użytkownika {{.Username}}, ale nie udało się dodać użytkownika do jego teamu.\r\n"
+    "translation": "Użytkownik Slacka został połączony z istniejącym użytkownikiem Matterfoss z pasującym adresem e-mail {{.Email}} i nazwą użytkownika {{.Username}}, ale nie udało się dodać użytkownika do jego teamu.\r\n"
   },
   {
     "id": "api.slackimport.slack_add_users.missing_email_address",
@@ -9335,7 +1577,7 @@
   },
   {
     "id": "api.slackimport.slack_import.log",
-    "translation": "Dziennik importu z Slack do Mattermost\r\n"
+    "translation": "Dziennik importu z Slack do Matterfoss\r\n"
   },
   {
     "id": "api.slackimport.slack_import.note1",
@@ -11047,7 +3289,7 @@
   },
   {
     "id": "ent.ldap.do_login.user_filtered.app_error",
-    "translation": "Twoje konto AD/LDAP nie ma uprawnień do korzystania z tego serwera Mattermost. Poproś administratora systemu, żeby sprawdził filtr użytkowników AD/LDAP."
+    "translation": "Twoje konto AD/LDAP nie ma uprawnień do korzystania z tego serwera Matterfoss. Poproś administratora systemu, żeby sprawdził filtr użytkowników AD/LDAP."
   },
   {
     "id": "ent.ldap.do_login.user_not_registered.app_error",
@@ -11067,7 +3309,7 @@
   },
   {
     "id": "ent.ldap.syncronize.search_failure.app_error",
-    "translation": "Nie można przeszukać użytkowników w AD/LDAP. Sprawdź, czy serwer Mattermost może połączyć się z serwerem AD/LDAP i spróbuj ponownie."
+    "translation": "Nie można przeszukać użytkowników w AD/LDAP. Sprawdź, czy serwer Matterfoss może połączyć się z serwerem AD/LDAP i spróbuj ponownie."
   },
   {
     "id": "ent.ldap.validate_filter.app_error",
@@ -11163,7 +3405,7 @@
   },
   {
     "id": "ent.migration.migratetosaml.username_already_used_by_other_user",
-    "translation": "Nazwa użytkownika jest już używana przez innego użytkownika Mattermost."
+    "translation": "Nazwa użytkownika jest już używana przez innego użytkownika Matterfoss."
   },
   {
     "id": "ent.saml.attribute.app_error",
@@ -11262,8 +3504,8 @@
     "translation": "Nie można pobrać kanałów"
   },
   {
-    "id": "mattermost.bulletin.subject",
-    "translation": "Serwis wiadomości o bezpieczeństwie Mattermost"
+    "id": "Matterfoss.bulletin.subject",
+    "translation": "Serwis wiadomości o bezpieczeństwie Matterfoss"
   },
   {
     "id": "mfa.activate.bad_token.app_error",
@@ -12435,7 +4677,7 @@
   },
   {
     "id": "oauth.gitlab.tos.error",
-    "translation": "Zaktualizowano Warunki usługi GitLab. Przejdź na stronę gitlab.com, aby je zaakceptować, a następnie spróbuj zalogować się ponownie do Mattermost."
+    "translation": "Zaktualizowano Warunki usługi GitLab. Przejdź na stronę gitlab.com, aby je zaakceptować, a następnie spróbuj zalogować się ponownie do Matterfoss."
   },
   {
     "id": "plugin.api.update_user_status.bad_status",
@@ -12611,11 +4853,11 @@
   },
   {
     "id": "web.error.unsupported_browser.no_longer_support_version",
-    "translation": "Ta wersja przeglądarki nie jest już obsługiwana przez Mattermost."
+    "translation": "Ta wersja przeglądarki nie jest już obsługiwana przez Matterfoss."
   },
   {
     "id": "web.error.unsupported_browser.no_longer_support",
-    "translation": "Ta przeglądarka nie jest już obsługiwana przez Mattermost."
+    "translation": "Ta przeglądarka nie jest już obsługiwana przez Matterfoss."
   },
   {
     "id": "web.error.unsupported_browser.min_os_version.windows",
@@ -12659,7 +4901,7 @@
   },
   {
     "id": "web.error.unsupported_browser.download_app_or_upgrade_browser",
-    "translation": "Pobierz aplikację Mattermost lub skorzystaj z obsługiwanej przeglądarki, aby uzyskać najlepsze doświadczenie."
+    "translation": "Pobierz aplikację Matterfoss lub skorzystaj z obsługiwanej przeglądarki, aby uzyskać najlepsze doświadczenie."
   },
   {
     "id": "web.error.unsupported_browser.download",
@@ -12851,7 +5093,7 @@
   },
   {
     "id": "ent.ldap.syncronize.search_failure_size_exceeded.app_error",
-    "translation": "Przekroczono limit rozmiaru. Spróbuj sprawdzić [maksymalny rozmiar strony](https://docs.mattermost.com/deployment/sso-ldap.html#i-see-the-log-error-ldap-result-code-4-size-limit-exceeded)."
+    "translation": "Przekroczono limit rozmiaru. Spróbuj sprawdzić [maksymalny rozmiar strony](https://docs.Matterfoss.com/deployment/sso-ldap.html#i-see-the-log-error-ldap-result-code-4-size-limit-exceeded)."
   },
   {
     "id": "ent.ldap.syncronize.delete_group_constained_memberships",
@@ -13339,7 +5581,7 @@
   },
   {
     "id": "app.bot.get_disable_bot_sysadmin_message",
-    "translation": "{{if .disableBotsSetting}}{{if .printAllBots}}{{.UserName}} was deactivated. They managed the following bot accounts which have now been disabled.\n\n{{.BotNames}}{{else}}{{.UserName}} was deactivated. They managed {{.NumBots}} bot accounts which have now been disabled, including the following:\n\n{{.BotNames}}{{end}}You can take ownership of each bot by enabling it at **Integrations > Bot Accounts** and creating new tokens for the bot.\n\nFor more information, see our [documentation](https://docs.mattermost.com/developer/bot-accounts.html#what-happens-when-a-user-who-owns-bot-accounts-is-disabled).{{else}}{{if .printAllBots}}{{.UserName}} was deactivated. They managed the following bot accounts which are still enabled.\n\n{{.BotNames}}\n{{else}}{{.UserName}} was deactivated. They managed {{.NumBots}} bot accounts which are still enabled, including the following:\n\n{{.BotNames}}{{end}}We strongly recommend you to take ownership of each bot by re-enabling it at **Integrations > Bot Accounts** and creating new tokens for the bot.\n\nFor more information, see our [documentation](https://docs.mattermost.com/developer/bot-accounts.html#what-happens-when-a-user-who-owns-bot-accounts-is-disabled).\n\nIf you want bot accounts to disable automatically after owner deactivation, set “Disable bot accounts when owner is deactivated” in **System Console > Integrations > Bot Accounts** to true.{{end}}"
+    "translation": "{{if .disableBotsSetting}}{{if .printAllBots}}{{.UserName}} was deactivated. They managed the following bot accounts which have now been disabled.\n\n{{.BotNames}}{{else}}{{.UserName}} was deactivated. They managed {{.NumBots}} bot accounts which have now been disabled, including the following:\n\n{{.BotNames}}{{end}}You can take ownership of each bot by enabling it at **Integrations > Bot Accounts** and creating new tokens for the bot.\n\nFor more information, see our [documentation](https://docs.Matterfoss.com/developer/bot-accounts.html#what-happens-when-a-user-who-owns-bot-accounts-is-disabled).{{else}}{{if .printAllBots}}{{.UserName}} was deactivated. They managed the following bot accounts which are still enabled.\n\n{{.BotNames}}\n{{else}}{{.UserName}} was deactivated. They managed {{.NumBots}} bot accounts which are still enabled, including the following:\n\n{{.BotNames}}{{end}}We strongly recommend you to take ownership of each bot by re-enabling it at **Integrations > Bot Accounts** and creating new tokens for the bot.\n\nFor more information, see our [documentation](https://docs.Matterfoss.com/developer/bot-accounts.html#what-happens-when-a-user-who-owns-bot-accounts-is-disabled).\n\nIf you want bot accounts to disable automatically after owner deactivation, set “Disable bot accounts when owner is deactivated” in **System Console > Integrations > Bot Accounts** to true.{{end}}"
   },
   {
     "id": "app.bot.createbot.internal_error",
@@ -13431,7 +5673,7 @@
   },
   {
     "id": "api.templates.remove_expired_license.subject",
-    "translation": "Mattermost Enterprise license has been disabled."
+    "translation": "Matterfoss Enterprise license has been disabled."
   },
   {
     "id": "api.templates.remove_expired_license.body.title",
@@ -13675,7 +5917,7 @@
   },
   {
     "id": "api.bot.teams_channels.add_message_mobile",
-    "translation": "Proszę, dodaj mnie do zespołów i kanałów, w których chcesz, żebym uczestniczył. Aby to zrobić, użyj przeglądarki lub aplikacji Mattermost."
+    "translation": "Proszę, dodaj mnie do zespołów i kanałów, w których chcesz, żebym uczestniczył. Aby to zrobić, użyj przeglądarki lub aplikacji Matterfoss."
   },
   {
     "id": "api.bot.set_bot_icon_image.too_large.app_error",
