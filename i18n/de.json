--- conflicted
+++ resolved
@@ -1,7764 +1,4 @@
 [
-<<<<<<< HEAD
-    {
-        "id": "April",
-        "translation": "April"
-    },
-    {
-        "id": "August",
-        "translation": "August"
-    },
-    {
-        "id": "December",
-        "translation": "Dezember"
-    },
-    {
-        "id": "February",
-        "translation": "Februar"
-    },
-    {
-        "id": "January",
-        "translation": "Januar"
-    },
-    {
-        "id": "July",
-        "translation": "Juli"
-    },
-    {
-        "id": "June",
-        "translation": "Juni"
-    },
-    {
-        "id": "March",
-        "translation": "März"
-    },
-    {
-        "id": "May",
-        "translation": "Mai"
-    },
-    {
-        "id": "November",
-        "translation": "November"
-    },
-    {
-        "id": "October",
-        "translation": "Oktober"
-    },
-    {
-        "id": "September",
-        "translation": "September"
-    },
-    {
-        "id": "actiance.export.marshalToXml.appError",
-        "translation": "Konnte Export nicht in XML konvertieren."
-    },
-    {
-        "id": "api.admin.add_certificate.array.app_error",
-        "translation": "Keine Datei unter 'certificate' in der Anfrage."
-    },
-    {
-        "id": "api.admin.add_certificate.no_file.app_error",
-        "translation": "Keine Datei unter 'certificate' in der Anfrage."
-    },
-    {
-        "id": "api.admin.add_certificate.open.app_error",
-        "translation": "Konnte die Zertifikatsdatei nicht öffnen."
-    },
-    {
-        "id": "api.admin.add_certificate.saving.app_error",
-        "translation": "Konnte die Zertifikatsdatei nicht speichern."
-    },
-    {
-        "id": "api.admin.file_read_error",
-        "translation": "Fehler beim Lesen der Logdatei."
-    },
-    {
-        "id": "api.admin.get_brand_image.storage.app_error",
-        "translation": "Fotospeicher ist nicht eingerichtet."
-    },
-    {
-        "id": "api.admin.remove_certificate.delete.app_error",
-        "translation": "Es ist ein Fehler beim Löschen der OAuth2 App aufgetreten"
-    },
-    {
-        "id": "api.admin.saml.metadata.app_error",
-        "translation": "Beim Erstellen der Service-Provider-Metadaten ist ein Fehler aufgetreten."
-    },
-    {
-        "id": "api.admin.saml.not_available.app_error",
-        "translation": "SAML 2.0 ist auf diesem Server nicht konfiguriert oder wird nicht unterstützt."
-    },
-    {
-        "id": "api.admin.test_email.body",
-        "translation": "Ihre Matterfoss E-Mail-Einrichtung scheint korrekt zu sein!"
-    },
-    {
-        "id": "api.admin.test_email.missing_server",
-        "translation": "SMTP-Server wird benötigt"
-    },
-    {
-        "id": "api.admin.test_email.reenter_password",
-        "translation": "Der SMTP-Server, -Port oder -Benutzername wurde geändert. Bitte geben Sie das SMTP-Passwort erneut ein, um die Verbindung zu testen."
-    },
-    {
-        "id": "api.admin.test_email.subject",
-        "translation": "Matterfoss - E-Mail-Einstellungen überprüfen"
-    },
-    {
-        "id": "api.admin.test_s3.missing_s3_bucket",
-        "translation": "S3-Bucket wird benötigt"
-    },
-    {
-        "id": "api.admin.upload_brand_image.array.app_error",
-        "translation": "Leeres Array unterhalb von 'image' in der Anfrage."
-    },
-    {
-        "id": "api.admin.upload_brand_image.no_file.app_error",
-        "translation": "Keine Datei unter 'image' in der Anfrage."
-    },
-    {
-        "id": "api.admin.upload_brand_image.parse.app_error",
-        "translation": "Kann Multipart-Formular nicht verarbeiten."
-    },
-    {
-        "id": "api.admin.upload_brand_image.storage.app_error",
-        "translation": "Foto konnte nicht hochgeladen werden. Fotospeicherort ist nicht eingerichtet."
-    },
-    {
-        "id": "api.admin.upload_brand_image.too_large.app_error",
-        "translation": "Dateiupload nicht möglich. Datei ist zu groß."
-    },
-    {
-        "id": "api.channel.add_member.added",
-        "translation": "%v wurde durch %v zum Kanal hinzugefügt."
-    },
-    {
-        "id": "api.channel.add_user.to.channel.failed.app_error",
-        "translation": "Benutzer konnte dem Kanal nicht hinzugefügt werden."
-    },
-    {
-        "id": "api.channel.add_user.to.channel.failed.deleted.app_error",
-        "translation": "Fehler beim Hinzufügen des Benutzers zum Kanal, da dieser aus dem Team entfernt worden ist."
-    },
-    {
-        "id": "api.channel.add_user_to_channel.type.app_error",
-        "translation": "Der Benutzer konnte diesem Kanaltyp nicht hinzugefügt werden."
-    },
-    {
-        "id": "api.channel.change_channel_privacy.private_to_public",
-        "translation": "Dieser Kanal wurde in einen öffentlichen Kanal umgewandelt und kann von jedem Teammitglied betreten werden."
-    },
-    {
-        "id": "api.channel.change_channel_privacy.public_to_private",
-        "translation": "Dieser Kanal wurde in einen privaten Kanal umgewandelt."
-    },
-    {
-        "id": "api.channel.convert_channel_to_private.default_channel_error",
-        "translation": "Dieser Standard-Kanal kann nicht in einen privaten Kanal umgewandelt werden."
-    },
-    {
-        "id": "api.channel.convert_channel_to_private.private_channel_error",
-        "translation": "Der umzuwandelnde Kanal ist bereits ein privater Kanal."
-    },
-    {
-        "id": "api.channel.create_channel.direct_channel.app_error",
-        "translation": "Für die Erstellung eines Direktnachrichtenkanals muss der createDirectChannel-API-Service verwendet werden."
-    },
-    {
-        "id": "api.channel.create_channel.max_channel_limit.app_error",
-        "translation": "Es können nicht mehr als {{.MaxChannelsPerTeam}} Kanäle für das aktuelle Team erstellt werden."
-    },
-    {
-        "id": "api.channel.create_default_channels.off_topic",
-        "translation": "Off-Topic"
-    },
-    {
-        "id": "api.channel.create_default_channels.town_square",
-        "translation": "Marktplatz"
-    },
-    {
-        "id": "api.channel.create_direct_channel.invalid_user.app_error",
-        "translation": "Ungültige Benutzer-ID für eine Direktnachrichtenkanal Erstellung."
-    },
-    {
-        "id": "api.channel.create_group.bad_size.app_error",
-        "translation": "Gruppennachrichtenkanäle müssen aus mindestens 3 und nicht mehr als 8 Benutzern bestehen."
-    },
-    {
-        "id": "api.channel.create_group.bad_user.app_error",
-        "translation": "Einer der angegebenen Benutzer existiert nicht."
-    },
-    {
-        "id": "api.channel.delete_channel.archived",
-        "translation": "Der Kanal wurde durch %v archiviert."
-    },
-    {
-        "id": "api.channel.delete_channel.cannot.app_error",
-        "translation": "Der Standardkanal {{.Channel}} kann nicht gelöscht werden."
-    },
-    {
-        "id": "api.channel.delete_channel.deleted.app_error",
-        "translation": "Der Kanal wurde archiviert oder gelöscht."
-    },
-    {
-        "id": "api.channel.delete_channel.type.invalid",
-        "translation": "Kann Direkt- oder Gruppen-Nachrichtenkanäle nicht löschen."
-    },
-    {
-        "id": "api.channel.join_channel.permissions.app_error",
-        "translation": "Sie haben nicht die erforderlichen Berechtigungen."
-    },
-    {
-        "id": "api.channel.join_channel.post_and_forget",
-        "translation": "%v hat den Kanal betreten."
-    },
-    {
-        "id": "api.channel.leave.default.app_error",
-        "translation": "Der Standardkanal {{.Channel}} kann nicht verlassen werden."
-    },
-    {
-        "id": "api.channel.leave.direct.app_error",
-        "translation": "Ein Direktnachrichtenkanal kann nicht verlassen werden."
-    },
-    {
-        "id": "api.channel.leave.last_member.app_error",
-        "translation": "Sie sind das letzte Mitglied, versuchen Sie die private Gruppe zu löschen anstatt sie zu verlassen."
-    },
-    {
-        "id": "api.channel.leave.left",
-        "translation": "%v hat den Kanal verlassen."
-    },
-    {
-        "id": "api.channel.patch_update_channel.forbidden.app_error",
-        "translation": "Konnte den Kanal nicht aktualisieren."
-    },
-    {
-        "id": "api.channel.post_channel_privacy_message.error",
-        "translation": "Konnte Kanal-Privatsphären-Aktualisierungsnachricht nicht senden."
-    },
-    {
-        "id": "api.channel.post_update_channel_displayname_message_and_forget.create_post.error",
-        "translation": "Fehler beim Senden der Anzeigenamen-Aktualisierungsnachricht"
-    },
-    {
-        "id": "api.channel.post_update_channel_displayname_message_and_forget.retrieve_user.error",
-        "translation": "Fehler beim Abrufen des Benutzers während der Aktualisierung des DisplayName-Feldes"
-    },
-    {
-        "id": "api.channel.post_update_channel_displayname_message_and_forget.updated_from",
-        "translation": "%s hat den Kanal-Anzeigenamen von %s nach %s aktualisiert"
-    },
-    {
-        "id": "api.channel.post_update_channel_header_message_and_forget.post.error",
-        "translation": "Fehler bei der Aktualisierung der Kanalüberschrift"
-    },
-    {
-        "id": "api.channel.post_update_channel_header_message_and_forget.removed",
-        "translation": "Die Kanalüberschrift wurde durch %s entfernt (vorher: %s)"
-    },
-    {
-        "id": "api.channel.post_update_channel_header_message_and_forget.retrieve_user.error",
-        "translation": "Fehler beim Abrufen des Benutzers während der Aktualisierung der Kanalüberschrift"
-    },
-    {
-        "id": "api.channel.post_update_channel_header_message_and_forget.updated_from",
-        "translation": "%s hat die Kanalüberschrift von %s auf %s geändert"
-    },
-    {
-        "id": "api.channel.post_update_channel_header_message_and_forget.updated_to",
-        "translation": "%s hat die Kanalüberschrift geändert auf: %s"
-    },
-    {
-        "id": "api.channel.post_user_add_remove_message_and_forget.error",
-        "translation": "Die Begrüßungs-/Abschiedsnachricht konnte nicht gesendet werden"
-    },
-    {
-        "id": "api.channel.remove.default.app_error",
-        "translation": "Der Benutzer kann nicht aus dem Standardkanal {{.Channel}} entfernt werden."
-    },
-    {
-        "id": "api.channel.remove_channel_member.type.app_error",
-        "translation": "Der Benutzer kann nicht aus dem Kanal entfernt werden."
-    },
-    {
-        "id": "api.channel.remove_member.removed",
-        "translation": "%v wurde aus dem Kanal entfernt."
-    },
-    {
-        "id": "api.channel.rename_channel.cant_rename_direct_messages.app_error",
-        "translation": "Sie können einen Direktnachrichtenkanal nicht umbenennen."
-    },
-    {
-        "id": "api.channel.rename_channel.cant_rename_group_messages.app_error",
-        "translation": "Sie können einen Gruppennachrichtenkanal nicht umbenennen."
-    },
-    {
-        "id": "api.channel.update_channel.deleted.app_error",
-        "translation": "Der Kanal wurde archiviert oder gelöscht."
-    },
-    {
-        "id": "api.channel.update_channel.tried.app_error",
-        "translation": "Versuch einer ungültigen Änderung am Standardkanal {{.Channel}} durchzuführen."
-    },
-    {
-        "id": "api.channel.update_channel_member_roles.scheme_role.app_error",
-        "translation": "Die angegebene Rolle wird durch ein Schema verwaltet und kann deshalb nicht direkt auf ein Kanalmitglied angewendet werden."
-    },
-    {
-        "id": "api.channel.update_channel_scheme.license.error",
-        "translation": "Ihre Lizenz unterstützt die Aktualisierung des Kanal-Schemas nicht."
-    },
-    {
-        "id": "api.channel.update_channel_scheme.scheme_scope.error",
-        "translation": "Konnte das Schema nicht für den Kanal setzen, da es kein Kanal-Schema ist."
-    },
-    {
-        "id": "api.channel.update_team_member_roles.scheme_role.app_error",
-        "translation": "Die angegebene Rolle wird durch ein Schema verwaltet und kann deshalb nicht direkt auf ein Teammitglied angewendet werden."
-    },
-    {
-        "id": "api.command.admin_only.app_error",
-        "translation": "Integrationen sind den Administratoren vorbehalten."
-    },
-    {
-        "id": "api.command.command_post.forbidden.app_error",
-        "translation": "Der angegebene Benutzer ist kein Mitglied des angegebenen Kanals."
-    },
-    {
-        "id": "api.command.disabled.app_error",
-        "translation": "Befehle wurden durch den Systemadministrator deaktiviert."
-    },
-    {
-        "id": "api.command.duplicate_trigger.app_error",
-        "translation": "Dieses Auslösewort wird bereits verwendet. Bitte wählen Sie ein anderes Wort."
-    },
-    {
-        "id": "api.command.execute_command.create_post_failed.app_error",
-        "translation": "Kommando '{{.Trigger}}' konnte keine Antwort senden. Bitte kontaktieren Sie ihren Systemadministrator."
-    },
-    {
-        "id": "api.command.execute_command.failed.app_error",
-        "translation": "Befehl mit dem Trigger '{{.Trigger}}' ist fehlgeschlagen."
-    },
-    {
-        "id": "api.command.execute_command.failed_empty.app_error",
-        "translation": "Befehl mit dem Auslöser '{{.Trigger}}' gibt einen leeren Wert zurück."
-    },
-    {
-        "id": "api.command.execute_command.failed_resp.app_error",
-        "translation": "Befehl mit dem Auslöser '{{.Trigger}}' gibt den Wert {{.Status}} zurück."
-    },
-    {
-        "id": "api.command.execute_command.not_found.app_error",
-        "translation": "Befehl mit dem Auslösewort '{{.Trigger}}' nicht gefunden. Um eine Nachricht mit \"/\" beginnend zu senden, versuchen Sie ein Leerzeichen an den Beginn der Nachricht zu setzen."
-    },
-    {
-        "id": "api.command.execute_command.start.app_error",
-        "translation": "Der Befehlsauslöser konnte nicht gefunden werden."
-    },
-    {
-        "id": "api.command.invite_people.desc",
-        "translation": "Eine E-Mail-Einladung zu ihrem Matterfoss-Team senden"
-    },
-    {
-        "id": "api.command.invite_people.email_invitations_off",
-        "translation": "E-Mail-Einladungen sind deaktiviert, keine Einladung(en) versendet."
-    },
-    {
-        "id": "api.command.invite_people.email_off",
-        "translation": "E-Mail wurde bisher nicht konfiguriert, keine Einladung(en) versendet"
-    },
-    {
-        "id": "api.command.invite_people.fail",
-        "translation": "Ein Fehler ist beim Versenden der E-Mail-Einladung(en) aufgetreten"
-    },
-    {
-        "id": "api.command.invite_people.hint",
-        "translation": "[name@domain.com ...]"
-    },
-    {
-        "id": "api.command.invite_people.invite_off",
-        "translation": "Benutzererstellung wurde auf diesem Server deaktiviert, keine Einladung(en) versendet"
-    },
-    {
-        "id": "api.command.invite_people.name",
-        "translation": "leute_einladen"
-    },
-    {
-        "id": "api.command.invite_people.no_email",
-        "translation": "Bitte geben Sie eine oder mehrere gültige E-Mail-Adressen an"
-    },
-    {
-        "id": "api.command.invite_people.sent",
-        "translation": "E-Mail-Einladung(en) versendet"
-    },
-    {
-        "id": "api.command.team_mismatch.app_error",
-        "translation": "Befehle können nicht über Teams hinweg aktualisiert werden."
-    },
-    {
-        "id": "api.command_away.desc",
-        "translation": "Setzen Sie ihren Status auf abwesend"
-    },
-    {
-        "id": "api.command_away.name",
-        "translation": "abwesend"
-    },
-    {
-        "id": "api.command_away.success",
-        "translation": "Sie sind nun abwesend"
-    },
-    {
-        "id": "api.command_channel_header.channel.app_error",
-        "translation": "Fehler beim Laden des aktuellen Kanals."
-    },
-    {
-        "id": "api.command_channel_header.desc",
-        "translation": "Kanalüberschrift bearbeiten"
-    },
-    {
-        "id": "api.command_channel_header.hint",
-        "translation": "[text]"
-    },
-    {
-        "id": "api.command_channel_header.message.app_error",
-        "translation": "Der Befehl /überschrift muss Text beinhalten."
-    },
-    {
-        "id": "api.command_channel_header.name",
-        "translation": "überschrift"
-    },
-    {
-        "id": "api.command_channel_header.permission.app_error",
-        "translation": "Sie haben nicht die nötigen Berechtigungen, um die Kanalüberschrift zu bearbeiten."
-    },
-    {
-        "id": "api.command_channel_header.update_channel.app_error",
-        "translation": "Fehler beim Aktualisieren des aktuellen Kanals."
-    },
-    {
-        "id": "api.command_channel_purpose.channel.app_error",
-        "translation": "Fehler beim Laden des aktuellen Kanals."
-    },
-    {
-        "id": "api.command_channel_purpose.desc",
-        "translation": "Kanalzweck bearbeiten"
-    },
-    {
-        "id": "api.command_channel_purpose.direct_group.app_error",
-        "translation": "Kann Kanalzweck nicht für Direktnachrichten setzen. Benutzen Sie stattdessen /überschrift, um den Kanalzweck zu setzen."
-    },
-    {
-        "id": "api.command_channel_purpose.hint",
-        "translation": "[text]"
-    },
-    {
-        "id": "api.command_channel_purpose.message.app_error",
-        "translation": "Es muss eine Nachricht für den Befehl /zweck angegeben werden."
-    },
-    {
-        "id": "api.command_channel_purpose.name",
-        "translation": "zweck"
-    },
-    {
-        "id": "api.command_channel_purpose.permission.app_error",
-        "translation": "Sie haben nicht die nötigen Berechtigungen, um den Kanalzweck zu bearbeiten."
-    },
-    {
-        "id": "api.command_channel_purpose.update_channel.app_error",
-        "translation": "Fehler beim Aktualisieren des aktuellen Kanals."
-    },
-    {
-        "id": "api.command_channel_remove.channel.app_error",
-        "translation": "Fehler beim Laden des aktuellen Kanals."
-    },
-    {
-        "id": "api.command_channel_rename.channel.app_error",
-        "translation": "Fehler beim Laden des aktuellen Kanals."
-    },
-    {
-        "id": "api.command_channel_rename.desc",
-        "translation": "Kanal umbenennen"
-    },
-    {
-        "id": "api.command_channel_rename.direct_group.app_error",
-        "translation": "Direktnachrichtenkanäle können nicht umbenannt werden."
-    },
-    {
-        "id": "api.command_channel_rename.hint",
-        "translation": "[text]"
-    },
-    {
-        "id": "api.command_channel_rename.message.app_error",
-        "translation": "Es muss eine Nachricht für den Befehl /umbenennen angegeben werden."
-    },
-    {
-        "id": "api.command_channel_rename.name",
-        "translation": "umbenennen"
-    },
-    {
-        "id": "api.command_channel_rename.permission.app_error",
-        "translation": "Sie haben nicht die nötigen Berechtigungen, um den Kanal umzubenennen."
-    },
-    {
-        "id": "api.command_channel_rename.too_long.app_error",
-        "translation": "Kanalname muss {{.Length}} oder weniger Zeichen enthalten."
-    },
-    {
-        "id": "api.command_channel_rename.too_short.app_error",
-        "translation": "Kanalname muss {{.Length}} oder mehr Zeichen enthalten."
-    },
-    {
-        "id": "api.command_channel_rename.update_channel.app_error",
-        "translation": "Fehler beim Aktualisieren des aktuellen Kanals."
-    },
-    {
-        "id": "api.command_code.desc",
-        "translation": "Text als Codeblock anzeigen"
-    },
-    {
-        "id": "api.command_code.hint",
-        "translation": "[text]"
-    },
-    {
-        "id": "api.command_code.message.app_error",
-        "translation": "Es muss eine Nachricht für den Befehl /code angegeben werden."
-    },
-    {
-        "id": "api.command_code.name",
-        "translation": "code"
-    },
-    {
-        "id": "api.command_collapse.desc",
-        "translation": "Automatisches Einklappen von Bildervorschauen einschalten"
-    },
-    {
-        "id": "api.command_collapse.name",
-        "translation": "Schließen"
-    },
-    {
-        "id": "api.command_collapse.success",
-        "translation": "Links zu Bildern werden nun per Standard verkleinert"
-    },
-    {
-        "id": "api.command_dnd.desc",
-        "translation": "\"Nicht stören\" deaktiviert Desktop-Benachrichtigungen und mobile Push-Benachrichtigungen."
-    },
-    {
-        "id": "api.command_dnd.disabled",
-        "translation": "\"Nicht stören\" ist deaktiviert."
-    },
-    {
-        "id": "api.command_dnd.error",
-        "translation": "Fehler beim Abrufen des Benutzerstatus."
-    },
-    {
-        "id": "api.command_dnd.name",
-        "translation": "dnd"
-    },
-    {
-        "id": "api.command_dnd.success",
-        "translation": "\"Nicht stören\" ist aktiviert. Sie werden keine Desktop-Benachrichtigungen oder mobile Push-Benachrichtigungen erhalten, bis \"Nicht stören\" deaktiviert ist."
-    },
-    {
-        "id": "api.command_echo.delay.app_error",
-        "translation": "Verzögerungen müssen kürzer als 10000 Sekunden sein."
-    },
-    {
-        "id": "api.command_echo.desc",
-        "translation": "Text, der durch Verwendung des Befehls /echo von ihrem Benutzerkonto gesendet wird"
-    },
-    {
-        "id": "api.command_echo.high_volume.app_error",
-        "translation": "Hohe Anzahl an Echo-Anfragen, Anfrage kann nicht verarbeitet werden."
-    },
-    {
-        "id": "api.command_echo.hint",
-        "translation": "'Nachricht' [Verzögerung in Sekunden]"
-    },
-    {
-        "id": "api.command_echo.message.app_error",
-        "translation": "Es muss eine Nachricht für den Befehl /echo angegeben werden."
-    },
-    {
-        "id": "api.command_echo.name",
-        "translation": "echo"
-    },
-    {
-        "id": "api.command_expand.desc",
-        "translation": "Schalte automatisches Schließen der Bildvorschau aus"
-    },
-    {
-        "id": "api.command_expand.name",
-        "translation": "erweitern"
-    },
-    {
-        "id": "api.command_expand.success",
-        "translation": "Links zu Bildern werden per Standard komplett angezeigt"
-    },
-    {
-        "id": "api.command_expand_collapse.fail.app_error",
-        "translation": "Es trat ein Fehler beim Erweitern der Vorschauen auf."
-    },
-    {
-        "id": "api.command_groupmsg.desc",
-        "translation": "Sendet eine Gruppennachricht an die spezifizierten Benutzer"
-    },
-    {
-        "id": "api.command_groupmsg.fail.app_error",
-        "translation": "Es ist ein Fehler beim Benachrichtigen der Benutzer aufgetreten."
-    },
-    {
-        "id": "api.command_groupmsg.group_fail.app_error",
-        "translation": "Es ist ein Fehler beim Erstellen der Gruppennachricht aufgetreten."
-    },
-    {
-        "id": "api.command_groupmsg.hint",
-        "translation": "@[Benutzername1],@[Benutzername2] 'Nachricht'"
-    },
-    {
-        "id": "api.command_groupmsg.invalid_user.app_error",
-        "translation": {
-            "one": "Konnte den Benutzer nicht finden: {{.Users}}",
-            "other": "Konnte die Benutzer nicht finden: {{.Users}}"
-        }
-    },
-    {
-        "id": "api.command_groupmsg.max_users.app_error",
-        "translation": "Gruppennachrichten sind auf ein Maximum von {{.MinUsers}} Benutzern beschränkt."
-    },
-    {
-        "id": "api.command_groupmsg.min_users.app_error",
-        "translation": "Gruppennachrichten sind auf ein Minimum von {{.MinUsers}} Benutzern beschränkt."
-    },
-    {
-        "id": "api.command_groupmsg.name",
-        "translation": "nachricht"
-    },
-    {
-        "id": "api.command_groupmsg.permission.app_error",
-        "translation": "Sie haben nicht die nötigen Berechtigungen, um eine neue Gruppennachricht zu erstellen."
-    },
-    {
-        "id": "api.command_help.desc",
-        "translation": "Die Matterfoss-Hilfeseite öffnen"
-    },
-    {
-        "id": "api.command_help.name",
-        "translation": "hilfe"
-    },
-    {
-        "id": "api.command_invite.channel.app_error",
-        "translation": "Fehler beim Laden des aktuellen Kanals."
-    },
-    {
-        "id": "api.command_invite.channel.error",
-        "translation": "Konnte den Kanal {{.Channel}} nicht finden. Bitte nutzen Sie den [Kanal-Handle](https://about.matterfoss.com/default-channel-handle-documentation), um Kanäle zu identifizieren."
-    },
-    {
-        "id": "api.command_invite.desc",
-        "translation": "Benutzer in einen Kanal einladen"
-    },
-    {
-        "id": "api.command_invite.directchannel.app_error",
-        "translation": "Sie können keinen Benutzer einem Direktnachrichtenkanal hinzufügen."
-    },
-    {
-        "id": "api.command_invite.fail.app_error",
-        "translation": "Es trat ein Fehler beim Betreten des Kanals auf."
-    },
-    {
-        "id": "api.command_invite.hint",
-        "translation": "@[Benutzername] ~[Kanal]"
-    },
-    {
-        "id": "api.command_invite.missing_message.app_error",
-        "translation": "Benutzername und Kanal fehlen."
-    },
-    {
-        "id": "api.command_invite.missing_user.app_error",
-        "translation": "Der Benutzer konnte nicht gefunden werden. Sie wurden eventuell vom Systemadministrator deaktiviert."
-    },
-    {
-        "id": "api.command_invite.name",
-        "translation": "einladen"
-    },
-    {
-        "id": "api.command_invite.permission.app_error",
-        "translation": "Sie haben nicht die nötigen Berechtigungen um {{.User}} dem Kanal {{.Channel}} hinzuzufügen."
-    },
-    {
-        "id": "api.command_invite.private_channel.app_error",
-        "translation": "Konnte den Kanal {{.Channel}} nicht finden. Bitte verwenden Sie den Kanal-Handle, um Kanäle zu identifizieren."
-    },
-    {
-        "id": "api.command_invite.success",
-        "translation": "{{.User}} wurde dem Kanal {{.Channel}} hinzugefügt."
-    },
-    {
-        "id": "api.command_invite.user_already_in_channel.app_error",
-        "translation": "{{.User}} ist bereits im Kanal."
-    },
-    {
-        "id": "api.command_invite_people.permission.app_error",
-        "translation": "Sie haben nicht die nötigen Berechtigungen, um neue Benutzer zu diesem Server einzuladen.."
-    },
-    {
-        "id": "api.command_join.desc",
-        "translation": "Öffentlichen Kanal beitreten"
-    },
-    {
-        "id": "api.command_join.fail.app_error",
-        "translation": "Es trat ein Fehler beim Betreten des Kanals auf."
-    },
-    {
-        "id": "api.command_join.hint",
-        "translation": "~[Kanal]"
-    },
-    {
-        "id": "api.command_join.list.app_error",
-        "translation": "Es trat ein Fehler beim Auflisten der Kanäle auf."
-    },
-    {
-        "id": "api.command_join.missing.app_error",
-        "translation": "Kanal konnte nicht gefunden werden."
-    },
-    {
-        "id": "api.command_join.name",
-        "translation": "beitreten"
-    },
-    {
-        "id": "api.command_kick.name",
-        "translation": "kick"
-    },
-    {
-        "id": "api.command_leave.desc",
-        "translation": "Den aktuellen Kanal verlassen"
-    },
-    {
-        "id": "api.command_leave.fail.app_error",
-        "translation": "Es trat ein Fehler beim Verlassen des Kanals auf."
-    },
-    {
-        "id": "api.command_leave.name",
-        "translation": "verlassen"
-    },
-    {
-        "id": "api.command_logout.desc",
-        "translation": "Von Matterfoss abmelden"
-    },
-    {
-        "id": "api.command_logout.name",
-        "translation": "logout"
-    },
-    {
-        "id": "api.command_me.desc",
-        "translation": "Führe eine Aktion aus"
-    },
-    {
-        "id": "api.command_me.hint",
-        "translation": "[Nachricht]"
-    },
-    {
-        "id": "api.command_me.name",
-        "translation": "ich"
-    },
-    {
-        "id": "api.command_msg.desc",
-        "translation": "Sende Direktnachricht an einen Benutzer"
-    },
-    {
-        "id": "api.command_msg.dm_fail.app_error",
-        "translation": "Es ist ein Fehler beim Erstellen der Direktnachricht aufgetreten."
-    },
-    {
-        "id": "api.command_msg.fail.app_error",
-        "translation": "Es ist ein Fehler beim Benachrichtigen des Benutzers aufgetreten."
-    },
-    {
-        "id": "api.command_msg.hint",
-        "translation": "@[Benutzername] 'Nachricht'"
-    },
-    {
-        "id": "api.command_msg.missing.app_error",
-        "translation": "Benutzer konnte nicht gefunden werden."
-    },
-    {
-        "id": "api.command_msg.name",
-        "translation": "nachricht"
-    },
-    {
-        "id": "api.command_msg.permission.app_error",
-        "translation": "Sie haben nicht die nötigen Berechtigungen, um diesem Benutzer eine Direktnachricht zu senden."
-    },
-    {
-        "id": "api.command_mute.desc",
-        "translation": "Schaltet Desktop-, E-Mail- und Push-Benachrichtigungen für den aktuellen Kanal oder den spezifizierten [Kanal] ab."
-    },
-    {
-        "id": "api.command_mute.error",
-        "translation": "Konnte den Kanal {{.Channel}} nicht finden. Bitte nutzen Sie den [Kanal-Handle](https://about.matterfoss.com/default-channel-handle-documentation), um Kanäle zu identifizieren."
-    },
-    {
-        "id": "api.command_mute.hint",
-        "translation": "~[Kanal]"
-    },
-    {
-        "id": "api.command_mute.name",
-        "translation": "stumm"
-    },
-    {
-        "id": "api.command_mute.no_channel.error",
-        "translation": "Konnte den Kanal nicht finden. Bitte nutzen Sie den [Kanal-Handle](https://about.matterfoss.com/default-channel-handle-documentation), um Kanäle zu identifizieren."
-    },
-    {
-        "id": "api.command_mute.not_member.error",
-        "translation": "Kanal {{.Channel}} konnte nicht stumm geschaltet werden, da Sie kein Mitglied sind."
-    },
-    {
-        "id": "api.command_mute.success_mute",
-        "translation": "Sie werden keine Benachrichtigungen mehr für {{.Channel}} erhalten bis die Stummschaltung aufgehoben wurde."
-    },
-    {
-        "id": "api.command_mute.success_mute_direct_msg",
-        "translation": "Sie werden keine Benachrichtigungen mehr für diesen Kanal erhalten bis die Stummschaltung aufgehoben wurde."
-    },
-    {
-        "id": "api.command_mute.success_unmute",
-        "translation": "{{.Channel}} ist nicht mehr stummgeschaltet."
-    },
-    {
-        "id": "api.command_mute.success_unmute_direct_msg",
-        "translation": "Dieser Kanal ist nicht mehr stummgeschaltet."
-    },
-    {
-        "id": "api.command_offline.desc",
-        "translation": "Setzen Sie ihren Status auf offline"
-    },
-    {
-        "id": "api.command_offline.name",
-        "translation": "offline"
-    },
-    {
-        "id": "api.command_offline.success",
-        "translation": "Sie sind nun offline"
-    },
-    {
-        "id": "api.command_online.desc",
-        "translation": "Setzen Sie ihren Status auf online"
-    },
-    {
-        "id": "api.command_online.name",
-        "translation": "online"
-    },
-    {
-        "id": "api.command_online.success",
-        "translation": "Sie sind nun online"
-    },
-    {
-        "id": "api.command_open.name",
-        "translation": "öffnen"
-    },
-    {
-        "id": "api.command_remove.desc",
-        "translation": "Benutzer aus Kanal entfernen"
-    },
-    {
-        "id": "api.command_remove.direct_group.app_error",
-        "translation": "Sie können keinen Benutzer aus einem Direktnachrichtenkanal entfernen."
-    },
-    {
-        "id": "api.command_remove.hint",
-        "translation": "@[Benutzername]"
-    },
-    {
-        "id": "api.command_remove.message.app_error",
-        "translation": "Für den /entfernen oder /kick Befehl muss eine Nachricht angegeben werden."
-    },
-    {
-        "id": "api.command_remove.missing.app_error",
-        "translation": "Der Benutzer konnte nicht gefunden werden. Sie wurden eventuell vom Systemadministrator deaktiviert."
-    },
-    {
-        "id": "api.command_remove.name",
-        "translation": "entfernen"
-    },
-    {
-        "id": "api.command_remove.permission.app_error",
-        "translation": "Sie haben nicht die nötigen Berechtigungen, um das Mitglied zu entfernen."
-    },
-    {
-        "id": "api.command_remove.user_not_in_channel",
-        "translation": "{{.Username}} ist kein Mitglied dieses Kanals."
-    },
-    {
-        "id": "api.command_search.desc",
-        "translation": "Nach Text in Nachrichten suchen"
-    },
-    {
-        "id": "api.command_search.hint",
-        "translation": "[text]"
-    },
-    {
-        "id": "api.command_search.name",
-        "translation": "suchen"
-    },
-    {
-        "id": "api.command_search.unsupported.app_error",
-        "translation": "Der Suchbefehl wird auf ihrem Gerät nicht unterstützt."
-    },
-    {
-        "id": "api.command_settings.desc",
-        "translation": "Kontoeinstellungen öffnen"
-    },
-    {
-        "id": "api.command_settings.name",
-        "translation": "einstellungen"
-    },
-    {
-        "id": "api.command_settings.unsupported.app_error",
-        "translation": "Der Einstellungen-Befehl wird auf ihrem Gerät nicht unterstützt."
-    },
-    {
-        "id": "api.command_shortcuts.desc",
-        "translation": "Eine Liste der Tastaturkürzel anzeigen"
-    },
-    {
-        "id": "api.command_shortcuts.name",
-        "translation": "tastaturkürzel"
-    },
-    {
-        "id": "api.command_shortcuts.unsupported.app_error",
-        "translation": "Der Kurzbefehl wird auf ihrem Gerät nicht unterstützt."
-    },
-    {
-        "id": "api.command_shrug.desc",
-        "translation": "Fügt ¯\\_(ツ)_/¯ zu ihrer Nachricht hinzu"
-    },
-    {
-        "id": "api.command_shrug.hint",
-        "translation": "[Nachricht]"
-    },
-    {
-        "id": "api.command_shrug.name",
-        "translation": "achselzucken"
-    },
-    {
-        "id": "api.config.client.old_format.app_error",
-        "translation": "Das neue Format für die Clientkonfiguration wird noch nicht unterstützt. Bitte geben Sie format=old in der Anfrage an."
-    },
-    {
-        "id": "api.context.404.app_error",
-        "translation": "Entschuldigung, wir konnten die Seite nicht finden."
-    },
-    {
-        "id": "api.context.invalid_body_param.app_error",
-        "translation": "Ungültiger oder fehlender {{.Name}} in Anfrage."
-    },
-    {
-        "id": "api.context.invalid_param.app_error",
-        "translation": "Ungültiger {{.Name}} Parameter."
-    },
-    {
-        "id": "api.context.invalid_token.error",
-        "translation": "Ungültige Sitzung token={{.Token}}, err={{.Error}}"
-    },
-    {
-        "id": "api.context.invalid_url_param.app_error",
-        "translation": "Ungültiger oder fehlender {{.Name}} Parameter in Anfrage-URL."
-    },
-    {
-        "id": "api.context.mfa_required.app_error",
-        "translation": "Multi-Faktor-Authentifizierung ist auf diesem Server erforderlich."
-    },
-    {
-        "id": "api.context.permissions.app_error",
-        "translation": "Sie haben nicht die erforderlichen Berechtigungen."
-    },
-    {
-        "id": "api.context.session_expired.app_error",
-        "translation": "Ungültige oder abgelaufene Sitzung, melden Sie sich erneut an."
-    },
-    {
-        "id": "api.context.token_provided.app_error",
-        "translation": "Sitzung ist nicht für OAuth eingerichtet, aber der Token wurde mit der Anfrage bereits mitgeschickt."
-    },
-    {
-        "id": "api.create_terms_of_service.custom_terms_of_service_disabled.app_error",
-        "translation": "Benutzerdefinierte Nutzungsbedingungen sind deaktiviert."
-    },
-    {
-        "id": "api.create_terms_of_service.empty_text.app_error",
-        "translation": "Bitte geben Sie den Text für ihre benutzerdefinierten Nutzungsbedingungen ein."
-    },
-    {
-        "id": "api.email_batching.add_notification_email_to_batch.channel_full.app_error",
-        "translation": "Eingehender Kanal für E-Mail-Stapelverarbeitungs-Job war voll. Bitte erhöhen Sie EmailBatchingBufferSize."
-    },
-    {
-        "id": "api.email_batching.add_notification_email_to_batch.disabled.app_error",
-        "translation": "E-Mail-Stapelverarbeitung wurde vom Systemadministrator deaktiviert."
-    },
-    {
-        "id": "api.email_batching.render_batched_post.date",
-        "translation": "{{.Hour}}:{{.Minute}} {{.Timezone}}, {{.Day}} {{.Month}}"
-    },
-    {
-        "id": "api.email_batching.render_batched_post.direct_message",
-        "translation": "Direktnachricht von "
-    },
-    {
-        "id": "api.email_batching.render_batched_post.go_to_post",
-        "translation": "Gehe zum Beitrag"
-    },
-    {
-        "id": "api.email_batching.render_batched_post.group_message",
-        "translation": "Gruppennachricht von "
-    },
-    {
-        "id": "api.email_batching.render_batched_post.notification",
-        "translation": "Benachrichtigung von "
-    },
-    {
-        "id": "api.email_batching.send_batched_email_notification.body_text",
-        "translation": {
-            "one": "Sie haben eine neue Benachrichtigung.",
-            "other": "Sie haben {{.Count}} neue Benachrichtigungen."
-        }
-    },
-    {
-        "id": "api.email_batching.send_batched_email_notification.subject",
-        "translation": {
-            "one": "[{{.SiteName}}] Neue Benachrichtigung für {{.Day}}. {{.Month}} {{.Year}}",
-            "other": "[{{.SiteName}}] Neue Benachrichtigungen für {{.Day}}. {{.Month}} {{.Year}}"
-        }
-    },
-    {
-        "id": "api.emoji.create.duplicate.app_error",
-        "translation": "Das Emoji kann nicht erstellt werden. Ein anderes Emoji mit dem selben Namen existiert bereits."
-    },
-    {
-        "id": "api.emoji.create.other_user.app_error",
-        "translation": "Ungültige Benutzer-ID."
-    },
-    {
-        "id": "api.emoji.create.parse.app_error",
-        "translation": "Das Emoji kann nicht erstellt werden. Die Anfrage war nicht verständlich."
-    },
-    {
-        "id": "api.emoji.create.too_large.app_error",
-        "translation": "Das Emoji konnte nicht erstellt werden. Das Bild muss kleiner als 1 MB sein."
-    },
-    {
-        "id": "api.emoji.disabled.app_error",
-        "translation": "Benutzerdefinierte Emoji wurden durch den Systemadministrator deaktiviert."
-    },
-    {
-        "id": "api.emoji.get_image.decode.app_error",
-        "translation": "Die Bilddatei für das Emoji kann nicht dekodiert werden."
-    },
-    {
-        "id": "api.emoji.get_image.read.app_error",
-        "translation": "Die Bilddatei für das Emoji kann nicht gelesen werden."
-    },
-    {
-        "id": "api.emoji.storage.app_error",
-        "translation": "Der Dateispeicher ist nicht korrekt konfiguriert. Bitte konfigurieren Sie diesen entweder für S3 oder den Dateispeicher des lokalen Servers."
-    },
-    {
-        "id": "api.emoji.upload.image.app_error",
-        "translation": "Das Emoji kann nicht erstellt werden. Die Datei muss vom Typ PNG, JPEG oder GIF sein."
-    },
-    {
-        "id": "api.emoji.upload.large_image.decode_error",
-        "translation": "Konnte Emoji nicht erstellen. Es trat ein Fehler beim Dekodieren des Bildes auf."
-    },
-    {
-        "id": "api.emoji.upload.large_image.encode_error",
-        "translation": "Konnte Emoji nicht erstellen. Es trat ein Fehler beim Umwandeln des Bildes auf."
-    },
-    {
-        "id": "api.emoji.upload.large_image.gif_decode_error",
-        "translation": "Konnte Emoji nicht erstellen. Es trat ein Fehler beim Dekodieren des GIF auf."
-    },
-    {
-        "id": "api.emoji.upload.large_image.gif_encode_error",
-        "translation": "Konnte Emoji nicht erstellen. Es trat ein Fehler beim Umwandeln des GIF auf."
-    },
-    {
-        "id": "api.emoji.upload.large_image.too_large.app_error",
-        "translation": "Konnte Emoji nicht erstellen. Bild muss kleiner als {{.MaxWidth}} mal {{.MaxHeight}} sein."
-    },
-    {
-        "id": "api.emoji.upload.open.app_error",
-        "translation": "Konnte Emoji nicht erstellen. Es trat ein Fehler beim Öffnen des angehängten Bildes auf."
-    },
-    {
-        "id": "api.file.attachments.disabled.app_error",
-        "translation": "Dateianhänge wurden auf diesem Server deaktiviert."
-    },
-    {
-        "id": "api.file.file_exists.exists_local.app_error",
-        "translation": "Es konnte nicht geprüft werden, ob die Datei existiert."
-    },
-    {
-        "id": "api.file.file_exists.s3.app_error",
-        "translation": "Es konnte nicht geprüft werden, ob die Datei existiert."
-    },
-    {
-        "id": "api.file.get_file.public_invalid.app_error",
-        "translation": "Der öffentliche Link scheint nicht gültig zu sein."
-    },
-    {
-        "id": "api.file.get_file_preview.no_preview.app_error",
-        "translation": "Datei hat kein Vorschaubild."
-    },
-    {
-        "id": "api.file.get_file_thumbnail.no_thumbnail.app_error",
-        "translation": "Datei hat kein Miniaturbild."
-    },
-    {
-        "id": "api.file.get_public_link.disabled.app_error",
-        "translation": "Öffentliche Links wurden deaktiviert."
-    },
-    {
-        "id": "api.file.get_public_link.no_post.app_error",
-        "translation": "Öffentlicher Link für Datei konnte nicht abgerufen werden. Datei muss an einen Beitrag angehängt sein, der vom aktuellen Benutzer gelesen werden kann."
-    },
-    {
-        "id": "api.file.move_file.copy_within_s3.app_error",
-        "translation": "Kopieren der Datei innerhalb von S3 fehlgeschlagen."
-    },
-    {
-        "id": "api.file.move_file.delete_from_s3.app_error",
-        "translation": "Die Datei von S3 kann nicht gelöscht werden."
-    },
-    {
-        "id": "api.file.move_file.rename.app_error",
-        "translation": "Die Datei kann lokal nicht verschoben werden."
-    },
-    {
-        "id": "api.file.no_driver.app_error",
-        "translation": "Kein Datei-Treiber ausgewählt."
-    },
-    {
-        "id": "api.file.read_file.reading_local.app_error",
-        "translation": "Ein Fehler ist während des Lesens vom lokalen Server-Speicher ist aufgetreten."
-    },
-    {
-        "id": "api.file.read_file.s3.app_error",
-        "translation": "Ein Fehler ist während des Lesens vom S3-Speicher aufgetreten."
-    },
-    {
-        "id": "api.file.reader.reading_local.app_error",
-        "translation": "Ein Fehler ist während des Anzeigens des Verzeichnisses vom lokalen Server-Speicher aufgetreten."
-    },
-    {
-        "id": "api.file.reader.s3.app_error",
-        "translation": "Ein Fehler ist während des Lesens vom S3-Speicher aufgetreten."
-    },
-    {
-        "id": "api.file.test_connection.local.connection.app_error",
-        "translation": "Keine Berechtigungen zum Schreiben in lokalen Pfad oder anderer Fehler."
-    },
-    {
-        "id": "api.file.test_connection.s3.bucked_create.app_error",
-        "translation": "Konnte Bucket nicht erstellen."
-    },
-    {
-        "id": "api.file.test_connection.s3.bucket_exists.app_error",
-        "translation": "Fehler bei der Überprüfung, ob Bucket existiert."
-    },
-    {
-        "id": "api.file.test_connection.s3.connection.app_error",
-        "translation": "Schlechte Verbindung zu S3 oder Minio."
-    },
-    {
-        "id": "api.file.upload_file.incorrect_number_of_client_ids.app_error",
-        "translation": "Konnte Datei(en) nicht hochladen. Haben {{.NumClientIds}} client_ids für {{.NumFiles}} Dateien."
-    },
-    {
-        "id": "api.file.upload_file.incorrect_number_of_files.app_error",
-        "translation": "Konnte Dateien nicht hochladen. Falsche Anzahl von Dateien spezifiziert."
-    },
-    {
-        "id": "api.file.upload_file.large_image.app_error",
-        "translation": "Datei über den maximalen Dimensionen konnte nicht hochgeladen werden: {{.Filename}}"
-    },
-    {
-        "id": "api.file.upload_file.large_image_detailed.app_error",
-        "translation": "{{.Filename}} Dimensionen ({{.Width}} mal {{.Height}} Pixel) überschreiten die Limits."
-    },
-    {
-        "id": "api.file.upload_file.multiple_channel_ids.app_error",
-        "translation": "Konnte Datei(en) nicht hochladen. Mehrere Konflikte bei channel_ids."
-    },
-    {
-        "id": "api.file.upload_file.read_form_value.app_error",
-        "translation": "Konnte Datei(en) nicht hochladen. Fehler beim Lesen des Wertes für {{.Formname}}."
-    },
-    {
-        "id": "api.file.upload_file.read_request.app_error",
-        "translation": "Konnte Datei(en) nicht hochladen. Fehler beim verarbeiten der Anfrage-Daten."
-    },
-    {
-        "id": "api.file.upload_file.storage.app_error",
-        "translation": "Die Datei kann nicht hochgeladen werden. Ein Foto Speicherort ist nicht eingerichtet."
-    },
-    {
-        "id": "api.file.upload_file.too_large_detailed.app_error",
-        "translation": "Konnte Datei {{.Filename}} nicht hochladen. {{.Length}} Bytes überschreiten die maximal erlaubten {{.Limit}} Bytes."
-    },
-    {
-        "id": "api.file.write_file.s3.app_error",
-        "translation": "Ein Fehler ist beim Schreiben zu S3 Fehler aufgetreten."
-    },
-    {
-        "id": "api.file.write_file_locally.create_dir.app_error",
-        "translation": "Ein Fehler ist beim Erstellen des Verzeichnisses für die neue Datei aufgetreten."
-    },
-    {
-        "id": "api.file.write_file_locally.writing.app_error",
-        "translation": "Ein Fehler ist beim Schreiben auf den lokalen Server aufgetreten."
-    },
-    {
-        "id": "api.incoming_webhook.disabled.app_error",
-        "translation": "Eingehende Webhooks wurden vom Systemadministrator deaktiviert."
-    },
-    {
-        "id": "api.incoming_webhook.invalid_username.app_error",
-        "translation": "Ungültiger Benutzername."
-    },
-    {
-        "id": "api.io_error",
-        "translation": "Eingabe-/Ausgabe-Fehler"
-    },
-    {
-        "id": "api.ldap_group.not_found",
-        "translation": "LDAP-Gruppe nicht gefunden"
-    },
-    {
-        "id": "api.ldap_groups.license_error",
-        "translation": "Ihre Lizenz unterstützt LDAP-Gruppen nicht"
-    },
-    {
-        "id": "api.license.add_license.array.app_error",
-        "translation": "Leeres Array unterhalb von 'Lizenz' in der Anfrage."
-    },
-    {
-        "id": "api.license.add_license.expired.app_error",
-        "translation": "Die Lizenz ist entweder abgelaufen oder wurde noch nicht aktiviert."
-    },
-    {
-        "id": "api.license.add_license.invalid.app_error",
-        "translation": "Ungültige Lizenzdatei."
-    },
-    {
-        "id": "api.license.add_license.invalid_count.app_error",
-        "translation": "Konnte die Anzahl der eindeutigen Benutzer nicht ermitteln."
-    },
-    {
-        "id": "api.license.add_license.no_file.app_error",
-        "translation": "Keine Datei unter 'license' in der Anfrage."
-    },
-    {
-        "id": "api.license.add_license.open.app_error",
-        "translation": "Die Lizenzdatei konnte nicht geöffnet werden."
-    },
-    {
-        "id": "api.license.add_license.save.app_error",
-        "translation": "Lizenz wurde nicht richtig gespeichert."
-    },
-    {
-        "id": "api.license.add_license.save_active.app_error",
-        "translation": "Aktive Lizenznummer wurde nicht richtig gespeichert."
-    },
-    {
-        "id": "api.license.add_license.unique_users.app_error",
-        "translation": "Diese Lizenz unterstützt maximal {{.Users}}, wobei ihr System derzeit {{.Count}} eindeutige Benutzer umfasst. Eindeutige Benutzer werden anhand der E-Mail-Adresse gezählt. Die Anzahl der Benutzer lässt sich unter Seiten Berichte -> Statistiken anzeigen einsehen."
-    },
-    {
-        "id": "api.license.client.old_format.app_error",
-        "translation": "Das neue Format für die Clientlizenz wird nocht nicht unterstützt. Bitte geben Sie format=old in der Anfrage an."
-    },
-    {
-        "id": "api.marshal_error",
-        "translation": "Anordnungsfehler"
-    },
-    {
-        "id": "api.oauth.allow_oauth.redirect_callback.app_error",
-        "translation": "Ungültige Anfrage: Angegebene redirect_uri stimmt nicht mit der callback_url überein."
-    },
-    {
-        "id": "api.oauth.allow_oauth.turn_off.app_error",
-        "translation": "Der Systemadministrator hat den OAuth2 Service Provider deaktiviert."
-    },
-    {
-        "id": "api.oauth.authorize_oauth.disabled.app_error",
-        "translation": "Der Systemadministrator hat den OAuth2 Service Provider deaktiviert."
-    },
-    {
-        "id": "api.oauth.get_access_token.bad_client_id.app_error",
-        "translation": "invalid_request: Fehlerhafte client_id"
-    },
-    {
-        "id": "api.oauth.get_access_token.bad_client_secret.app_error",
-        "translation": "invalid_request: client_secret fehlt"
-    },
-    {
-        "id": "api.oauth.get_access_token.bad_grant.app_error",
-        "translation": "invalid_request: Fehlerhafter grant_type"
-    },
-    {
-        "id": "api.oauth.get_access_token.credentials.app_error",
-        "translation": "invalid_client: Ungültige Client Zugangsdaten"
-    },
-    {
-        "id": "api.oauth.get_access_token.disabled.app_error",
-        "translation": "Der Administrator hat den OAuth2 Service Provider deaktiviert."
-    },
-    {
-        "id": "api.oauth.get_access_token.expired_code.app_error",
-        "translation": "invalid_grant: Ungültiger oder abgelaufener Autorisationscode"
-    },
-    {
-        "id": "api.oauth.get_access_token.internal.app_error",
-        "translation": "server_error: Ein interner Serverfehler ist beim Zugriff auf die Datenbank aufgetreten."
-    },
-    {
-        "id": "api.oauth.get_access_token.internal_saving.app_error",
-        "translation": "server_error: Ein interner Serverfehler ist während des Speicherns des Zugriffstokens in die Datenbank aufgetreten."
-    },
-    {
-        "id": "api.oauth.get_access_token.internal_session.app_error",
-        "translation": "server_error: Ein interner Serverfehler ist während des Speicherns der Sitzung in die Datenbank aufgetreten."
-    },
-    {
-        "id": "api.oauth.get_access_token.internal_user.app_error",
-        "translation": "server_error: Ein interner Serverfehler ist während des Ladens des Benutzers von der Datenbank aufgetreten."
-    },
-    {
-        "id": "api.oauth.get_access_token.missing_code.app_error",
-        "translation": "invalid_request: Code fehlt"
-    },
-    {
-        "id": "api.oauth.get_access_token.missing_refresh_token.app_error",
-        "translation": "invalid_request: refresh_token fehlt"
-    },
-    {
-        "id": "api.oauth.get_access_token.redirect_uri.app_error",
-        "translation": "invalid_request: Angegebene redirect_uri entspricht nicht redirect_uri des Autorisationscodes"
-    },
-    {
-        "id": "api.oauth.get_access_token.refresh_token.app_error",
-        "translation": "invalid_grant: Ungültiger refresh_token"
-    },
-    {
-        "id": "api.oauth.invalid_state_token.app_error",
-        "translation": "Ungültiger Status-Token"
-    },
-    {
-        "id": "api.oauth.register_oauth_app.turn_off.app_error",
-        "translation": "Der Administrator hat die OAuth2 Authentifizierung deaktiviert."
-    },
-    {
-        "id": "api.oauth.revoke_access_token.del_session.app_error",
-        "translation": "Fehler beim Löschen der Session aus der Datenbank"
-    },
-    {
-        "id": "api.oauth.revoke_access_token.del_token.app_error",
-        "translation": "Fehler beim Löschen des Zugriffstokens von der Datenbank"
-    },
-    {
-        "id": "api.oauth.revoke_access_token.get.app_error",
-        "translation": "Fehler beim Abruf des Zugriffstokens der DB vor Löschung"
-    },
-    {
-        "id": "api.oauth.singup_with_oauth.disabled.app_error",
-        "translation": "Benutzerregistrierung ist deaktiviert."
-    },
-    {
-        "id": "api.oauth.singup_with_oauth.expired_link.app_error",
-        "translation": "Der Registrierungslink ist abgelaufen"
-    },
-    {
-        "id": "api.oauth.singup_with_oauth.invalid_link.app_error",
-        "translation": "Der Einladungslink scheint nicht gültig zu sein"
-    },
-    {
-        "id": "api.outgoing_webhook.disabled.app_error",
-        "translation": "Ausgehende Webhooks wurden vom Systemadministrator deaktiviert."
-    },
-    {
-        "id": "api.plugin.upload.array.app_error",
-        "translation": "Datei-Array ist leer in multipart/form-Anfrage"
-    },
-    {
-        "id": "api.plugin.upload.file.app_error",
-        "translation": "Konnte Datei in multipart/form-Anfrage nicht öffnen"
-    },
-    {
-        "id": "api.plugin.upload.no_file.app_error",
-        "translation": "Fehlende Datei in multipart/form-Anfrage"
-    },
-    {
-        "id": "api.post.check_for_out_of_channel_mentions.message.multiple",
-        "translation": "@{{.Usernames}} und @{{.LastUsername}} wurden erwähnt, haben aber keine Benachrichtigung erhalten, da sie keine Mitglieder des Kanals sind."
-    },
-    {
-        "id": "api.post.check_for_out_of_channel_mentions.message.one",
-        "translation": "@{{.Username}} wurde erwähnt, hat aber keine Benachrichtigung erhalten, da kein Kanalmitglied."
-    },
-    {
-        "id": "api.post.create_post.can_not_post_to_deleted.error",
-        "translation": "Kann nicht in gelöschten Kanal senden."
-    },
-    {
-        "id": "api.post.create_post.channel_root_id.app_error",
-        "translation": "Ungültige Kanal-ID für den Root-ID-Parameter"
-    },
-    {
-        "id": "api.post.create_post.parent_id.app_error",
-        "translation": "Ungültiger Parameter für ParentId"
-    },
-    {
-        "id": "api.post.create_post.root_id.app_error",
-        "translation": "Ungültiger RootId Parameter"
-    },
-    {
-        "id": "api.post.create_post.town_square_read_only",
-        "translation": "Der Kanal ist nur lesbar. Nur Mitglieder mit Berechtigung können hier schreiben."
-    },
-    {
-        "id": "api.post.create_webhook_post.creating.app_error",
-        "translation": "Fehler beim Erstellen des Eintrages"
-    },
-    {
-        "id": "api.post.deduplicate_create_post.failed_to_get",
-        "translation": "Konnte originale Nachricht nicht abrufen nachdem ein Client dedupliziert wurde, der die selbe Anfrage wiederholte."
-    },
-    {
-        "id": "api.post.deduplicate_create_post.pending",
-        "translation": "Nachricht zurückgewiesen, da ein anderer Client die selbe Anfrage durchführt."
-    },
-    {
-        "id": "api.post.delete_post.can_not_delete_post_in_deleted.error",
-        "translation": "Can not delete a post in a deleted channel."
-    },
-    {
-        "id": "api.post.disabled_all",
-        "translation": "@all wurde deaktiviert, da der Kanal mehr als {{.Users}} Benutzer hat."
-    },
-    {
-        "id": "api.post.disabled_channel",
-        "translation": "@channel wurde deaktiviert, da der Kanal mehr als {{.Users}} Benutzer hat."
-    },
-    {
-        "id": "api.post.disabled_here",
-        "translation": "@here wurde deaktiviert, da der Kanal mehr als {{.Users}} Benutzer hat."
-    },
-    {
-        "id": "api.post.do_action.action_id.app_error",
-        "translation": "Ungültige Action-ID"
-    },
-    {
-        "id": "api.post.do_action.action_integration.app_error",
-        "translation": "Fehler bei Aktions-Integration"
-    },
-    {
-        "id": "api.post.get_message_for_notification.files_sent",
-        "translation": {
-            "one": "{{.Count}} Datei versendet: {{.Filenames}}",
-            "other": "{{.Count}} Dateien versendet: {{.Filenames}}"
-        }
-    },
-    {
-        "id": "api.post.get_message_for_notification.images_sent",
-        "translation": {
-            "one": "{{.Count}} Bild versendet: {{.Filenames}}",
-            "other": "{{.Count}} Bilder versendet: {{.Filenames}}"
-        }
-    },
-    {
-        "id": "api.post.link_preview_disabled.app_error",
-        "translation": "Link-Vorschauen wurden vom Systemadministrator deaktiviert."
-    },
-    {
-        "id": "api.post.patch_post.can_not_update_post_in_deleted.error",
-        "translation": "Can not update a post in a deleted channel."
-    },
-    {
-        "id": "api.post.save_is_pinned_post.town_square_read_only",
-        "translation": "Der Kanal ist nur lesbar. Nur Mitglieder mit Berechtigung können hier Nachrichten an- oder abheften."
-    },
-    {
-        "id": "api.post.send_notification_and_forget.push_channel_mention",
-        "translation": " hat den Kanal benachrichtigt."
-    },
-    {
-        "id": "api.post.send_notification_and_forget.push_comment_on_post",
-        "translation": " hat ihre Nachricht kommentiert."
-    },
-    {
-        "id": "api.post.send_notification_and_forget.push_comment_on_thread",
-        "translation": " hat eine Diskussion kommentiert, an der Sie teilgenommen haben."
-    },
-    {
-        "id": "api.post.send_notifications_and_forget.push_explicit_mention",
-        "translation": " hat Sie erwähnt."
-    },
-    {
-        "id": "api.post.send_notifications_and_forget.push_general_message",
-        "translation": " hat einen Beitrag geschrieben."
-    },
-    {
-        "id": "api.post.send_notifications_and_forget.push_image_only",
-        "translation": " hat eine Datei hochgeladen."
-    },
-    {
-        "id": "api.post.send_notifications_and_forget.push_message",
-        "translation": " hat ihnen eine Nachricht geschickt."
-    },
-    {
-        "id": "api.post.update_post.can_not_update_post_in_deleted.error",
-        "translation": "Can not update a post in a deleted channel."
-    },
-    {
-        "id": "api.post.update_post.find.app_error",
-        "translation": "Die bestehende Nachricht oder der bestehende Kommentar konnte nicht zur Aktualisierung gefunden werden."
-    },
-    {
-        "id": "api.post.update_post.permissions_details.app_error",
-        "translation": "{{.PostId}} wurde bereits gelöscht"
-    },
-    {
-        "id": "api.post.update_post.permissions_time_limit.app_error",
-        "translation": "Nachrichtenbearbeitung ist nur für {{.timeLimit}} Sekunden erlaubt. Bitte fragen Sie ihren Administrator, um Details zu erfahren."
-    },
-    {
-        "id": "api.post.update_post.system_message.app_error",
-        "translation": "Konnte die Systemnachricht nicht aktualisieren"
-    },
-    {
-        "id": "api.post_get_post_by_id.get.app_error",
-        "translation": "Konnte die Nachricht nicht abrufen."
-    },
-    {
-        "id": "api.preference.delete_preferences.delete.app_error",
-        "translation": "Konnte Benutzereinstellungen nicht löschen."
-    },
-    {
-        "id": "api.preference.preferences_category.get.app_error",
-        "translation": "Konnte Benutzereinstellungen nicht abrufen."
-    },
-    {
-        "id": "api.preference.update_preferences.set.app_error",
-        "translation": "Konnte Benutzereinstellungen nicht setzen."
-    },
-    {
-        "id": "api.reaction.delete.archived_channel.app_error",
-        "translation": "Sie können in einem archivierten Kanal keine Reaktionen entfernen."
-    },
-    {
-        "id": "api.reaction.save.archived_channel.app_error",
-        "translation": "Sie können in einem archivierten Kanal nicht reagieren."
-    },
-    {
-        "id": "api.reaction.save_reaction.invalid.app_error",
-        "translation": "Reaktion ist nicht gültig."
-    },
-    {
-        "id": "api.reaction.save_reaction.user_id.app_error",
-        "translation": "Sie können keine Reaktion für den anderen Benutzer sichern."
-    },
-    {
-        "id": "api.reaction.town_square_read_only",
-        "translation": "Reaktionen auf Nachrichte sind in Nur-Lesen-Kanälen nicht möglich."
-    },
-    {
-        "id": "api.restricted_system_admin",
-        "translation": "This action is forbidden to a restricted system admin."
-    },
-    {
-        "id": "api.roles.patch_roles.license.error",
-        "translation": "Ihre Lizenz unterstützt die erweiterten Berechtigungen nicht."
-    },
-    {
-        "id": "api.scheme.create_scheme.license.error",
-        "translation": "Ihre Lizenz unterstützt die Erstellung von Team-Schemas nicht."
-    },
-    {
-        "id": "api.scheme.delete_scheme.license.error",
-        "translation": "Ihre Lizenz unterstützt die Löschung von Team-Schemas nicht."
-    },
-    {
-        "id": "api.scheme.get_channels_for_scheme.scope.error",
-        "translation": "Konnte Kanäle für Schema nicht abrufen, da das angegebene Schema kein Kanal-Schema ist."
-    },
-    {
-        "id": "api.scheme.get_teams_for_scheme.scope.error",
-        "translation": "Konnte Teams für Schema nicht abrufen, da das angegebene Schema kein Team-Schema ist."
-    },
-    {
-        "id": "api.scheme.patch_scheme.license.error",
-        "translation": "Ihre Lizenz unterstützt die Aktualisierung des Team-Schemas nicht."
-    },
-    {
-        "id": "api.server.start_server.forward80to443.disabled_while_using_lets_encrypt",
-        "translation": "Forward80To443 muss aktiviert werden, um LetsEncrypt zu verwenden"
-    },
-    {
-        "id": "api.server.start_server.forward80to443.enabled_but_listening_on_wrong_port",
-        "translation": "Kann Port 80 nicht auf Port 443 weiterleiten während auf Port %s gehört wird. Deaktivieren Sie Forward80To443, fall Sie einen Proxy-Server verwenden."
-    },
-    {
-        "id": "api.server.start_server.rate_limiting_memory_store",
-        "translation": "Konnte Rate Limiting Memory Store nicht initialisieren. Prüfen Sie die MemoryStoreSize-Konfigurationseinstellung."
-    },
-    {
-        "id": "api.server.start_server.rate_limiting_rate_limiter",
-        "translation": "Konnte Anfragenbegrenzer nicht initialisieren."
-    },
-    {
-        "id": "api.server.start_server.starting.critical",
-        "translation": "Fehler beim Starten des Servers, err:%v"
-    },
-    {
-        "id": "api.slackimport.slack_add_bot_user.email_pwd",
-        "translation": "Die Integrations-/Slack-Bot-Benutzer mit der E-Mail {{.Email}} und Passwort {{.Password}} wurde importiert.\r\n"
-    },
-    {
-        "id": "api.slackimport.slack_add_bot_user.unable_import",
-        "translation": "Konnte den Integrations-/Slack-Bot-Benutzer {{.Username}} nicht importieren.\r\n"
-    },
-    {
-        "id": "api.slackimport.slack_add_channels.added",
-        "translation": "\r\nKanäle hinzugefügt:\r\n"
-    },
-    {
-        "id": "api.slackimport.slack_add_channels.failed_to_add_user",
-        "translation": "Konnte Slack-Benutzer {{.Username}} nicht zum Kanal hinzufügen.\r\n"
-    },
-    {
-        "id": "api.slackimport.slack_add_channels.import_failed",
-        "translation": "Konnte Slack-Kanal {{.DisplayName}} nicht importieren.\r\n"
-    },
-    {
-        "id": "api.slackimport.slack_add_channels.merge",
-        "translation": "Der Slack-Kanal {{.DisplayName}} existiert bereits als aktiver Matterfoss-Kanal. Beide Kanäle wurden zusammengeführt.\r\n"
-    },
-    {
-        "id": "api.slackimport.slack_add_users.created",
-        "translation": "\r\nBenutzer erstellt:\r\n"
-    },
-    {
-        "id": "api.slackimport.slack_add_users.email_pwd",
-        "translation": "Slack-Benutzer mit der E-Mail-Adresse {{.Email}} und dem Passwort {{.Password}} wurde importiert.\r\n"
-    },
-    {
-        "id": "api.slackimport.slack_add_users.merge_existing",
-        "translation": "Slack-Benutzer mit existierendem Matterfoss-Benutzer mit identischer E-Mail-Adresse {{.Email}} und Benutzername {{.Username}} zusammengeführt.\r\n"
-    },
-    {
-        "id": "api.slackimport.slack_add_users.merge_existing_failed",
-        "translation": "Slack-Benutzer mit existierendem Matterfoss-Benutzer mit identischer E-Mail-Adresse {{.Email}} und Benutzername {{.Username}} zusammengeführt, konnte aber den Benutzer nicht zu seinem Team hinzufügen.\r\n"
-    },
-    {
-        "id": "api.slackimport.slack_add_users.missing_email_address",
-        "translation": "Der Benutzer {{.Username}} hat keine E-Mail-Adresse im Slack-Export. Verwende {{.Email}} als Platzhalter. Der Benutzer sollte seine E-Mail-Adresse aktualisieren, sobald er sich angemeldet hat.\r\n"
-    },
-    {
-        "id": "api.slackimport.slack_add_users.unable_import",
-        "translation": "Konnte Slack-Benutzer nicht importieren: {{.Username}}\r\n"
-    },
-    {
-        "id": "api.slackimport.slack_import.log",
-        "translation": "Matterfoss Slack Import Log\r\n"
-    },
-    {
-        "id": "api.slackimport.slack_import.note1",
-        "translation": "- Einige Nachrichten wurden eventuell nicht importiert, da sie nicht von diesem Importer unterstützt werden.\r\n"
-    },
-    {
-        "id": "api.slackimport.slack_import.note2",
-        "translation": "- Nachrichten vom Slack-Bot werden aktuell nicht unterstützt.\r\n"
-    },
-    {
-        "id": "api.slackimport.slack_import.note3",
-        "translation": "- Weitere Fehlermeldungen könnten in den Server-Logs auffindbar sein.\r\n"
-    },
-    {
-        "id": "api.slackimport.slack_import.notes",
-        "translation": "\r\nNotizen:\r\n"
-    },
-    {
-        "id": "api.slackimport.slack_import.open.app_error",
-        "translation": "Konnte folgende Datei nicht öffnen: {{.Filename}}.\r\n"
-    },
-    {
-        "id": "api.slackimport.slack_import.team_fail",
-        "translation": "Fehler beim Abruf des Teams, in das importiert werden soll.\r\n"
-    },
-    {
-        "id": "api.slackimport.slack_import.zip.app_error",
-        "translation": "Konnte Slack-Export ZIP-Datei nicht öffnen.\r\n"
-    },
-    {
-        "id": "api.status.user_not_found.app_error",
-        "translation": "Benutzer nicht gefunden"
-    },
-    {
-        "id": "api.team.add_user_to_team.added",
-        "translation": "%v wurde durch %v zum Team hinzugefügt."
-    },
-    {
-        "id": "api.team.add_user_to_team.missing_parameter.app_error",
-        "translation": "Parameter um Benutzer zu Team hinzuzufügen erforderlich."
-    },
-    {
-        "id": "api.team.get_invite_info.not_open_team",
-        "translation": "Die Einladung ist ungültig, weil dies kein offenes Team ist."
-    },
-    {
-        "id": "api.team.get_team_icon.filesettings_no_driver.app_error",
-        "translation": "Ungültiger Treibername in Dateieinstellungen.  Muss 'local' oder 'amazons3' sein"
-    },
-    {
-        "id": "api.team.get_team_icon.read_file.app_error",
-        "translation": "Konnte Teamsymbol nicht lesen."
-    },
-    {
-        "id": "api.team.import_team.array.app_error",
-        "translation": "Leeres Array unterhalb von 'Datei' in der Anfrage"
-    },
-    {
-        "id": "api.team.import_team.integer.app_error",
-        "translation": "Dateigröße ist keine Integer-Zahl"
-    },
-    {
-        "id": "api.team.import_team.no_file.app_error",
-        "translation": "Keine Datei unter 'file' in der Anfrage"
-    },
-    {
-        "id": "api.team.import_team.no_import_from.app_error",
-        "translation": "Falsch gebildete Anfrage: Feld importFrom fehlt."
-    },
-    {
-        "id": "api.team.import_team.open.app_error",
-        "translation": "Konnte Datei nicht öffnen"
-    },
-    {
-        "id": "api.team.import_team.parse.app_error",
-        "translation": "Kann Multipart-Formular nicht verarbeiten"
-    },
-    {
-        "id": "api.team.import_team.unavailable.app_error",
-        "translation": "Falsch gebildete Anfrage: Feld filesize fehlt."
-    },
-    {
-        "id": "api.team.invite_members.disabled.app_error",
-        "translation": "E-Mail-Einladungen sind deaktiviert."
-    },
-    {
-        "id": "api.team.invite_members.invalid_email.app_error",
-        "translation": "Die folgenden E-Mail-Adressen gehören nicht zu einer akzeptierten Domäne: {{.Addresses}}. Bitte kontaktieren Sie ihren Systemadministrator für Details."
-    },
-    {
-        "id": "api.team.invite_members.no_one.app_error",
-        "translation": "Keiner zum Einladen."
-    },
-    {
-        "id": "api.team.is_team_creation_allowed.disabled.app_error",
-        "translation": "Teamerstellung wurde deaktiviert. Bitte fragen Sie ihren Administrator, um Details zu erfahren."
-    },
-    {
-        "id": "api.team.is_team_creation_allowed.domain.app_error",
-        "translation": "Die E-Mail-Adresse muss von einer bestimmten Domain stammen (z.B. @example.com). Bitte wenden Sie sich an ihren Systemadministrator."
-    },
-    {
-        "id": "api.team.join_team.post_and_forget",
-        "translation": "%v ist dem Team beigetreten."
-    },
-    {
-        "id": "api.team.join_user_to_team.allowed_domains.app_error",
-        "translation": "Die E-Mail-Adresse muss von einer bestimmten Domain stammen (z.B. @example.com). Bitte wenden Sie sich an ihren Systemadministrator."
-    },
-    {
-        "id": "api.team.leave.left",
-        "translation": "%v hat das Team verlassen."
-    },
-    {
-        "id": "api.team.move_channel.post.error",
-        "translation": "Fehler beim Senden der Nachricht zur Verschiebung des Kanals."
-    },
-    {
-        "id": "api.team.move_channel.success",
-        "translation": "Dieser Kanal wurde durch %v in dieses Team verschoben."
-    },
-    {
-        "id": "api.team.remove_team_icon.get_team.app_error",
-        "translation": "Ein Fehler ist beim Aufrufen des Teams aufgetreten"
-    },
-    {
-        "id": "api.team.remove_user_from_team.missing.app_error",
-        "translation": "Der Benutzer scheint nicht Teil dieses Teams zu sein."
-    },
-    {
-        "id": "api.team.remove_user_from_team.removed",
-        "translation": "%v wurde aus dem Team entfernt."
-    },
-    {
-        "id": "api.team.set_team_icon.array.app_error",
-        "translation": "Leeres Array unterhalb von 'image' in der Anfrage"
-    },
-    {
-        "id": "api.team.set_team_icon.decode.app_error",
-        "translation": "Konnte das Teamsymbol nicht dekodieren"
-    },
-    {
-        "id": "api.team.set_team_icon.decode_config.app_error",
-        "translation": "Konnte Metadaten des Teamsymbols nicht dekodieren"
-    },
-    {
-        "id": "api.team.set_team_icon.encode.app_error",
-        "translation": "Konnte Teamsymbol nicht kodieren."
-    },
-    {
-        "id": "api.team.set_team_icon.get_team.app_error",
-        "translation": "Ein Fehler ist beim Aufrufen des Teams aufgetreten"
-    },
-    {
-        "id": "api.team.set_team_icon.no_file.app_error",
-        "translation": "Keine Datei unter 'image' in der Anfrage"
-    },
-    {
-        "id": "api.team.set_team_icon.open.app_error",
-        "translation": "Konnte Bilddatei nicht öffnen"
-    },
-    {
-        "id": "api.team.set_team_icon.parse.app_error",
-        "translation": "Konnte Multipart-Formular nicht verarbeiten"
-    },
-    {
-        "id": "api.team.set_team_icon.storage.app_error",
-        "translation": "Das Teamsymbol kann nicht hochgeladen werden. Ein Foto-Speicherort ist nicht konfiguriert."
-    },
-    {
-        "id": "api.team.set_team_icon.too_large.app_error",
-        "translation": "Kann Teamsymbol nicht hochladen. Datei ist zu groß."
-    },
-    {
-        "id": "api.team.set_team_icon.write_file.app_error",
-        "translation": "Konnte Teamsymbol nicht speichern"
-    },
-    {
-        "id": "api.team.team_icon.update.app_error",
-        "translation": "Ein Fehler ist beim Aktualisieren des Teamsymbols aufgetreten"
-    },
-    {
-        "id": "api.team.update_member_roles.not_a_member",
-        "translation": "Der angegebene Benutzer ist kein Mitglied des angegebenen Teams."
-    },
-    {
-        "id": "api.team.update_restricted_domains.mismatch.app_error",
-        "translation": "Beschränkung des Teams auf {{ .Domain }} ist durch die Systemkonfiguration nicht erlaubt. Bitte wenden Sie sich an ihren Systemadministrator."
-    },
-    {
-        "id": "api.team.update_team_scheme.license.error",
-        "translation": "Ihre Lizenz unterstützt die Aktualisierung des Team-Schemas nicht."
-    },
-    {
-        "id": "api.team.update_team_scheme.scheme_scope.error",
-        "translation": "Konnte Schema für Team nicht setzen, da das angegebene Schema kein Team-Schema ist."
-    },
-    {
-        "id": "api.templates.deactivate_body.info",
-        "translation": "Sie haben ihr Konto auf {{ .SiteURL }} deaktiviert."
-    },
-    {
-        "id": "api.templates.deactivate_body.title",
-        "translation": "Ihr Konto auf {{ .ServerURL }} wurde deaktiviert"
-    },
-    {
-        "id": "api.templates.deactivate_body.warning",
-        "translation": "Falls diese Änderung nicht durch Sie durchgeführt wurde oder Sie ihr Konto reaktivieren möchten, kontaktieren Sie ihren Systemadministrator."
-    },
-    {
-        "id": "api.templates.deactivate_subject",
-        "translation": "[{{ .SiteName }}] Ihr Konto auf {{ .ServerURL }} wurde deaktiviert"
-    },
-    {
-        "id": "api.templates.email_change_body.info",
-        "translation": "Ihre E-Mail-Adresse für {{.TeamDisplayName}} wurde in {{.NewEmail}} geändert."
-    },
-    {
-        "id": "api.templates.email_change_body.title",
-        "translation": "Ihre E-Mail-Adresse wurde geändert"
-    },
-    {
-        "id": "api.templates.email_change_subject",
-        "translation": "[{{ .SiteName }}] Ihre E-Mail-Adresse wurde geändert"
-    },
-    {
-        "id": "api.templates.email_change_verify_body.button",
-        "translation": "E-Mail verifizieren"
-    },
-    {
-        "id": "api.templates.email_change_verify_body.info",
-        "translation": "Um ihre E-Mail-Adresse für {{.TeamDisplayName}} zu ändern, klicken Sie bitte auf den unten stehenden Link, um zu bestätigen, dass dies die richtige Adresse ist."
-    },
-    {
-        "id": "api.templates.email_change_verify_body.title",
-        "translation": "Sie haben ihre E-Mail-Adresse geändert"
-    },
-    {
-        "id": "api.templates.email_change_verify_subject",
-        "translation": "[{{ .SiteName }}] Bestätigen Sie die neue E-Mail-Adresse"
-    },
-    {
-        "id": "api.templates.email_footer",
-        "translation": "Um ihre Benachrichtigungseinstellungen zu ändern, melden Sie sich an ihrer Team-Site an und wählen dann Kontoeinstellungen > Benachrichtigungen."
-    },
-    {
-        "id": "api.templates.email_info1",
-        "translation": "Bei Fragen schreiben Sie uns eine Mail: "
-    },
-    {
-        "id": "api.templates.email_info2",
-        "translation": "Mit freundlichen Grüßen,"
-    },
-    {
-        "id": "api.templates.email_info3",
-        "translation": "Das {{.SiteName}}-Team"
-    },
-    {
-        "id": "api.templates.email_organization",
-        "translation": "Versandt durch "
-    },
-    {
-        "id": "api.templates.email_warning",
-        "translation": "Falls Sie diese Änderung nicht durchgeführt haben, kontaktieren Sie den Systemadministrator."
-    },
-    {
-        "id": "api.templates.invite_body.button",
-        "translation": "Team beitreten"
-    },
-    {
-        "id": "api.templates.invite_body.extra_info",
-        "translation": "Matterfoss lässt Sie Nachrichten und Dateien von Ihrem PC oder Smartphone teilen, mit Sofortsuche und Archivierung. Nachdem Sie [[{{.TeamDisplayName}}]] beigetreten sind, können Sie sich bei ihrem neuen Team anmelden und auf all diese Funktionen von folgender Webadresse aus zugreifen:"
-    },
-    {
-        "id": "api.templates.invite_body.info",
-        "translation": "Das Team {{.SenderStatus}} [[{{.SenderName}}]], hat Sie eingeladen, [[{{.TeamDisplayName}}]] beizutreten."
-    },
-    {
-        "id": "api.templates.invite_body.title",
-        "translation": "Sie wurden eingeladen"
-    },
-    {
-        "id": "api.templates.invite_subject",
-        "translation": "[{{ .SiteName }}] {{ .SenderName }} hat Sie eingeladen, dem Team {{ .TeamDisplayName }} beizutreten"
-    },
-    {
-        "id": "api.templates.mfa_activated_body.info",
-        "translation": "Multi-Faktor-Authentifizierung wurde zu ihrem Konto auf {{ .SiteURL }} hinzugefügt."
-    },
-    {
-        "id": "api.templates.mfa_activated_body.title",
-        "translation": "Multi-Faktor-Authentifizierung wurde hinzugefügt"
-    },
-    {
-        "id": "api.templates.mfa_change_subject",
-        "translation": "[{{ .SiteName }}] Ihre MFA wurde aktualisiert"
-    },
-    {
-        "id": "api.templates.mfa_deactivated_body.info",
-        "translation": "Multi-Faktor-Authentifizierung wurde von ihrem Konto auf {{ .SiteURL }} entfernt."
-    },
-    {
-        "id": "api.templates.mfa_deactivated_body.title",
-        "translation": "Multi-Faktor-Authentifizierung wurde entfernt"
-    },
-    {
-        "id": "api.templates.password_change_body.info",
-        "translation": "Ihr Passwort für {{.TeamDisplayName}} auf {{ .TeamURL }} wurde durch {{.Method}} geändert."
-    },
-    {
-        "id": "api.templates.password_change_body.title",
-        "translation": "Ihr Passwort wurde aktualisiert"
-    },
-    {
-        "id": "api.templates.password_change_subject",
-        "translation": "[{{ .SiteName }}] Ihr Passwort wurde aktualisiert"
-    },
-    {
-        "id": "api.templates.post_body.button",
-        "translation": "Gehe zum Beitrag"
-    },
-    {
-        "id": "api.templates.reset_body.button",
-        "translation": "Passwort zurücksetzen"
-    },
-    {
-        "id": "api.templates.reset_body.info1",
-        "translation": "Um ihr Passwort zu ändern, klicken Sie unten auf \"Passwort zurücksetzen\"."
-    },
-    {
-        "id": "api.templates.reset_body.info2",
-        "translation": "Falls Sie ihr Passwort nicht ändern wollten, ignorieren Sie bitte die Mail und ihr Passwort wird nicht geändert. Der Passwort-Link verfällt in 24 Stunden."
-    },
-    {
-        "id": "api.templates.reset_body.title",
-        "translation": "Sie haben eine Rücksetzung ihres Passworts angefordert"
-    },
-    {
-        "id": "api.templates.reset_subject",
-        "translation": "[{{ .SiteName }}] Passwort zurücksetzen"
-    },
-    {
-        "id": "api.templates.signin_change_email.body.info",
-        "translation": "Sie haben ihre Anmeldemethode auf {{ .SiteName }} zu {{.Method}} geändert."
-    },
-    {
-        "id": "api.templates.signin_change_email.body.method_email",
-        "translation": "E-Mail-Adresse und Passwort"
-    },
-    {
-        "id": "api.templates.signin_change_email.body.title",
-        "translation": "Sie haben ihre Anmeldemethode geändert"
-    },
-    {
-        "id": "api.templates.signin_change_email.subject",
-        "translation": "[{{ .SiteName }}] Ihre Anmeldemethode wurde aktualisiert"
-    },
-    {
-        "id": "api.templates.user_access_token_body.info",
-        "translation": "Ein persönliches Zugangs-Token wurde zu ihrem Konto auf {{ .SiteURL }} hinzugefügt. Dies kann zum Zugriff auf {{.SiteName}}  mit ihrem Konto verwendet werden."
-    },
-    {
-        "id": "api.templates.user_access_token_body.title",
-        "translation": "Persönliches Zugriffs-Token zu ihrem Konto hinzugefügt"
-    },
-    {
-        "id": "api.templates.user_access_token_subject",
-        "translation": "[{{ .SiteName }}] Persönliches Zugriffs-Token zu ihrem Konto hinzugefügt"
-    },
-    {
-        "id": "api.templates.username_change_body.info",
-        "translation": "Ihr Benutzername für {{.TeamDisplayName}} wurde geändert zu {{.NewUsername}}."
-    },
-    {
-        "id": "api.templates.username_change_body.title",
-        "translation": "Ihr Benutzername wurde geändert"
-    },
-    {
-        "id": "api.templates.username_change_subject",
-        "translation": "[{{ .SiteName }}] Ihr Benutzername wurde geändert"
-    },
-    {
-        "id": "api.templates.verify_body.button",
-        "translation": "E-Mail verifizieren"
-    },
-    {
-        "id": "api.templates.verify_body.info",
-        "translation": "Bitte bestätigen Sie ihre E-Mail-Adresse durch das Anklicken des folgenden Links."
-    },
-    {
-        "id": "api.templates.verify_body.title",
-        "translation": "Sie sind {{ .ServerURL }} beigetreten"
-    },
-    {
-        "id": "api.templates.verify_subject",
-        "translation": "[{{ .SiteName }}] E-Mail-Bestätigung"
-    },
-    {
-        "id": "api.templates.welcome_body.app_download_info",
-        "translation": "Für das beste Erlebnis laden Sie die Apps für PC, macOS, iOS und Android herunter:"
-    },
-    {
-        "id": "api.templates.welcome_body.button",
-        "translation": "E-Mail verifizieren"
-    },
-    {
-        "id": "api.templates.welcome_body.info",
-        "translation": "Bitte bestätigen Sie ihre E-Mail-Adresse durch das Anklicken des folgenden Links."
-    },
-    {
-        "id": "api.templates.welcome_body.info2",
-        "translation": "Sie können sich anmelden von:"
-    },
-    {
-        "id": "api.templates.welcome_body.info3",
-        "translation": "Mit Matterfoss können Sie Nachrichten und Dateien von ihrem PC oder Telefon aus teilen, suchen und archivieren."
-    },
-    {
-        "id": "api.templates.welcome_body.title",
-        "translation": "Sie sind {{ .ServerURL }} beigetreten"
-    },
-    {
-        "id": "api.templates.welcome_subject",
-        "translation": "[{{ .SiteName }}] Sie sind {{ .ServerURL }} beigetreten"
-    },
-    {
-        "id": "api.user.activate_mfa.email_and_ldap_only.app_error",
-        "translation": "MFA ist für diesen Kontotyp nicht verfügbar"
-    },
-    {
-        "id": "api.user.add_direct_channels_and_forget.failed.error",
-        "translation": "Fehler beim Hinzufügen von Kanaleinstellungen für Benutzer user_id={{.UserId}}, team_id={{.TeamId}}, err={{.Error}}"
-    },
-    {
-        "id": "api.user.authorize_oauth_user.bad_response.app_error",
-        "translation": "Fehlerhafte Rückmeldung bei Tokenanfrage"
-    },
-    {
-        "id": "api.user.authorize_oauth_user.bad_token.app_error",
-        "translation": "Falscher Tokentyp"
-    },
-    {
-        "id": "api.user.authorize_oauth_user.invalid_state.app_error",
-        "translation": "Ungültiger Zustand"
-    },
-    {
-        "id": "api.user.authorize_oauth_user.missing.app_error",
-        "translation": "Fehlendes Zugangs-Token"
-    },
-    {
-        "id": "api.user.authorize_oauth_user.response.app_error",
-        "translation": "Ungültige Antwort vom OAuth-Service-Anbieter erhalten."
-    },
-    {
-        "id": "api.user.authorize_oauth_user.service.app_error",
-        "translation": "Tokenanfrage zu {{.Service}} fehlgeschlagen"
-    },
-    {
-        "id": "api.user.authorize_oauth_user.token_failed.app_error",
-        "translation": "Tokenanfrage fehlgeschlagen"
-    },
-    {
-        "id": "api.user.authorize_oauth_user.unsupported.app_error",
-        "translation": "Nicht unterstützter OAuth-Service-Provider"
-    },
-    {
-        "id": "api.user.check_user_login_attempts.too_many.app_error",
-        "translation": "Ihr Konto ist gesperrt, da es zu viele fehlerhafte Passworteingaben gab. Bitte setzen Sie ihr Passwort zurück."
-    },
-    {
-        "id": "api.user.check_user_mfa.bad_code.app_error",
-        "translation": "Ungültiger MFA-Token."
-    },
-    {
-        "id": "api.user.check_user_password.invalid.app_error",
-        "translation": "Der Login schlug fehl, weil das Passwort ungültig ist"
-    },
-    {
-        "id": "api.user.complete_switch_with_oauth.blank_email.app_error",
-        "translation": "Leere E-Mail-Adresse"
-    },
-    {
-        "id": "api.user.complete_switch_with_oauth.parse.app_error",
-        "translation": "Konnte Authentifizierungsdaten aus {{.Service}} Benutzerobjekt nicht verarbeiten"
-    },
-    {
-        "id": "api.user.complete_switch_with_oauth.unavailable.app_error",
-        "translation": "{{.Service}} SSO mit OAuth 2.0 nicht auf diesem Server verfügbar"
-    },
-    {
-        "id": "api.user.create_email_token.error",
-        "translation": "Token-Daten für die E-Mail-Bestätigung konnten nicht erstellt werden."
-    },
-    {
-        "id": "api.user.create_oauth_user.already_attached.app_error",
-        "translation": "Mit dieser E-Mail-Adresse ist bereits ein Konto verknüpft, das nicht die Anmeldemethode {{.Service}} verwendet. Bitte verwenden Sie {{.Auth}} zum Anmelden."
-    },
-    {
-        "id": "api.user.create_oauth_user.create.app_error",
-        "translation": "Konnte keinen Benutzer aus {{.Service}} Benutzerobjekt erstellen"
-    },
-    {
-        "id": "api.user.create_oauth_user.not_available.app_error",
-        "translation": "{{.Service}} SSO mit OAuth 2.0 nicht auf diesem Server verfügbar"
-    },
-    {
-        "id": "api.user.create_profile_image.default_font.app_error",
-        "translation": "Konnte Standard-Profilbildschriftart nicht erstellen"
-    },
-    {
-        "id": "api.user.create_profile_image.encode.app_error",
-        "translation": "Konnte Standardprofilbild nicht enkodieren"
-    },
-    {
-        "id": "api.user.create_profile_image.initial.app_error",
-        "translation": "Konnte Benutzerinitial nicht zu Standardprofilbild hinzufügen"
-    },
-    {
-        "id": "api.user.create_user.accepted_domain.app_error",
-        "translation": "Die angegebene E-Mail-Adresse gehört nicht zu den zugelassenen Domains. Bitte kontaktieren Sie ihren Administrator oder registrieren Sie sich mit einer andere E-Mail-Adresse."
-    },
-    {
-        "id": "api.user.create_user.disabled.app_error",
-        "translation": "Die Erstellung von Benutzern ist deaktiviert."
-    },
-    {
-        "id": "api.user.create_user.no_open_server",
-        "translation": "Dieser Server erlaubt keine offenen Registrierungen.  Bitte wenden Sie sich an ihren Administrator, um eine Einladung zu erhalten."
-    },
-    {
-        "id": "api.user.create_user.signup_email_disabled.app_error",
-        "translation": "Benutzerregistrierung mit einer E-Mail-Adresse ist ausgeschaltet."
-    },
-    {
-        "id": "api.user.create_user.signup_link_expired.app_error",
-        "translation": "Der Registrierungslink ist abgelaufen"
-    },
-    {
-        "id": "api.user.create_user.signup_link_invalid.app_error",
-        "translation": "Der Registrierungslink scheint nicht gültig zu sein"
-    },
-    {
-        "id": "api.user.email_to_ldap.not_available.app_error",
-        "translation": "AD/LDAP ist auf diesem Server nicht verfügbar"
-    },
-    {
-        "id": "api.user.email_to_oauth.not_available.app_error",
-        "translation": "Authentifizierungs-Transfer auf diesem Server nicht konfiguriert oder verfügbar."
-    },
-    {
-        "id": "api.user.get_authorization_code.unsupported.app_error",
-        "translation": "Nicht unterstützter OAuth-Service-Provider"
-    },
-    {
-        "id": "api.user.get_user_by_email.permissions.app_error",
-        "translation": "Konnte Benutzer nicht nach Mail abrufen."
-    },
-    {
-        "id": "api.user.ldap_to_email.not_available.app_error",
-        "translation": "AD/LDAP ist auf diesem Server nicht verfügbar"
-    },
-    {
-        "id": "api.user.ldap_to_email.not_ldap_account.app_error",
-        "translation": "Dieses Konto verwendet kein AD/LDAP"
-    },
-    {
-        "id": "api.user.login.blank_pwd.app_error",
-        "translation": "Passwort darf nicht leer sein"
-    },
-    {
-        "id": "api.user.login.bot_login_forbidden.app_error",
-        "translation": "Bot login is forbidden"
-    },
-    {
-        "id": "api.user.login.client_side_cert.certificate.app_error",
-        "translation": "Versuchte Anmeldung unter Verwendung der experimentellen Funktion ClientSideCert ohne Angabe eines gültigen Zertifikats."
-    },
-    {
-        "id": "api.user.login.client_side_cert.license.app_error",
-        "translation": "Versuchte Anmeldung unter Verwendung der experimentellen Funktion ClientSideCertEnable ohne Angabe einer gültigen Enterprise-Lizenz."
-    },
-    {
-        "id": "api.user.login.inactive.app_error",
-        "translation": "Anmeldung nicht möglich, weil ihr Konto deaktiviert wurde.  Bitte wenden Sie sich an einen Administrator."
-    },
-    {
-        "id": "api.user.login.not_verified.app_error",
-        "translation": "Anmelden aufgrund unbestätigter E-Mail-Adresse fehlgeschlagen"
-    },
-    {
-        "id": "api.user.login.use_auth_service.app_error",
-        "translation": "Bitte melden Sie sich an via {{.AuthService}}"
-    },
-    {
-        "id": "api.user.login_by_oauth.bot_login_forbidden.app_error",
-        "translation": "Bot login is forbidden"
-    },
-    {
-        "id": "api.user.login_by_oauth.not_available.app_error",
-        "translation": "{{.Service}} SSO mit OAuth 2.0 nicht auf diesem Server verfügbar"
-    },
-    {
-        "id": "api.user.login_by_oauth.parse.app_error",
-        "translation": "Konnte Anmeldedaten nicht aus {{.Service}} Benutzerobjekt verarbeiten"
-    },
-    {
-        "id": "api.user.login_ldap.not_available.app_error",
-        "translation": "AD/LDAP ist auf diesem Server nicht verfügbar"
-    },
-    {
-        "id": "api.user.oauth_to_email.context.app_error",
-        "translation": "Aktualisieren des Passworts fehlgeschlagen, da Kontext user_id nicht der user_id des Providers entsprach"
-    },
-    {
-        "id": "api.user.oauth_to_email.not_available.app_error",
-        "translation": "Authentifizierungs-Transfer auf diesem Server nicht konfiguriert oder verfügbar."
-    },
-    {
-        "id": "api.user.reset_password.broken_token.app_error",
-        "translation": "Das Token zum Zurücksetzen des Passwortes scheint nicht gültig zu sein."
-    },
-    {
-        "id": "api.user.reset_password.invalid_link.app_error",
-        "translation": "Der Link zum Zurücksetzen des Passwortes scheint nicht gültig zu sein."
-    },
-    {
-        "id": "api.user.reset_password.link_expired.app_error",
-        "translation": "Der Link zum Zurücksetzen des Passwortes ist abgelaufen."
-    },
-    {
-        "id": "api.user.reset_password.method",
-        "translation": "über einen Passwort-zurücksetzen-Link"
-    },
-    {
-        "id": "api.user.reset_password.sso.app_error",
-        "translation": "Kann Passwort für SSO-Konten nicht zurücksetzen"
-    },
-    {
-        "id": "api.user.saml.not_available.app_error",
-        "translation": "SAML 2.0 ist auf diesem Server nicht konfiguriert oder wird nicht unterstützt."
-    },
-    {
-        "id": "api.user.send_deactivate_email_and_forget.failed.error",
-        "translation": "Fehler beim Senden der Konto-Deaktivierungs-E-Mail"
-    },
-    {
-        "id": "api.user.send_email_change_email_and_forget.error",
-        "translation": "Die E-Mail-Änderungsbenachrichtigung konnte nicht erfolgreich versendet werden"
-    },
-    {
-        "id": "api.user.send_email_change_username_and_forget.error",
-        "translation": "Die Benutzernamen-Änderungsbenachrichtigung konnte erfolgreich nicht versendet werden"
-    },
-    {
-        "id": "api.user.send_email_change_verify_email_and_forget.error",
-        "translation": "Die Bestätigungs-E-Mail über die Änderung der E-Mail-Adresse konnte nicht versandt werden"
-    },
-    {
-        "id": "api.user.send_mfa_change_email.error",
-        "translation": "Konnte E-Mail-Benachrichtigung für MFA-Änderung nicht senden."
-    },
-    {
-        "id": "api.user.send_password_change_email_and_forget.error",
-        "translation": "Die Bestätigungs-E-Mail über die Änderung des Passworts konnte nicht versandt werden"
-    },
-    {
-        "id": "api.user.send_password_reset.send.app_error",
-        "translation": "Konnte die E-Mail zum Zurücksetzen des Passworts nicht senden"
-    },
-    {
-        "id": "api.user.send_password_reset.sso.app_error",
-        "translation": "Kann Passwort für SSO-Konten nicht zurücksetzen"
-    },
-    {
-        "id": "api.user.send_sign_in_change_email_and_forget.error",
-        "translation": "Die Bestätigungs-E-Mail über die Änderung des Passworts konnte nicht versandt werden"
-    },
-    {
-        "id": "api.user.send_user_access_token.error",
-        "translation": "Konnte \"Persönliches Zugriffs-Token hinzugefügt\"-E-Mail nicht erfolgreich versenden"
-    },
-    {
-        "id": "api.user.send_verify_email_and_forget.failed.error",
-        "translation": "Die Bestätigungs-E-Mail konnte nicht versandt werden"
-    },
-    {
-        "id": "api.user.send_welcome_email_and_forget.failed.error",
-        "translation": "Die Willkommens-E-Mail konnte nicht versandt werden"
-    },
-    {
-        "id": "api.user.update_active.not_enable.app_error",
-        "translation": "Sie können sich nicht selbst deaktivieren, da diese Funktion nicht aktiviert ist. Bitte kontaktieren Sie ihren Systemadministrator."
-    },
-    {
-        "id": "api.user.update_active.permissions.app_error",
-        "translation": "Sie haben nicht die erforderlichen Berechtigungen"
-    },
-    {
-        "id": "api.user.update_oauth_user_attrs.get_user.app_error",
-        "translation": "Konnte keinen Benutzer aus {{.Service}} Benutzerobjekt erstellen"
-    },
-    {
-        "id": "api.user.update_password.context.app_error",
-        "translation": "Aktualisieren des Passworts fehlgeschlagen, da Kontext user_id nicht der props user_id entsprach"
-    },
-    {
-        "id": "api.user.update_password.failed.app_error",
-        "translation": "Aktualisieren des Passworts fehlgeschlagen"
-    },
-    {
-        "id": "api.user.update_password.incorrect.app_error",
-        "translation": "Das eingegebene \"Aktuelle Passwort\" ist nicht korrekt. Bitte prüfen Sie, dass die Umschalt-Taste deaktiviert ist und versuchen es erneut."
-    },
-    {
-        "id": "api.user.update_password.menu",
-        "translation": "über das Einstellungsmenü"
-    },
-    {
-        "id": "api.user.update_password.oauth.app_error",
-        "translation": "Aktualisieren des Passworts fehlgeschlagen, da der Benutzer über einen OAuth-Service angemeldet ist"
-    },
-    {
-        "id": "api.user.update_password.valid_account.app_error",
-        "translation": "Aktualisieren des Passworts fehlgeschlagen, da kein gültiges Konto gefunden werden konnte"
-    },
-    {
-        "id": "api.user.upload_profile_user.array.app_error",
-        "translation": "Leeres Array unterhalb von 'image' in der Anfrage"
-    },
-    {
-        "id": "api.user.upload_profile_user.decode.app_error",
-        "translation": "Konnte Profilbild nicht dekodieren"
-    },
-    {
-        "id": "api.user.upload_profile_user.decode_config.app_error",
-        "translation": "Konnte Profilbild nicht speichern. Datei scheint kein gültiges Bild zu sein."
-    },
-    {
-        "id": "api.user.upload_profile_user.encode.app_error",
-        "translation": "Konnte Profilbild nicht kodieren"
-    },
-    {
-        "id": "api.user.upload_profile_user.no_file.app_error",
-        "translation": "Keine Datei unter 'image' in der Anfrage"
-    },
-    {
-        "id": "api.user.upload_profile_user.open.app_error",
-        "translation": "Konnte Bild nicht öffnen"
-    },
-    {
-        "id": "api.user.upload_profile_user.parse.app_error",
-        "translation": "Konnte Multipart-Formular nicht verarbeiten"
-    },
-    {
-        "id": "api.user.upload_profile_user.storage.app_error",
-        "translation": "Die Datei kann nicht hochgeladen werden. Ein Foto-Speicherort ist nicht eingerichtet."
-    },
-    {
-        "id": "api.user.upload_profile_user.too_large.app_error",
-        "translation": "Dateiupload nicht möglich. Datei ist zu groß."
-    },
-    {
-        "id": "api.user.upload_profile_user.upload_profile.app_error",
-        "translation": "Konnte Profilbild nicht hochladen"
-    },
-    {
-        "id": "api.user.verify_email.bad_link.app_error",
-        "translation": "Fehlerhafter E-Mail-Adressen-Bestätigungslink."
-    },
-    {
-        "id": "api.user.verify_email.broken_token.app_error",
-        "translation": "Schlechter \"E-Mail bestätigen\"-Token-Typ"
-    },
-    {
-        "id": "api.user.verify_email.link_expired.app_error",
-        "translation": "Der E-Mail-Bestätigungslink ist abgelaufen."
-    },
-    {
-        "id": "api.user.verify_email.token_parse.error",
-        "translation": "Token-Daten aus der E-Mail-Bestätigung konnten nicht analysiert werden."
-    },
-    {
-        "id": "api.web_socket.connect.upgrade.app_error",
-        "translation": "Fehler beim Hochstufen der Websocket-Verbindung"
-    },
-    {
-        "id": "api.web_socket_router.bad_action.app_error",
-        "translation": "Unbekannte WebSocket-Aktion."
-    },
-    {
-        "id": "api.web_socket_router.bad_seq.app_error",
-        "translation": "Ungültige Sequenz für WebSocket-Nachricht."
-    },
-    {
-        "id": "api.web_socket_router.no_action.app_error",
-        "translation": "Keine WebSocket-Aktion."
-    },
-    {
-        "id": "api.web_socket_router.not_authenticated.app_error",
-        "translation": "WebSocket-Verbindung ist nicht authentifiziert. Bitte melden Sie sich an und versuchen Sie es erneut."
-    },
-    {
-        "id": "api.webhook.create_outgoing.intersect.app_error",
-        "translation": "Ausgehende Webhooks desselben Kanals können nicht dieselben Auslösewörter/Callback-URLs haben."
-    },
-    {
-        "id": "api.webhook.create_outgoing.not_open.app_error",
-        "translation": "Ausgehende Webhooks können nur für öffentliche Kanäle erstellt werden."
-    },
-    {
-        "id": "api.webhook.create_outgoing.permissions.app_error",
-        "translation": "Ungültige Berechtigungen, um ausgehenden Webhook zu erstellen."
-    },
-    {
-        "id": "api.webhook.create_outgoing.triggers.app_error",
-        "translation": "Entweder trigger_words oder channel_id müssen gesetzt sein."
-    },
-    {
-        "id": "api.webhook.incoming.error",
-        "translation": "Konnte die Multipart-Daten des eingehenden Webhooks nicht entschlüsseln."
-    },
-    {
-        "id": "api.webhook.team_mismatch.app_error",
-        "translation": "Kann Webhooks nicht über Teams hinweg aktualisieren."
-    },
-    {
-        "id": "api.webhook.update_outgoing.intersect.app_error",
-        "translation": "Ausgehende Webhooks desselben Kanals können nicht dieselben Auslösewörter/Callback-URLs haben."
-    },
-    {
-        "id": "api.websocket_handler.invalid_param.app_error",
-        "translation": "Ungültiger {{.Name}} Parameter"
-    },
-    {
-        "id": "app.admin.test_email.failure",
-        "translation": "Verbindung nicht erfolgreich: {{.Error}}"
-    },
-    {
-        "id": "app.channel.create_channel.no_team_id.app_error",
-        "translation": "Es muss eine Team-ID angegeben werden um einen Kanal zu erstellen"
-    },
-    {
-        "id": "app.channel.move_channel.members_do_not_match.error",
-        "translation": "Kann einen Kanal nicht bewegen, bis alle Mitglieder auch Mitglieder im Ziel-Team sind."
-    },
-    {
-        "id": "app.channel.post_update_channel_purpose_message.post.error",
-        "translation": "Fehler beim Senden des Kanalzwecks"
-    },
-    {
-        "id": "app.channel.post_update_channel_purpose_message.removed",
-        "translation": "%s hat den Kanalzweck entfernt (war: %s)"
-    },
-    {
-        "id": "app.channel.post_update_channel_purpose_message.retrieve_user.error",
-        "translation": "Fehler beim Abrufen des Benutzers während der Aktualisierung des Kanalzwecks %v"
-    },
-    {
-        "id": "app.channel.post_update_channel_purpose_message.updated_from",
-        "translation": "%s hat den Kanalzweck von: %s nach: %s aktualisiert"
-    },
-    {
-        "id": "app.channel.post_update_channel_purpose_message.updated_to",
-        "translation": "%s hat den Kanalzweck aktualisiert zu: %s"
-    },
-    {
-        "id": "app.cluster.404.app_error",
-        "translation": "Cluster-API-Endpunkt nicht gefunden."
-    },
-    {
-        "id": "app.export.export_write_line.io_writer.error",
-        "translation": "Es trat ein Fehler beim Schreiben der Exportdaten auf."
-    },
-    {
-        "id": "app.export.export_write_line.json_marshall.error",
-        "translation": "Es trat ein Fehler bei der Bereitstellung der JSON-Daten für den Export auf."
-    },
-    {
-        "id": "app.import.attachment.bad_file.error",
-        "translation": "Fehler beim Lesen der Datei unter: \"{{.FilePath}}\""
-    },
-    {
-        "id": "app.import.attachment.file_upload.error",
-        "translation": "Fehler beim Hochladen der Datei unter: \"{{.FilePath}}\""
-    },
-    {
-        "id": "app.import.bulk_import.file_scan.error",
-        "translation": "Fehler beim Lesen der Importdatei."
-    },
-    {
-        "id": "app.import.bulk_import.json_decode.error",
-        "translation": "JSON Decode der Zeile fehlgeschlagen."
-    },
-    {
-        "id": "app.import.bulk_import.unsupported_version.error",
-        "translation": "Falsche oder fehlende Version in der Daten-Import-Datei. Stellen Sie sicher, dass die Version das erste Objekt in ihrer Import-Datei ist und versuchen Sie es erneut."
-    },
-    {
-        "id": "app.import.emoji.bad_file.error",
-        "translation": "Fehler beim Lesen der importierten Emoji-Bilddatei. Name des Emojis: \"{{.FilePath}}\""
-    },
-    {
-        "id": "app.import.import_channel.scheme_deleted.error",
-        "translation": "Kann einem Kanal keine gelöschtes Schema zuweisen."
-    },
-    {
-        "id": "app.import.import_channel.scheme_wrong_scope.error",
-        "translation": "Kanal muss einem Kanal-Bereichs-Schema zugewiesen werden."
-    },
-    {
-        "id": "app.import.import_channel.team_not_found.error",
-        "translation": "Fehler beim Importieren des Kanals. Team mit dem Namen \"{{.TeamName}}\" konnte nicht gefunden werden."
-    },
-    {
-        "id": "app.import.import_direct_channel.create_direct_channel.error",
-        "translation": "Konnte Direktkanal nicht erstellen"
-    },
-    {
-        "id": "app.import.import_direct_channel.create_group_channel.error",
-        "translation": "Konnte Gruppenkanal nicht erstellen"
-    },
-    {
-        "id": "app.import.import_direct_channel.update_header_failed.error",
-        "translation": "Konnte Direktkanalüberschrift nicht aktualisieren"
-    },
-    {
-        "id": "app.import.import_direct_post.create_direct_channel.error",
-        "translation": "Konnte Direktkanal nicht abrufen."
-    },
-    {
-        "id": "app.import.import_direct_post.create_group_channel.error",
-        "translation": "Konnte Gruppenkanal nicht abrufen."
-    },
-    {
-        "id": "app.import.import_line.null_channel.error",
-        "translation": "Importdatenzeile hat den Typ \"channel\", aber das Kanalobjekt ist null."
-    },
-    {
-        "id": "app.import.import_line.null_direct_channel.error",
-        "translation": "Importdatenzeile hat den Typ \"direct_channel\", aber das direct_channel-Objekt ist null."
-    },
-    {
-        "id": "app.import.import_line.null_direct_post.error",
-        "translation": "Importdatenzeile hat den Typ \"direct_post\", aber das direct_post-Objekt ist null."
-    },
-    {
-        "id": "app.import.import_line.null_emoji.error",
-        "translation": "Importdatenzeile hat den Typ \"emoji\", aber das Emoji-Objekt ist null."
-    },
-    {
-        "id": "app.import.import_line.null_post.error",
-        "translation": "Importdatenzeile hat den Typ \"post\", aber das Nachrichtenobjekt ist null."
-    },
-    {
-        "id": "app.import.import_line.null_scheme.error",
-        "translation": "Importdatenzeile hat den Typ \"scheme\", aber das Schemaobjekt ist null."
-    },
-    {
-        "id": "app.import.import_line.null_team.error",
-        "translation": "Importdatenzeile hat den Typ \"team\", aber das Teamobjekt ist null."
-    },
-    {
-        "id": "app.import.import_line.null_user.error",
-        "translation": "Importdatenzeile hat den Typ \"user\", aber das Benutzerobjekt ist null."
-    },
-    {
-        "id": "app.import.import_line.unknown_line_type.error",
-        "translation": "Importdatenzeile hat den unbekannten Typ \"{{.Type}}\"."
-    },
-    {
-        "id": "app.import.import_post.channel_not_found.error",
-        "translation": "Fehler beim Importieren der Nachricht. Kanal mit dem Namen \"{{.ChannelName}}\" konnte nicht gefunden werden."
-    },
-    {
-        "id": "app.import.import_post.save_preferences.error",
-        "translation": "Fehler beim Import der Nachricht. Einstellungen konnten nicht gespeichert werden."
-    },
-    {
-        "id": "app.import.import_post.user_not_found.error",
-        "translation": "Fehler beim Importieren der Nachricht. Benutzer mit dem Namen \"{{.Username}}\" konnte nicht gefunden werden."
-    },
-    {
-        "id": "app.import.import_scheme.scope_change.error",
-        "translation": "Der Massenimporter kann den Bereich eines bereits existierenden Schemas nicht ändern."
-    },
-    {
-        "id": "app.import.import_team.scheme_deleted.error",
-        "translation": "Kann einem Team kein gelöschtes Schema zuweisen."
-    },
-    {
-        "id": "app.import.import_team.scheme_wrong_scope.error",
-        "translation": "Team muss einem Team-Bereichs-Schema zugewiesen werden."
-    },
-    {
-        "id": "app.import.import_user.save_preferences.error",
-        "translation": "Fehler beim Import der Benutzereinstellungen. Einstellungen konnten nicht gespeichert werden."
-    },
-    {
-        "id": "app.import.import_user_channels.save_preferences.error",
-        "translation": "Fehler beim Import der Benutzer-Kanalmitgliedschaften. Einstellungen konnten nicht gespeichert werden."
-    },
-    {
-        "id": "app.import.process_import_data_file_version_line.invalid_version.error",
-        "translation": "Konnte Version der Daten-Import-Datei nicht lesen."
-    },
-    {
-        "id": "app.import.validate_channel_import_data.display_name_length.error",
-        "translation": "Kanal display_name befindet sich nicht innerhalb der Längenbegrenzung."
-    },
-    {
-        "id": "app.import.validate_channel_import_data.display_name_missing.error",
-        "translation": "Fehlende erforderliche Kanaleigenschaft: display_name"
-    },
-    {
-        "id": "app.import.validate_channel_import_data.header_length.error",
-        "translation": "Kanalüberschrift ist zu lang."
-    },
-    {
-        "id": "app.import.validate_channel_import_data.name_characters.error",
-        "translation": "Kanalname enthält ungültige Zeichen."
-    },
-    {
-        "id": "app.import.validate_channel_import_data.name_length.error",
-        "translation": "Kanalname ist zu lang."
-    },
-    {
-        "id": "app.import.validate_channel_import_data.name_missing.error",
-        "translation": "Fehlende erforderliche Kanaleigenschaft: name"
-    },
-    {
-        "id": "app.import.validate_channel_import_data.purpose_length.error",
-        "translation": "Kanalzweck ist zu lang."
-    },
-    {
-        "id": "app.import.validate_channel_import_data.scheme_invalid.error",
-        "translation": "Ungültiger Schema-Name für Kanal."
-    },
-    {
-        "id": "app.import.validate_channel_import_data.team_missing.error",
-        "translation": "Fehlende erforderliche Kanaleigenschaft: team"
-    },
-    {
-        "id": "app.import.validate_channel_import_data.type_invalid.error",
-        "translation": "Kanaltyp ist ungültig."
-    },
-    {
-        "id": "app.import.validate_channel_import_data.type_missing.error",
-        "translation": "Fehlende erforderliche Kanaleigenschaft: type."
-    },
-    {
-        "id": "app.import.validate_direct_channel_import_data.header_length.error",
-        "translation": "Direktkanal-Überschrift ist zu lang"
-    },
-    {
-        "id": "app.import.validate_direct_channel_import_data.members_required.error",
-        "translation": "Fehlende erforderliche Kanaleigenschaft: members"
-    },
-    {
-        "id": "app.import.validate_direct_channel_import_data.members_too_few.error",
-        "translation": "Direktkanalmitgliederliste enthält zu wenige Einträge"
-    },
-    {
-        "id": "app.import.validate_direct_channel_import_data.members_too_many.error",
-        "translation": "Direktkanalmitgliederliste enthält zu viele Einträge"
-    },
-    {
-        "id": "app.import.validate_direct_channel_import_data.unknown_favoriter.error",
-        "translation": "Direktnachrichtenkanal kann nur von Mitgliedern favorisiert werden. \"{{.Username}}\" ist kein Mitglied."
-    },
-    {
-        "id": "app.import.validate_direct_post_import_data.channel_members_required.error",
-        "translation": "Fehlende erforderliche Direktnachrichteneigenschaft: channel_members"
-    },
-    {
-        "id": "app.import.validate_direct_post_import_data.channel_members_too_few.error",
-        "translation": "Direktnachrichtenkanalmitgliederliste enthält zu wenige Einträge"
-    },
-    {
-        "id": "app.import.validate_direct_post_import_data.channel_members_too_many.error",
-        "translation": "Direktnachrichtenkanalmitgliederliste enthält zu viele Einträge"
-    },
-    {
-        "id": "app.import.validate_direct_post_import_data.create_at_missing.error",
-        "translation": "Fehlende erforderliche Nachrichteigenschaft: create_at"
-    },
-    {
-        "id": "app.import.validate_direct_post_import_data.create_at_zero.error",
-        "translation": "CreateAt muss größer als 0 sein"
-    },
-    {
-        "id": "app.import.validate_direct_post_import_data.message_length.error",
-        "translation": "Nachricht ist zu lang"
-    },
-    {
-        "id": "app.import.validate_direct_post_import_data.message_missing.error",
-        "translation": "Fehlende erforderliche Nachrichteigenschaft: message"
-    },
-    {
-        "id": "app.import.validate_direct_post_import_data.unknown_flagger.error",
-        "translation": "Direktnachrichtenkanal kann nur von Mitgliedern markiert werden. \"{{.Username}}\" ist kein Mitglied."
-    },
-    {
-        "id": "app.import.validate_direct_post_import_data.user_missing.error",
-        "translation": "Fehlende erforderliche Nachrichteigenschaft: user"
-    },
-    {
-        "id": "app.import.validate_emoji_import_data.empty.error",
-        "translation": "Emoji-Importdaten leer."
-    },
-    {
-        "id": "app.import.validate_emoji_import_data.image_missing.error",
-        "translation": "Emoji-Importdaten-Bildfeld fehlt oder leer."
-    },
-    {
-        "id": "app.import.validate_emoji_import_data.name_missing.error",
-        "translation": "Emoji-Importdaten-Namensfeld fehlt oder leer."
-    },
-    {
-        "id": "app.import.validate_post_import_data.channel_missing.error",
-        "translation": "Fehlende erforderliche Nachrichteigenschaft: Channel."
-    },
-    {
-        "id": "app.import.validate_post_import_data.create_at_missing.error",
-        "translation": "Fehlende erforderliche Nachrichteigenschaft: create_at."
-    },
-    {
-        "id": "app.import.validate_post_import_data.create_at_zero.error",
-        "translation": "Nachrichteigenschaft CreateAt darf nicht Null sein."
-    },
-    {
-        "id": "app.import.validate_post_import_data.message_length.error",
-        "translation": "Message Eigenschaft der Nachricht ist länger als die maximal erlaubte Länge."
-    },
-    {
-        "id": "app.import.validate_post_import_data.message_missing.error",
-        "translation": "Fehlende erforderliche Nachrichteigenschaft: Message."
-    },
-    {
-        "id": "app.import.validate_post_import_data.team_missing.error",
-        "translation": "Fehlende erforderliche Nachrichteigenschaft: Team."
-    },
-    {
-        "id": "app.import.validate_post_import_data.user_missing.error",
-        "translation": "Fehlende erforderliche Nachrichteigenschaft: User."
-    },
-    {
-        "id": "app.import.validate_reaction_import_data.create_at_before_parent.error",
-        "translation": "Reaktionseigenschaft CreateAt muss größer als CreateAt der übergeordneten Nachricht sein."
-    },
-    {
-        "id": "app.import.validate_reaction_import_data.create_at_missing.error",
-        "translation": "Fehlende erforderliche Reaktionseigenschaft: create_at."
-    },
-    {
-        "id": "app.import.validate_reaction_import_data.create_at_zero.error",
-        "translation": "Reaktionseigenschaft CreateAt darf nicht Null sein."
-    },
-    {
-        "id": "app.import.validate_reaction_import_data.emoji_name_length.error",
-        "translation": "EmojiName-Eigenschaft der Reaktion ist länger als die maximal erlaubte Länge."
-    },
-    {
-        "id": "app.import.validate_reaction_import_data.emoji_name_missing.error",
-        "translation": "Fehlende erforderliche Reaktionseigenschaft: EmojiName."
-    },
-    {
-        "id": "app.import.validate_reaction_import_data.user_missing.error",
-        "translation": "Fehlende erforderliche Reaktionseigenschaft: User."
-    },
-    {
-        "id": "app.import.validate_reply_import_data.create_at_before_parent.error",
-        "translation": "Antworteigenschaft CreateAt muss größer als CreateAt der übergeordneten Nachricht sein."
-    },
-    {
-        "id": "app.import.validate_reply_import_data.create_at_missing.error",
-        "translation": "Fehlende erforderliche Antworteigenschaft: create_at."
-    },
-    {
-        "id": "app.import.validate_reply_import_data.create_at_zero.error",
-        "translation": "Antworteigenschaft CreateAt darf nicht Null sein."
-    },
-    {
-        "id": "app.import.validate_reply_import_data.message_length.error",
-        "translation": "Message-Eigenschaft der Antwort ist länger als die maximal erlaubte Länge."
-    },
-    {
-        "id": "app.import.validate_reply_import_data.message_missing.error",
-        "translation": "Fehlende erforderliche Antworteigenschaft: Message."
-    },
-    {
-        "id": "app.import.validate_reply_import_data.user_missing.error",
-        "translation": "Fehlende erforderliche Antworteigenschaft: User."
-    },
-    {
-        "id": "app.import.validate_role_import_data.description_invalid.error",
-        "translation": "Ungültige Rolenbeschreibung"
-    },
-    {
-        "id": "app.import.validate_role_import_data.display_name_invalid.error",
-        "translation": "Ungültiger Rollenanzeigename."
-    },
-    {
-        "id": "app.import.validate_role_import_data.invalid_permission.error",
-        "translation": "Ungültige Berechtigung für Rolle."
-    },
-    {
-        "id": "app.import.validate_role_import_data.name_invalid.error",
-        "translation": "Ungültiger Rollenname."
-    },
-    {
-        "id": "app.import.validate_scheme_import_data.description_invalid.error",
-        "translation": "Ungültige Schemabeschreibung."
-    },
-    {
-        "id": "app.import.validate_scheme_import_data.display_name_invalid.error",
-        "translation": "Ungültiger Schemaanzeigename."
-    },
-    {
-        "id": "app.import.validate_scheme_import_data.name_invalid.error",
-        "translation": "Ungültiger Schemaname."
-    },
-    {
-        "id": "app.import.validate_scheme_import_data.null_scope.error",
-        "translation": "Schema-Bereich wird benötigt."
-    },
-    {
-        "id": "app.import.validate_scheme_import_data.unknown_scheme.error",
-        "translation": "Unbekannter Schemabereich."
-    },
-    {
-        "id": "app.import.validate_scheme_import_data.wrong_roles_for_scope.error",
-        "translation": "Die falschen Rollen wurden für eine Schema mit diesem Bereich angegeben."
-    },
-    {
-        "id": "app.import.validate_team_import_data.description_length.error",
-        "translation": "Team description ist zu lang."
-    },
-    {
-        "id": "app.import.validate_team_import_data.display_name_length.error",
-        "translation": "Team display_name befindet sich nicht innerhalb der Längenbegrenzung."
-    },
-    {
-        "id": "app.import.validate_team_import_data.display_name_missing.error",
-        "translation": "Fehlende erforderliche Teameigenschaft: display_name."
-    },
-    {
-        "id": "app.import.validate_team_import_data.name_characters.error",
-        "translation": "Team name enthält ungültige Zeichen."
-    },
-    {
-        "id": "app.import.validate_team_import_data.name_length.error",
-        "translation": "Team name ist zu lang."
-    },
-    {
-        "id": "app.import.validate_team_import_data.name_missing.error",
-        "translation": "Fehlende erforderliche Teameigenschaft: name."
-    },
-    {
-        "id": "app.import.validate_team_import_data.name_reserved.error",
-        "translation": "Teamname enthält reservierte Wörter."
-    },
-    {
-        "id": "app.import.validate_team_import_data.scheme_invalid.error",
-        "translation": "Ungültiger Schemaname für Team."
-    },
-    {
-        "id": "app.import.validate_team_import_data.type_invalid.error",
-        "translation": "Team type is ungütig."
-    },
-    {
-        "id": "app.import.validate_team_import_data.type_missing.error",
-        "translation": "Fehlende erforderliche Teameigenschaft: type."
-    },
-    {
-        "id": "app.import.validate_user_channels_import_data.channel_name_missing.error",
-        "translation": "Kanalname fehlt in der Kanalmitgliedschaft des Benutzers."
-    },
-    {
-        "id": "app.import.validate_user_channels_import_data.invalid_notify_props_desktop.error",
-        "translation": "Ungültige Desktop-Benachrichtigungs-Eigenschaft für Kanalmitgliedschaft des Benutzers."
-    },
-    {
-        "id": "app.import.validate_user_channels_import_data.invalid_notify_props_mark_unread.error",
-        "translation": "Ungültige Ungelesen-Markierung-Benachrichtigungs-Eigenschaft für Kanalmitgliedschaft des Benutzers."
-    },
-    {
-        "id": "app.import.validate_user_channels_import_data.invalid_notify_props_mobile.error",
-        "translation": "Ungültige Mobil-Benachrichtigungs-Eigenschaft für Kanalmitgliedschaft des Benutzers."
-    },
-    {
-        "id": "app.import.validate_user_channels_import_data.invalid_roles.error",
-        "translation": "Ungültige Rollen für die Kanalmitgliedschaft des Benutzers."
-    },
-    {
-        "id": "app.import.validate_user_import_data.auth_data_and_password.error",
-        "translation": "User AuthData und Passwort schließen sich gegenseitig aus."
-    },
-    {
-        "id": "app.import.validate_user_import_data.auth_data_length.error",
-        "translation": "Benutzer AuthData ist zu lang."
-    },
-    {
-        "id": "app.import.validate_user_import_data.email_length.error",
-        "translation": "Benutzer email hat eine ungültige länge."
-    },
-    {
-        "id": "app.import.validate_user_import_data.email_missing.error",
-        "translation": "Fehlende erforderliche Benutzereigenschaft: email."
-    },
-    {
-        "id": "app.import.validate_user_import_data.first_name_length.error",
-        "translation": "Benutzer Vorname ist zu lang."
-    },
-    {
-        "id": "app.import.validate_user_import_data.last_name_length.error",
-        "translation": "Benutzer Nachname ist zu lang."
-    },
-    {
-        "id": "app.import.validate_user_import_data.nickname_length.error",
-        "translation": "Benutzer nickname ist zu lang."
-    },
-    {
-        "id": "app.import.validate_user_import_data.notify_props_channel_trigger_invalid.error",
-        "translation": "Ungültiger Wert für Kanalauslöser-Benachrichtigungs-Eigenschaft des Benutzers."
-    },
-    {
-        "id": "app.import.validate_user_import_data.notify_props_comments_trigger_invalid.error",
-        "translation": "Ungültiger Wert für Kommentar-Eigenschaft des Benutzers."
-    },
-    {
-        "id": "app.import.validate_user_import_data.notify_props_desktop_invalid.error",
-        "translation": "Ungültiger Wert für Desktop-Benachrichtigungs-Eigenschaft des Benutzers."
-    },
-    {
-        "id": "app.import.validate_user_import_data.notify_props_desktop_sound_invalid.error",
-        "translation": "Ungültiger Wert für Desktop-Benachrichtigungston-Eigenschaft des Benutzers."
-    },
-    {
-        "id": "app.import.validate_user_import_data.notify_props_email_invalid.error",
-        "translation": "Ungültiger Wert für E-Mail-Benachrichtigungs-Eigenschaft des Benutzers."
-    },
-    {
-        "id": "app.import.validate_user_import_data.notify_props_mobile_invalid.error",
-        "translation": "Ungültiger Wert für Mobil-Benachrichtigungs-Eigenschaft des Benutzers."
-    },
-    {
-        "id": "app.import.validate_user_import_data.notify_props_mobile_push_status_invalid.error",
-        "translation": "Ungültiger Wert für Mobil-Push-Eigenschaft des Benutzers."
-    },
-    {
-        "id": "app.import.validate_user_import_data.password_length.error",
-        "translation": "Benutzerpasswort hat ungültige Länge."
-    },
-    {
-        "id": "app.import.validate_user_import_data.position_length.error",
-        "translation": "Benutzer Position ist zu lang."
-    },
-    {
-        "id": "app.import.validate_user_import_data.profile_image.error",
-        "translation": "Ungültiges Profilbild."
-    },
-    {
-        "id": "app.import.validate_user_import_data.roles_invalid.error",
-        "translation": "Benutzer roles sind nicht gültig."
-    },
-    {
-        "id": "app.import.validate_user_import_data.username_invalid.error",
-        "translation": "Benutzername ist ungültig."
-    },
-    {
-        "id": "app.import.validate_user_import_data.username_missing.error",
-        "translation": "Fehlende erforderliche Benutzereigenschaft: username."
-    },
-    {
-        "id": "app.import.validate_user_teams_import_data.invalid_roles.error",
-        "translation": "Ungültige Rollen für Teammitgliedschaft des Benutzers."
-    },
-    {
-        "id": "app.import.validate_user_teams_import_data.team_name_missing.error",
-        "translation": "Teamname fehlt in Teammitgliedschaft des Benutzers."
-    },
-    {
-        "id": "app.notification.body.intro.direct.full",
-        "translation": "Sie haben eine neue Direktnachricht."
-    },
-    {
-        "id": "app.notification.body.intro.direct.generic",
-        "translation": "Sie haben eine neue Direktnachricht von @{{.SenderName}}"
-    },
-    {
-        "id": "app.notification.body.intro.group_message.full",
-        "translation": "Sie haben eine neue Gruppennachricht."
-    },
-    {
-        "id": "app.notification.body.intro.group_message.generic",
-        "translation": "Sie haben eine neue Gruppennachricht von @{{.SenderName}}"
-    },
-    {
-        "id": "app.notification.body.intro.notification.full",
-        "translation": "Sie haben eine neue Benachrichtigung."
-    },
-    {
-        "id": "app.notification.body.intro.notification.generic",
-        "translation": "Sie haben eine neue Benachrichtigung von @{{.SenderName}}"
-    },
-    {
-        "id": "app.notification.body.text.direct.full",
-        "translation": "@{{.SenderName}} - {{.Hour}}:{{.Minute}} {{.Timezone}}, {{.Day}}. {{.Month}}"
-    },
-    {
-        "id": "app.notification.body.text.direct.generic",
-        "translation": "{{.Hour}}:{{.Minute}} {{.Timezone}}, {{.Day}}. {{.Month}}"
-    },
-    {
-        "id": "app.notification.body.text.group_message.full",
-        "translation": "Kanal: {{.ChannelName}}"
-    },
-    {
-        "id": "app.notification.body.text.group_message.full2",
-        "translation": "@{{.SenderName}} - {{.Hour}}:{{.Minute}} {{.Timezone}}, {{.Day}}. {{.Month}}"
-    },
-    {
-        "id": "app.notification.body.text.group_message.generic",
-        "translation": "{{.Hour}}:{{.Minute}} {{.Timezone}}, {{.Day}}. {{.Month}}"
-    },
-    {
-        "id": "app.notification.body.text.notification.full",
-        "translation": "Kanal: {{.ChannelName}}"
-    },
-    {
-        "id": "app.notification.body.text.notification.full2",
-        "translation": "@{{.SenderName}} - {{.Hour}}:{{.Minute}} {{.Timezone}}, {{.Day}}. {{.Month}}"
-    },
-    {
-        "id": "app.notification.body.text.notification.generic",
-        "translation": "{{.Hour}}:{{.Minute}} {{.Timezone}}, {{.Day}}. {{.Month}}"
-    },
-    {
-        "id": "app.notification.subject.direct.full",
-        "translation": "[{{.SiteName}}] Neue Direktnachricht von @{{.SenderDisplayName}} am {{.Day}}.{{.Month}}.{{.Year}}"
-    },
-    {
-        "id": "app.notification.subject.group_message.full",
-        "translation": "[{{ .SiteName }}] Neue Gruppennachricht in {{ .TeamName}} am {{.Day}}.{{.Month}}.{{.Year}}"
-    },
-    {
-        "id": "app.notification.subject.group_message.generic",
-        "translation": "[{{.SiteName}}] Neue Gruppennachricht am {{.Day}}. {{.Month}} {{.Year}}"
-    },
-    {
-        "id": "app.notification.subject.notification.full",
-        "translation": "[{{ .SiteName }}] Benachrichtigung in {{ .TeamName}} am {{.Day}}.{{.Month}}.{{.Year}}"
-    },
-    {
-        "id": "app.plugin.cluster.save_config.app_error",
-        "translation": "Die Plugin-Konfiguration in ihrer config.json-Datei muss manuell aktualisiert werden, wenn ReadOnlyConfig mit aktiviertem Clustering verwendet wird."
-    },
-    {
-        "id": "app.plugin.config.app_error",
-        "translation": "Fehler beim Speichern des Plugin-Status in der Konfiguration"
-    },
-    {
-        "id": "app.plugin.deactivate.app_error",
-        "translation": "Konnte Plugin nicht deaktivieren"
-    },
-    {
-        "id": "app.plugin.disabled.app_error",
-        "translation": "Plugins wurden deaktiviert. Bitte prüfen Sie ihre Logs für Details."
-    },
-    {
-        "id": "app.plugin.extract.app_error",
-        "translation": "Ein Fehler ist beim Extrahieren des Plugins aufgetreten."
-    },
-    {
-        "id": "app.plugin.filesystem.app_error",
-        "translation": "Ein Dateisystemfehler ist aufgetreten."
-    },
-    {
-        "id": "app.plugin.get_cluster_plugin_statuses.app_error",
-        "translation": "Konnte Plugin-Status vom Cluster nicht abrufen."
-    },
-    {
-        "id": "app.plugin.get_plugins.app_error",
-        "translation": "Konnte aktive Plugins nicht abrufen."
-    },
-    {
-        "id": "app.plugin.get_statuses.app_error",
-        "translation": "Konnte Plugin-Status-Zustände nicht setzen."
-    },
-    {
-        "id": "app.plugin.install.app_error",
-        "translation": "Konnte Plugin nicht installieren."
-    },
-    {
-        "id": "app.plugin.install_id.app_error",
-        "translation": "Konnte Plugin nicht installieren. Ein Plugin mit der selben ID ist bereits installiert."
-    },
-    {
-        "id": "app.plugin.install_id_failed_remove.app_error",
-        "translation": "Konnte Plugin nicht installieren. Eine Plugin mit der selben ID ist bereits installiert und konnte nicht entfernt werden."
-    },
-    {
-        "id": "app.plugin.invalid_id.app_error",
-        "translation": "Plugin-Id muss aus mindestens {{.Min}} und maximal {{.Max}} Zeichen bestehen und zu {{.Regex}} passen."
-    },
-    {
-        "id": "app.plugin.manifest.app_error",
-        "translation": "Konnte Manifest des extrahierten Plugins nicht abrufen"
-    },
-    {
-        "id": "app.plugin.mvdir.app_error",
-        "translation": "Konnte Plugin nicht vom temporären Verzeichnis zum Zielort bewegen. Ein anderes Plugin könnte den selben Verzeichnisnamen verwenden."
-    },
-    {
-        "id": "app.plugin.not_installed.app_error",
-        "translation": "Plugin ist nicht installiert"
-    },
-    {
-        "id": "app.plugin.remove.app_error",
-        "translation": "Konnte Plugin nicht löschen"
-    },
-    {
-        "id": "app.plugin.upload_disabled.app_error",
-        "translation": "Plugins und/oder Plugin-Uploads wurden deaktiviert."
-    },
-    {
-        "id": "app.role.check_roles_exist.role_not_found",
-        "translation": "Die angegebene Rolle existiert nicht."
-    },
-    {
-        "id": "app.save_config.app_error",
-        "translation": "An error occurred saving the configuration"
-    },
-    {
-        "id": "app.schemes.is_phase_2_migration_completed.not_completed.app_error",
-        "translation": "Der API-Endpunkt ist nicht erreichbar, da erforderliche Migrationen noch nicht vollendet wurden."
-    },
-    {
-        "id": "app.submit_interactive_dialog.json_error",
-        "translation": "Ein Fehler ist beim Kodieren von JSON für den interaktiven Dialog aufgetreten."
-    },
-    {
-        "id": "app.system_install_date.parse_int.app_error",
-        "translation": "Fehler beim Verarbeiten des Installationsdatums."
-    },
-    {
-        "id": "app.team.join_user_to_team.max_accounts.app_error",
-        "translation": "Dieses Team hat die maximale Anzahl erlaubter Konten erreicht. Kontaktieren Sie ihren Systemadministrator, um eine höhere Begrenzung setzen zu lassen."
-    },
-    {
-        "id": "app.user.complete_switch_with_oauth.blank_email.app_error",
-        "translation": "Konnte SAML-Anmeldung nicht mit leerer E-Mail-Adresse durchführen."
-    },
-    {
-        "id": "app.user_access_token.disabled",
-        "translation": "Persönliche Zugriffs-Token sind auf diesem Server deaktiviert. Bitte kontaktieren Sie ihren Systemadministrator für Details."
-    },
-    {
-        "id": "app.user_access_token.invalid_or_missing",
-        "translation": "Ungültiger oder fehlender Token"
-    },
-    {
-        "id": "brand.save_brand_image.decode.app_error",
-        "translation": "Konnte Bild-Daten nicht dekodieren."
-    },
-    {
-        "id": "brand.save_brand_image.decode_config.app_error",
-        "translation": "Konnte Bild-Metadaten nicht abrufen."
-    },
-    {
-        "id": "brand.save_brand_image.encode.app_error",
-        "translation": "Konnte das Bild nicht ins PNG-Format konvertieren. Bitte erneut versuchen."
-    },
-    {
-        "id": "brand.save_brand_image.open.app_error",
-        "translation": "Konnte individuelles Marken-Bild nicht hochladen. Stellen Sie sicher, dass es kleiner als 2MB ist und versuchen es erneut."
-    },
-    {
-        "id": "brand.save_brand_image.save_image.app_error",
-        "translation": "Konnte das Bild nicht auf ihrem Server speichern. Bitte überprüfen Sie ihre Verbindung und versuchen es erneut."
-    },
-    {
-        "id": "brand.save_brand_image.too_large.app_error",
-        "translation": "Konnte das Bild nicht lesen. Stellen Sie sicher, dass es kleiner als 2MB ist und versuchen es erneut."
-    },
-    {
-        "id": "cli.license.critical",
-        "translation": "Funktion benötigt ein Upgrade auf die Enterprise Edition und das Hinzufügen eines Lizenzschlüssels. Bitte kontaktieren Sie ihren Systemadministrator."
-    },
-    {
-        "id": "ent.account_migration.get_all_failed",
-        "translation": "Konnte Benutzer nicht abrufen."
-    },
-    {
-        "id": "ent.account_migration.get_saml_users_failed",
-        "translation": "Konnte SAML-Benutzer nicht abrufen."
-    },
-    {
-        "id": "ent.cluster.config_changed.info",
-        "translation": "Cluster-Konfiguration geändert für id={{ .id }}. Der Cluster könnte instabil werden und ein Neustart ist notwendig. Um sicherzustellen, dass der Cluster korrekt konfiguriert ist, sollten Sie sofort einen rollenden Neustart durchführen."
-    },
-    {
-        "id": "ent.cluster.save_config.error",
-        "translation": "Systemkonsole ist im Hochverfügbarkeitsmodus nur lesbar, außer ReadOnlyConfig ist in der Konfigurationsdatei deaktiviert."
-    },
-    {
-        "id": "ent.compliance.bad_export_type.appError",
-        "translation": "Unbekanntes Ausgabeformat {{.ExportType}}"
-    },
-    {
-        "id": "ent.compliance.csv.attachment.copy.appError",
-        "translation": "Konnte den Anhang nicht in die ZIP-Datei kopieren."
-    },
-    {
-        "id": "ent.compliance.csv.attachment.export.appError",
-        "translation": "Konnte den Anhang nicht dem CSV-Export hinzufügen."
-    },
-    {
-        "id": "ent.compliance.csv.file.creation.appError",
-        "translation": "Konnte temporäre CSV-Exportdatei nicht erstellen."
-    },
-    {
-        "id": "ent.compliance.csv.header.export.appError",
-        "translation": "Konnte den Header nicht dem CSV-Export hinzufügen."
-    },
-    {
-        "id": "ent.compliance.csv.metadata.export.appError",
-        "translation": "Konnte Metadaten nicht der ZIP-Datei hinzufügen."
-    },
-    {
-        "id": "ent.compliance.csv.metadata.json.marshalling.appError",
-        "translation": "Konnte Metadaten nicht in JSON konvertieren."
-    },
-    {
-        "id": "ent.compliance.csv.post.export.appError",
-        "translation": "Konnte eine Nachricht nicht exportieren."
-    },
-    {
-        "id": "ent.compliance.csv.zip.creation.appError",
-        "translation": "Konnte die ZIP-Exportdatei nicht erstellen."
-    },
-    {
-        "id": "ent.compliance.global_relay.attachments_removed.appError",
-        "translation": "Hochgeladene Datei wurde aus dem Global-Relay-Export entfernt, das sie zu groß zum Versenden war."
-    },
-    {
-        "id": "ent.compliance.global_relay.open_temporary_file.appError",
-        "translation": "Konnte temporäre Exportdatei nicht öffnen."
-    },
-    {
-        "id": "ent.compliance.global_relay.rewind_temporary_file.appError",
-        "translation": "Konnte die temporäre Global-Relay-Exportdatei nicht erneut lesen."
-    },
-    {
-        "id": "ent.compliance.licence_disable.app_error",
-        "translation": "Compliance Funktionalität durch die aktuelle Lizenz deaktiviert. Bitte kontaktieren Sie ihren Systemadministrator wegen eines Enterprise Lizenzupgrades."
-    },
-    {
-        "id": "ent.compliance.run_export.template_watcher.appError",
-        "translation": "Konnte Export-Vorlagen nicht laden. Bitte erneut versuchen."
-    },
-    {
-        "id": "ent.compliance.run_failed.error",
-        "translation": "Compliance Export für Job '{{.JobName}}' in '{{.FilePath}}' fehlgeschlagen"
-    },
-    {
-        "id": "ent.data_retention.generic.license.error",
-        "translation": "Ihre Lizenz unterstützt die Datenaufbewahrung nicht."
-    },
-    {
-        "id": "ent.elasticsearch.aggregator_worker.create_index_job.error",
-        "translation": "Elasticsearch-Aggregator-Worker konnte den Indizierungs-Job nicht erstellen"
-    },
-    {
-        "id": "ent.elasticsearch.aggregator_worker.delete_indexes.error",
-        "translation": "Elasticsearch-Aggregator-Worker konnte die Indexe nicht löschen"
-    },
-    {
-        "id": "ent.elasticsearch.aggregator_worker.get_indexes.error",
-        "translation": "Elasticsearch-Aggregator-Worker konnte Indexe nicht abrufen"
-    },
-    {
-        "id": "ent.elasticsearch.aggregator_worker.index_job_failed.error",
-        "translation": "Elasticsearch-Aggregator-Worker ist fehlgeschlagen, da der Indizierungs-Job fehlgeschlagen ist"
-    },
-    {
-        "id": "ent.elasticsearch.create_client.connect_failed",
-        "translation": "Fehler beim Einrichten des ElasticSearch-Client"
-    },
-    {
-        "id": "ent.elasticsearch.data_retention_delete_indexes.delete_index.error",
-        "translation": "Konnte Elasticsearch-Index nicht löschen"
-    },
-    {
-        "id": "ent.elasticsearch.data_retention_delete_indexes.get_indexes.error",
-        "translation": "Konnte Elasticsearch-Index nicht abrufen."
-    },
-    {
-        "id": "ent.elasticsearch.delete_post.error",
-        "translation": "Löschen der Nachricht fehlgeschlagen"
-    },
-    {
-        "id": "ent.elasticsearch.generic.disabled",
-        "translation": "ElasticSearch-Suche ist auf diesem Server nicht aktiviert"
-    },
-    {
-        "id": "ent.elasticsearch.index_post.error",
-        "translation": "Indizierung der Nachricht fehlgeschlagen"
-    },
-    {
-        "id": "ent.elasticsearch.indexer.do_job.get_oldest_post.error",
-        "translation": "Die älteste Nachricht konnte nicht aus der Datenbank abgerufen werden."
-    },
-    {
-        "id": "ent.elasticsearch.indexer.do_job.parse_end_time.error",
-        "translation": "Elasticsearch-Aggregator-Worker konnte die Endzeit nicht verarbeiten"
-    },
-    {
-        "id": "ent.elasticsearch.indexer.do_job.parse_start_time.error",
-        "translation": "Elasticsearch-Aggregator-Worker konnte die Startzeit nicht verarbeiten"
-    },
-    {
-        "id": "ent.elasticsearch.not_started.error",
-        "translation": "Elasticsearch ist nicht gestartet"
-    },
-    {
-        "id": "ent.elasticsearch.purge_indexes.delete_failed",
-        "translation": "Konnte ElasticSearch-Index nicht löschen"
-    },
-    {
-        "id": "ent.elasticsearch.search_posts.disabled",
-        "translation": "ElasticSearch-Suche ist auf diesem Server deaktiviert"
-    },
-    {
-        "id": "ent.elasticsearch.search_posts.parse_matches_failed",
-        "translation": "Konnte Suchergebnistreffer nicht verarbeiten."
-    },
-    {
-        "id": "ent.elasticsearch.search_posts.search_failed",
-        "translation": "Suche konnte nicht abgeschlossen werden"
-    },
-    {
-        "id": "ent.elasticsearch.search_posts.unmarshall_post_failed",
-        "translation": "Konnte Suchergebnisse nicht dekodieren"
-    },
-    {
-        "id": "ent.elasticsearch.start.already_started.app_error",
-        "translation": "Elasticsearch ist bereits gestartet."
-    },
-    {
-        "id": "ent.elasticsearch.start.create_bulk_processor_failed.app_error",
-        "translation": "Fehler beim Erstellen der Elasticsearch-Massenverarbeitung"
-    },
-    {
-        "id": "ent.elasticsearch.start.start_bulk_processor_failed.app_error",
-        "translation": "Fehler beim Starten der Elasticsearch-Massenverarbeitung"
-    },
-    {
-        "id": "ent.elasticsearch.stop.already_stopped.app_error",
-        "translation": "Elasticsearch ist bereits angehalten."
-    },
-    {
-        "id": "ent.elasticsearch.test_config.connect_failed",
-        "translation": "Verbindung zum Elasticsearch-Server fehlgeschlagen."
-    },
-    {
-        "id": "ent.elasticsearch.test_config.indexing_disabled.error",
-        "translation": "Elasticsearch ist deaktiviert."
-    },
-    {
-        "id": "ent.elasticsearch.test_config.license.error",
-        "translation": "Ihre Lizenz unterstützt Elasticsearch nicht."
-    },
-    {
-        "id": "ent.elasticsearch.test_config.reenter_password",
-        "translation": "Elasticsearch-Server-URL oder -Benutzername hat sich geändert. Bitte geben Sie das Elasticsearch-Passwort erneut ein, um die Verbindung zu testen."
-    },
-    {
-        "id": "ent.ldap.app_error",
-        "translation": "LDAP-Schnittstelle war leer"
-    },
-    {
-        "id": "ent.ldap.create_fail",
-        "translation": "Konnte LDAP-Benutzer nicht erstellen."
-    },
-    {
-        "id": "ent.ldap.disabled.app_error",
-        "translation": "AD/LDAP deaktiviert oder Lizenz unterstützt kein AD/LDAP."
-    },
-    {
-        "id": "ent.ldap.do_login.bind_admin_user.app_error",
-        "translation": "Bind zum AD/LDAP-Server nicht möglich. Überprüfen Sie BindUsername und BindPassword."
-    },
-    {
-        "id": "ent.ldap.do_login.invalid_password.app_error",
-        "translation": "Passwort ungültig"
-    },
-    {
-        "id": "ent.ldap.do_login.licence_disable.app_error",
-        "translation": "AD/LDAP-Funktionalität durch die aktuelle Lizenz deaktiviert. Bitte kontaktieren Sie ihren Systemadministrator wegen eines Upgrades ihrer Enterprise-Lizenz."
-    },
-    {
-        "id": "ent.ldap.do_login.matched_to_many_users.app_error",
-        "translation": "Der angegebene Benutzername stimmt mit mehreren Benutzern überein"
-    },
-    {
-        "id": "ent.ldap.do_login.search_ldap_server.app_error",
-        "translation": "Fehler beim Suchen auf AD/LDAP-Server"
-    },
-    {
-        "id": "ent.ldap.do_login.unable_to_connect.app_error",
-        "translation": "Verbindung zum AD/LDAP-Server nicht möglich"
-    },
-    {
-        "id": "ent.ldap.do_login.user_filtered.app_error",
-        "translation": "Ihr AD/LDAP-Konto hat keine Berechtigung diesen Matterfoss-Server zu benutzen. Bitten Sie ihren Systemadministrator den AD/LDAP-Benutzerfilter zu überprüfen."
-    },
-    {
-        "id": "ent.ldap.do_login.user_not_registered.app_error",
-        "translation": "Benutzer nicht auf AD/LDAP-Server registriert"
-    },
-    {
-        "id": "ent.ldap.syncronize.get_all.app_error",
-        "translation": "Konnte nicht alle Benutzer via AD/LDAP abrufen."
-    },
-    {
-        "id": "ent.ldap.syncronize.get_all_groups.app_error",
-        "translation": "Fehler beim Abrufen der Gruppen"
-    },
-    {
-        "id": "ent.ldap.syncronize.populate_syncables",
-        "translation": "Fehler beim Einpflegen der synchronisierbaren Objekte."
-    },
-    {
-        "id": "ent.ldap.syncronize.search_failure.app_error",
-        "translation": "Fehler beim Suchen von Benutzern im AD/LDAP. Prüfen Sie, ob sich der Matterfoss-Server mit ihrem AD/LDAP-Server verbinden kann und versuchen sie es erneut."
-    },
-    {
-        "id": "ent.ldap.validate_filter.app_error",
-        "translation": "Ungültiger AD/LDAP-Filter"
-    },
-    {
-        "id": "ent.ldap_groups.group_search_error",
-        "translation": "Fehler beim Abrufen der LDAP-Gruppe"
-    },
-    {
-        "id": "ent.ldap_groups.groups_search_error",
-        "translation": "Fehler beim Abrufen der LDAP-Gruppen"
-    },
-    {
-        "id": "ent.ldap_groups.members_of_group_error",
-        "translation": "Fehler beim Abrufen der Gruppenmitglieder"
-    },
-    {
-        "id": "ent.ldap_groups.no_rows",
-        "translation": "Keine Gruppen mit passender UID gefunden"
-    },
-    {
-        "id": "ent.ldap_groups.reachable_groups_error",
-        "translation": "Fehler beim Abrufen der Gruppen für Benutzer"
-    },
-    {
-        "id": "ent.message_export.global_relay.attach_file.app_error",
-        "translation": "Konnte den Anhang nicht dem Global-Relay-Export hinzufügen."
-    },
-    {
-        "id": "ent.message_export.global_relay.close_zip_file.app_error",
-        "translation": "Konnte die ZIP-Datei nicht schließen."
-    },
-    {
-        "id": "ent.message_export.global_relay.create_file_in_zip.app_error",
-        "translation": "Konnte die EML-Datei nicht erstellen."
-    },
-    {
-        "id": "ent.message_export.global_relay.generate_email.app_error",
-        "translation": "Konnte EML-Datei nicht generieren."
-    },
-    {
-        "id": "ent.message_export.global_relay_export.deliver.close.app_error",
-        "translation": "Konnte E-Mail nicht an Global Relay liefern."
-    },
-    {
-        "id": "ent.message_export.global_relay_export.deliver.from_address.app_error",
-        "translation": "Konnte die Von-Adresse der E-Mail nicht setzen."
-    },
-    {
-        "id": "ent.message_export.global_relay_export.deliver.msg.app_error",
-        "translation": "Konnte die Nachricht der E-Mail nicht setzen."
-    },
-    {
-        "id": "ent.message_export.global_relay_export.deliver.msg_data.app_error",
-        "translation": "Konnte die Nachricht der E-Mail nicht schreiben."
-    },
-    {
-        "id": "ent.message_export.global_relay_export.deliver.parse_mail.app_error",
-        "translation": "Konnte die Informationen der E-Mail nicht lesen."
-    },
-    {
-        "id": "ent.message_export.global_relay_export.deliver.to_address.app_error",
-        "translation": "Konnte die An-Adresse der E-Mail nicht setzen."
-    },
-    {
-        "id": "ent.message_export.global_relay_export.deliver.unable_to_get_file_info.app_error",
-        "translation": "Konnte die Informationen für die temporäre Exportdatei nicht abrufen."
-    },
-    {
-        "id": "ent.message_export.global_relay_export.deliver.unable_to_open_email_file.app_error",
-        "translation": "Konnte die E-Mail nicht aus der temporären Datei abrufen."
-    },
-    {
-        "id": "ent.message_export.global_relay_export.deliver.unable_to_open_zip_file_data.app_error",
-        "translation": "Konnte die temporäre Exportdatei nicht öffnen."
-    },
-    {
-        "id": "ent.migration.migratetoldap.duplicate_field",
-        "translation": "Konnte AD/LDAP Benutzer mit spezifiziertem Feld nicht migrieren. Doppelte Einträge entdeckt. Bitte entfernen Sie alle Duplikate und versuchen es erneut."
-    },
-    {
-        "id": "ent.migration.migratetoldap.user_not_found",
-        "translation": "Kann Benutzer nicht auf AD/LDAP-Server finden: "
-    },
-    {
-        "id": "ent.migration.migratetosaml.email_already_used_by_other_user",
-        "translation": "E-Mail-Adresse wird bereits von einem anderen SAML-Benutzer verwendet."
-    },
-    {
-        "id": "ent.migration.migratetosaml.user_not_found_in_users_mapping_file",
-        "translation": "Benutzer nicht in der Benutzerdatei gefunden."
-    },
-    {
-        "id": "ent.migration.migratetosaml.username_already_used_by_other_user",
-        "translation": "Benutzername wird bereits von einem anderen Matterfoss-Benutzer verwendet."
-    },
-    {
-        "id": "ent.saml.attribute.app_error",
-        "translation": "SAML-Anmeldung war nicht erfolgreich, da eines der Attribute nicht korrekt ist. Bitte kontaktieren Sie ihren Systemadministrator."
-    },
-    {
-        "id": "ent.saml.build_request.app_error",
-        "translation": "Bei der Verbindung zum Identitäten Anbieter trat ein Fehler auf. Bitte kontaktieren Sie ihren Systemadministrator."
-    },
-    {
-        "id": "ent.saml.build_request.encoding.app_error",
-        "translation": "Beim Kodieren der Anfrage für den Identitäten Anbieter trat ein Fehler auf. Bitte kontaktieren Sie ihren Systemadministrator."
-    },
-    {
-        "id": "ent.saml.configure.encryption_not_enabled.app_error",
-        "translation": "SAML-Anmeldung war nicht erfolgreich, da Verschlüsselung nicht aktiviert ist. Bitte kontaktieren Sie ihren Systemadministrator."
-    },
-    {
-        "id": "ent.saml.configure.load_idp_cert.app_error",
-        "translation": "Datei des öffentlichen Zertifikats des Identitätsproviders nicht gefunden. Bitte kontaktieren Sie ihren Systemadministrator."
-    },
-    {
-        "id": "ent.saml.configure.load_private_key.app_error",
-        "translation": "SAML-Anmeldung war nicht erfolgreich, da der private Schlüssel des Service-Providers nicht gefunden wurde. Bitte kontaktieren Sie ihren Systemadministrator."
-    },
-    {
-        "id": "ent.saml.configure.not_encrypted_response.app_error",
-        "translation": "SAML-Anmeldung war nicht erfolgreich, da die Antwort des Identitäts-Providers nicht verschlüsselt war. Bitte kontaktieren Sie ihren Systemadministrator."
-    },
-    {
-        "id": "ent.saml.do_login.decrypt.app_error",
-        "translation": "SAML-Anmeldung war nicht erfolgreich, da ein Fehler beim entschlüsseln der Antwort des Identitäts-Providers auftrat. Bitte kontaktieren Sie ihren Systemadministrator."
-    },
-    {
-        "id": "ent.saml.do_login.empty_response.app_error",
-        "translation": "Leere Antwort vom Identitätsprovider erhalten"
-    },
-    {
-        "id": "ent.saml.do_login.parse.app_error",
-        "translation": "Es trat ein Fehler beim Verarbeiten der Antwort des Identitätsproviders auf. Bitte kontaktieren Sie ihren Systemadministrator."
-    },
-    {
-        "id": "ent.saml.do_login.validate.app_error",
-        "translation": "Es trat ein Fehler beim Validieren der Antwort des Identitätsproviders auf. Bitte kontaktieren Sie ihren Systemadministrator."
-    },
-    {
-        "id": "ent.saml.license_disable.app_error",
-        "translation": "Ihre Lizenz unterstützt keine SAML-Authentifizierung."
-    },
-    {
-        "id": "ent.saml.metadata.app_error",
-        "translation": "Beim Erstellen der Service Provider Metadaten ist ein Fehler aufgetreten."
-    },
-    {
-        "id": "ent.saml.service_disable.app_error",
-        "translation": "SAML 2.0 ist auf diesem Server nicht konfiguriert oder wird nicht unterstützt."
-    },
-    {
-        "id": "interactive_message.decode_trigger_id.base64_decode_failed",
-        "translation": "Fehler beim Dekodieren von base64 für Auslöse-ID für interaktiven Dialog."
-    },
-    {
-        "id": "interactive_message.decode_trigger_id.expired",
-        "translation": "Auslöse-ID für interaktiven Dialog ist abgelaufen. Auslöse-IDs sind maximal {{.Seconds}} Sekunden aktiv."
-    },
-    {
-        "id": "interactive_message.decode_trigger_id.missing_data",
-        "translation": "Der Auslöse-ID fehlen benötigte Daten für interaktiven Dialog."
-    },
-    {
-        "id": "interactive_message.decode_trigger_id.signature_decode_failed",
-        "translation": "Fehler beim Dekodieren von base64 der Auslöse-ID für interaktiven Dialog."
-    },
-    {
-        "id": "interactive_message.decode_trigger_id.verify_signature_failed",
-        "translation": "Signaturverifikation der Auslöse-ID für interaktiven Dialog fehlgeschlagen."
-    },
-    {
-        "id": "interactive_message.generate_trigger_id.signing_failed",
-        "translation": "Fehler bei der Signierung der generierten Auslöse-ID für interaktiven Dialog."
-    },
-    {
-        "id": "jobs.do_job.batch_size.parse_error",
-        "translation": "Konnte BatchSize des Nachrichten-Export-Jobs nicht verarbeiten."
-    },
-    {
-        "id": "jobs.do_job.batch_start_timestamp.parse_error",
-        "translation": "Konnte ExportFromTimestamp des Nachrichten-Export-Jobs nicht verarbeiten."
-    },
-    {
-        "id": "jobs.request_cancellation.status.error",
-        "translation": "Konnte Abbruch für Job, der sich nicht in einem abbrechbaren Status befindet, nicht anfordern."
-    },
-    {
-        "id": "jobs.set_job_error.update.error",
-        "translation": "Konnte Job-Status nicht auf fehlerhaft setzen"
-    },
-    {
-        "id": "jobs.start_synchronize_job.timeout",
-        "translation": "AD/LDAP-Synchronisierungs-Job-Timeout erreicht."
-    },
-    {
-        "id": "manaultesting.manual_test.parse.app_error",
-        "translation": "Verarbeiten der URL nicht möglich"
-    },
-    {
-        "id": "manaultesting.test_autolink.unable.app_error",
-        "translation": "Konnte die Kanäle nicht abrufen."
-    },
-    {
-        "id": "matterfoss.bulletin.subject",
-        "translation": "Matterfoss Security Bulletin"
-    },
-    {
-        "id": "mfa.activate.authenticate.app_error",
-        "translation": "Fehler beim Versuch der Authentifizierung des MFA-Tokens."
-    },
-    {
-        "id": "mfa.activate.bad_token.app_error",
-        "translation": "Ungültiges MFA-Token."
-    },
-    {
-        "id": "mfa.activate.save_active.app_error",
-        "translation": "Konnte MFA-Aktivstatus nicht für den Benutzer aktualisieren."
-    },
-    {
-        "id": "mfa.deactivate.save_active.app_error",
-        "translation": "Konnte MFA-Aktivstatus nicht für den Benutzer aktualisieren."
-    },
-    {
-        "id": "mfa.deactivate.save_secret.app_error",
-        "translation": "Fehler beim Löschen des MFA-Secrets."
-    },
-    {
-        "id": "mfa.generate_qr_code.create_code.app_error",
-        "translation": "Fehler beim Generieren des QR-Codes."
-    },
-    {
-        "id": "mfa.generate_qr_code.save_secret.app_error",
-        "translation": "Fehler beim Speichern des MFA-Secrets."
-    },
-    {
-        "id": "mfa.mfa_disabled.app_error",
-        "translation": "Multi-Faktor-Authentifizierung ist auf diesem Server erforderlich."
-    },
-    {
-        "id": "mfa.validate_token.authenticate.app_error",
-        "translation": "Fehler beim Authentifizieren des MFA-Tokens."
-    },
-    {
-        "id": "migrations.worker.run_advanced_permissions_phase_2_migration.invalid_progress",
-        "translation": "Migration aufgrund ungültiger Fortschrittsdaten fehlgeschlagen ."
-    },
-    {
-        "id": "migrations.worker.run_migration.unknown_key",
-        "translation": "Kann Migrations-Job aufgrund eines unbekannten Migrationsschlüssels nicht starten."
-    },
-    {
-        "id": "model.access.is_valid.access_token.app_error",
-        "translation": "Ungültiges Zugriffstoken"
-    },
-    {
-        "id": "model.access.is_valid.client_id.app_error",
-        "translation": "Ungültige Client-ID"
-    },
-    {
-        "id": "model.access.is_valid.redirect_uri.app_error",
-        "translation": "Ungültige Umleitungsadresse"
-    },
-    {
-        "id": "model.access.is_valid.refresh_token.app_error",
-        "translation": "Ungültiges Neuladetoken"
-    },
-    {
-        "id": "model.access.is_valid.user_id.app_error",
-        "translation": "Ungültige Benutzer-ID"
-    },
-    {
-        "id": "model.authorize.is_valid.auth_code.app_error",
-        "translation": "Ungültiger Authorisationscode"
-    },
-    {
-        "id": "model.authorize.is_valid.client_id.app_error",
-        "translation": "Ungültige Client-ID"
-    },
-    {
-        "id": "model.authorize.is_valid.create_at.app_error",
-        "translation": "Erstellt am muss eine gültige Zeit sein"
-    },
-    {
-        "id": "model.authorize.is_valid.expires.app_error",
-        "translation": "Läuft ab muss eine gültige Zeit sein"
-    },
-    {
-        "id": "model.authorize.is_valid.redirect_uri.app_error",
-        "translation": "Ungültige Umleitungsadresse"
-    },
-    {
-        "id": "model.authorize.is_valid.response_type.app_error",
-        "translation": "Ungültiger Antworttyp"
-    },
-    {
-        "id": "model.authorize.is_valid.scope.app_error",
-        "translation": "Ungültiger scope"
-    },
-    {
-        "id": "model.authorize.is_valid.state.app_error",
-        "translation": "Ungültiger Zustand"
-    },
-    {
-        "id": "model.authorize.is_valid.user_id.app_error",
-        "translation": "Ungültige Benutzer-ID"
-    },
-    {
-        "id": "model.bot.is_valid.create_at.app_error",
-        "translation": "Ungültige Ersteller-ID"
-    },
-    {
-        "id": "model.bot.is_valid.creator_id.app_error",
-        "translation": "Ungültige Ersteller-ID"
-    },
-    {
-        "id": "model.bot.is_valid.description.app_error",
-        "translation": "Ungültige Beschreibung"
-    },
-    {
-        "id": "model.bot.is_valid.update_at.app_error",
-        "translation": "Invalid update at"
-    },
-    {
-        "id": "model.bot.is_valid.user_id.app_error",
-        "translation": "Ungültige Benutzer-ID."
-    },
-    {
-        "id": "model.bot.is_valid.username.app_error",
-        "translation": "Ungültiger Benutzername"
-    },
-    {
-        "id": "model.channel.is_valid.2_or_more.app_error",
-        "translation": "Name muss 2 oder mehr Kleinbuchstaben haben"
-    },
-    {
-        "id": "model.channel.is_valid.create_at.app_error",
-        "translation": "Erstellt am muss eine gültige Zeit sein"
-    },
-    {
-        "id": "model.channel.is_valid.creator_id.app_error",
-        "translation": "Ungültige Ersteller-ID"
-    },
-    {
-        "id": "model.channel.is_valid.display_name.app_error",
-        "translation": "Ungültiger Anzeigename"
-    },
-    {
-        "id": "model.channel.is_valid.header.app_error",
-        "translation": "Ungültige Kopfzeile"
-    },
-    {
-        "id": "model.channel.is_valid.id.app_error",
-        "translation": "Ungültige Id"
-    },
-    {
-        "id": "model.channel.is_valid.purpose.app_error",
-        "translation": "Ungültiger Zweck"
-    },
-    {
-        "id": "model.channel.is_valid.type.app_error",
-        "translation": "Ungültiger Typ"
-    },
-    {
-        "id": "model.channel.is_valid.update_at.app_error",
-        "translation": "Aktualisier am muss eine gültige Zeit sein"
-    },
-    {
-        "id": "model.channel_member.is_valid.channel_id.app_error",
-        "translation": "Ungültige Kanal-ID"
-    },
-    {
-        "id": "model.channel_member.is_valid.email_value.app_error",
-        "translation": "Ungültiger E-Mail-Benachrichtigungswert"
-    },
-    {
-        "id": "model.channel_member.is_valid.ignore_channel_mentions_value.app_error",
-        "translation": "Ungültiger Status für ignorierte Kanalerwähnungen."
-    },
-    {
-        "id": "model.channel_member.is_valid.notify_level.app_error",
-        "translation": "Ungültige Benachrichtigungsstufe"
-    },
-    {
-        "id": "model.channel_member.is_valid.push_level.app_error",
-        "translation": "Ungültige Push-Benachrichtigungsstufe"
-    },
-    {
-        "id": "model.channel_member.is_valid.unread_level.app_error",
-        "translation": "Ungültige als ungelesen Markieren-Stufe"
-    },
-    {
-        "id": "model.channel_member.is_valid.user_id.app_error",
-        "translation": "Ungültige Benutzer-ID"
-    },
-    {
-        "id": "model.client.connecting.app_error",
-        "translation": "Beim Verbinden mit dem Server ist ein Fehler aufgetreten"
-    },
-    {
-        "id": "model.cluster.is_valid.create_at.app_error",
-        "translation": "CreateAt muss gesetzt sein."
-    },
-    {
-        "id": "model.cluster.is_valid.hostname.app_error",
-        "translation": "Hostname muss gesetzt sein."
-    },
-    {
-        "id": "model.cluster.is_valid.id.app_error",
-        "translation": "Ungültige Id"
-    },
-    {
-        "id": "model.cluster.is_valid.last_ping_at.app_error",
-        "translation": "LastPingAt muss gesetzt sein."
-    },
-    {
-        "id": "model.cluster.is_valid.name.app_error",
-        "translation": "ClusterName muss gesetzt sein."
-    },
-    {
-        "id": "model.cluster.is_valid.type.app_error",
-        "translation": "Type muss gesetzt sein."
-    },
-    {
-        "id": "model.command.is_valid.create_at.app_error",
-        "translation": "Erstellt am muss eine gültige Zeit sein"
-    },
-    {
-        "id": "model.command.is_valid.description.app_error",
-        "translation": "Ungültige Beschreibung"
-    },
-    {
-        "id": "model.command.is_valid.display_name.app_error",
-        "translation": "Ungültiger Titel"
-    },
-    {
-        "id": "model.command.is_valid.id.app_error",
-        "translation": "Ungültige Id"
-    },
-    {
-        "id": "model.command.is_valid.method.app_error",
-        "translation": "Ungültige Methode"
-    },
-    {
-        "id": "model.command.is_valid.team_id.app_error",
-        "translation": "Ungültige Team-ID"
-    },
-    {
-        "id": "model.command.is_valid.token.app_error",
-        "translation": "Ungültiger token"
-    },
-    {
-        "id": "model.command.is_valid.trigger.app_error",
-        "translation": "Ungültiger Auslöser"
-    },
-    {
-        "id": "model.command.is_valid.update_at.app_error",
-        "translation": "Aktualisiert am muss eine gültige Zeit sein"
-    },
-    {
-        "id": "model.command.is_valid.url.app_error",
-        "translation": "Ungültige URL"
-    },
-    {
-        "id": "model.command.is_valid.url_http.app_error",
-        "translation": "Ungültige URL. Muss eine gültige URL sein und mit http:// oder https:// beginnen"
-    },
-    {
-        "id": "model.command.is_valid.user_id.app_error",
-        "translation": "Ungültige Benutzer-ID"
-    },
-    {
-        "id": "model.command_hook.channel_id.app_error",
-        "translation": "Ungültige Kanal-ID"
-    },
-    {
-        "id": "model.command_hook.command_id.app_error",
-        "translation": "Ungültige Befehls-ID"
-    },
-    {
-        "id": "model.command_hook.create_at.app_error",
-        "translation": "\"Erstellt am\" muss eine gültige Zeit sein"
-    },
-    {
-        "id": "model.command_hook.id.app_error",
-        "translation": "Ungültige Befehls-Hook-ID"
-    },
-    {
-        "id": "model.command_hook.parent_id.app_error",
-        "translation": "Ungültige Vorgänger-ID"
-    },
-    {
-        "id": "model.command_hook.root_id.app_error",
-        "translation": "Ungültige Root-ID"
-    },
-    {
-        "id": "model.command_hook.user_id.app_error",
-        "translation": "Ungültige Benutzer-ID"
-    },
-    {
-        "id": "model.compliance.is_valid.create_at.app_error",
-        "translation": "Erstellt am muss eine gültige Zeit sein"
-    },
-    {
-        "id": "model.compliance.is_valid.desc.app_error",
-        "translation": "Ungültige Beschreibung"
-    },
-    {
-        "id": "model.compliance.is_valid.end_at.app_error",
-        "translation": "Bis muss eine gültige Zeit sein"
-    },
-    {
-        "id": "model.compliance.is_valid.id.app_error",
-        "translation": "Ungültige ID"
-    },
-    {
-        "id": "model.compliance.is_valid.start_at.app_error",
-        "translation": "Von muss eine gültige Zeit sein"
-    },
-    {
-        "id": "model.compliance.is_valid.start_end_at.app_error",
-        "translation": "Bis muss größer als von sein"
-    },
-    {
-        "id": "model.config.is_valid.allow_cookies_for_subdomains.app_error",
-        "translation": "Zum Erlauben von Cookies muss SiteURL gesetzt sein."
-    },
-    {
-        "id": "model.config.is_valid.atmos_camo_image_proxy_options.app_error",
-        "translation": "Ungültige RemoteImageProxyOptions für atmos/camo. Muss auf ihren geteilten Schlüssel gesetzt sein."
-    },
-    {
-        "id": "model.config.is_valid.atmos_camo_image_proxy_url.app_error",
-        "translation": "Ungültige RemoteImageProxyURL für atmos/camo. Muss auf ihren geteilten Schlüssel gesetzt sein."
-    },
-    {
-        "id": "model.config.is_valid.cluster_email_batching.app_error",
-        "translation": "E-Mail-Stapelverarbeitung lässt sich bei aktiviertem Clustering nicht aktivieren."
-    },
-    {
-        "id": "model.config.is_valid.data_retention.deletion_job_start_time.app_error",
-        "translation": "Startzeit des Datenaufbewahrungsjobs muss ein 24-Stunden-Zeitstempel im Format HH:MM sein."
-    },
-    {
-        "id": "model.config.is_valid.data_retention.file_retention_days_too_low.app_error",
-        "translation": "Datenaufbewahrung muss ein Tag oder länger sein."
-    },
-    {
-        "id": "model.config.is_valid.data_retention.message_retention_days_too_low.app_error",
-        "translation": "Nachrichtenaufbewahrung muss ein Tag oder länger sein."
-    },
-    {
-        "id": "model.config.is_valid.display.custom_url_schemes.app_error",
-        "translation": "Das eigenen URL-Schema {{.Scheme}} ist ungültig. Eigene URL-Schemas müssen mit einem Buchstaben beginnen und nur Buchstaben, Zahlen und Bindestrich (-) enthalten."
-    },
-    {
-        "id": "model.config.is_valid.elastic_search.aggregate_posts_after_days.app_error",
-        "translation": "Elasticsearch AggregatePostsAfterDays-Einstellung muss eine Zahl sein, die größer als oder gleich 1 ist"
-    },
-    {
-        "id": "model.config.is_valid.elastic_search.bulk_indexing_time_window_seconds.app_error",
-        "translation": "Zeitfenster für Elasticsearch-Bulk-Indizierung muss mindestens eine Sekunde sein."
-    },
-    {
-        "id": "model.config.is_valid.elastic_search.connection_url.app_error",
-        "translation": "ElasticSearch-Einstellung ConnectionUrl muss angegeben sein, wenn Elastic-Search-Indizierung aktiviert ist."
-    },
-    {
-        "id": "model.config.is_valid.elastic_search.enable_searching.app_error",
-        "translation": "ElasticSearch-Einstellung IndexingEnabled muss angegeben sein, wenn Elastic-Search-Indizierung aktiviert ist."
-    },
-    {
-        "id": "model.config.is_valid.elastic_search.live_indexing_batch_size.app_error",
-        "translation": "\"Elasticsearch Live Indexing Batch Size\" muss mindestens 1 sein"
-    },
-    {
-        "id": "model.config.is_valid.elastic_search.posts_aggregator_job_start_time.app_error",
-        "translation": "Elasticsearch PostsAggregatorJobStartTime-Einstellung muss eine Uhrzeit im Format \"hh:mm\" sein"
-    },
-    {
-        "id": "model.config.is_valid.elastic_search.request_timeout_seconds.app_error",
-        "translation": "Timeout für Elasticsearch-Anfrage muss mindestens 1 Sekunde sein."
-    },
-    {
-        "id": "model.config.is_valid.email_batching_buffer_size.app_error",
-        "translation": "Ungültige Buffer-Größe für E-Mail-Stapelverarbeitung. Muss 0 oder eine positive Ziffer sein."
-    },
-    {
-        "id": "model.config.is_valid.email_batching_interval.app_error",
-        "translation": "Ungültiges Intervall für E-Mail-Stapelverarbeitung. Muss 30 Sekunden oder mehr sein."
-    },
-    {
-        "id": "model.config.is_valid.email_notification_contents_type.app_error",
-        "translation": "Ungültiger Inhaltstyp für E-Mail-Benachrichtigungen in E-Mail-Einstellungen. Muss entweder 'full' oder 'generic' sein."
-    },
-    {
-        "id": "model.config.is_valid.email_security.app_error",
-        "translation": "Ungültige Verbindungssicherheit in E-Mail-Einstellungen. Muss '', 'TLS' oder 'STARTTLS' sein."
-    },
-    {
-        "id": "model.config.is_valid.encrypt_sql.app_error",
-        "translation": "Ungültiger Verschlüsselungsschlüssel für SQL-Einstellungen. Muss 32 Zeichen oder mehr sein."
-    },
-    {
-        "id": "model.config.is_valid.file_driver.app_error",
-        "translation": "Ungültiger Treibername in Dateieinstellungen. Muss 'local' oder 'amazons3' sein."
-    },
-    {
-        "id": "model.config.is_valid.file_salt.app_error",
-        "translation": "Ungültiger öffentlicher Link Salt in Dateieinstellungen. Muss 32 Zeichen oder mehr sein."
-    },
-    {
-        "id": "model.config.is_valid.group_unread_channels.app_error",
-        "translation": "Ungültige Diensteinstellungen für Gruppierung von ungelesenen Kanälen. Muss 'disabled', 'default_on' oder default_off' sein."
-    },
-    {
-        "id": "model.config.is_valid.image_proxy_type.app_error",
-        "translation": "Ungültiger Bild-Proxy-Typ. Muss 'local' oder 'atmos/camo' sein."
-    },
-    {
-        "id": "model.config.is_valid.ldap_basedn",
-        "translation": "AD/LDAP-Feld \"BaseDN\" ist erforderlich."
-    },
-    {
-        "id": "model.config.is_valid.ldap_email",
-        "translation": "AD/LDAP-Feld \"E-Mail Attribut\" ist erforderlich."
-    },
-    {
-        "id": "model.config.is_valid.ldap_id",
-        "translation": "AD/LDAP-Feld \"ID Attribut\" ist erforderlich."
-    },
-    {
-        "id": "model.config.is_valid.ldap_login_id",
-        "translation": "AD/LDAP-Feld \"Login ID Attribut\" ist erforderlich."
-    },
-    {
-        "id": "model.config.is_valid.ldap_max_page_size.app_error",
-        "translation": "Ungültiger Wert für die MaxPageSize."
-    },
-    {
-        "id": "model.config.is_valid.ldap_security.app_error",
-        "translation": "Ungültige Verbindungssicherheit in AD/LDAP-Einstellungen. Muss '', 'TLS' oder 'STARTTLS' sein."
-    },
-    {
-        "id": "model.config.is_valid.ldap_server",
-        "translation": "AD/LDAP-Feld \"AD/LDAP-Server\" ist erforderlich."
-    },
-    {
-        "id": "model.config.is_valid.ldap_sync_interval.app_error",
-        "translation": "Ungültiges Synchronisierungsintervall. Muss mindestens eine Minute sein."
-    },
-    {
-        "id": "model.config.is_valid.ldap_username",
-        "translation": "AD/LDAP-Feld \"Benutzername Attribut\" ist erforderlich."
-    },
-    {
-        "id": "model.config.is_valid.listen_address.app_error",
-        "translation": "Ungültige Abhöradresse in Service Einstellungen. Muss gesetzt sein."
-    },
-    {
-        "id": "model.config.is_valid.localization.available_locales.app_error",
-        "translation": "Verfügbare Sprachen muss Standardsprache des Clients enthalten"
-    },
-    {
-        "id": "model.config.is_valid.login_attempts.app_error",
-        "translation": "Ungültige maximale Anzahl an Anmeldeversuchen in Service Einstellungen. Muss eine positive Zahl sein."
-    },
-    {
-        "id": "model.config.is_valid.max_burst.app_error",
-        "translation": "Maximum Burst muss größer als Null sein."
-    },
-    {
-        "id": "model.config.is_valid.max_channels.app_error",
-        "translation": "Ungültige maximale Anzahl an Kanälen pro Team in Teameinstellungen. Muss eine positive Zahl sein."
-    },
-    {
-        "id": "model.config.is_valid.max_file_size.app_error",
-        "translation": "Ungültige maximale Dateigröße für Datei-Einstellungen. Muss eine ganze Zahl größer als Null sein."
-    },
-    {
-        "id": "model.config.is_valid.max_notify_per_channel.app_error",
-        "translation": "Ungültige maximale Anzahl an Benachrichtigungen pro Kanal in Teameinstellungen. Muss eine positive Zahl sein."
-    },
-    {
-        "id": "model.config.is_valid.max_users.app_error",
-        "translation": "Ungültige maximale Anzahl an Benutzern pro Team in Teameinstellungen. Muss eine positive Zahl sein."
-    },
-    {
-        "id": "model.config.is_valid.message_export.batch_size.app_error",
-        "translation": "Nachrichten-Export-Einstellung \"BatchSize\" muss ein positives Integer sein"
-    },
-    {
-        "id": "model.config.is_valid.message_export.daily_runtime.app_error",
-        "translation": "Nachrichten-Export-Aufgabe \"DailyRuntime\" muss ein Zeitstempel im 24-Stunden-Format HH:MM sein."
-    },
-    {
-        "id": "model.config.is_valid.message_export.enable.app_error",
-        "translation": "Einstellung Nachrichten-Export-Aufgabe \"EnableExport\" muss entweder wahr oder falsch sein"
-    },
-    {
-        "id": "model.config.is_valid.message_export.export_from.app_error",
-        "translation": "Nachrichten-Export-Aufgabe \"ExportFromTimestamp\" muss ein Zeitstempel (angegeben in Sekunden seit der Unix-Epoche) sein. Nur Nachrichten nach diesem Zeitpunkt werden exportiert."
-    },
-    {
-        "id": "model.config.is_valid.message_export.export_type.app_error",
-        "translation": "'ExportFormat' des Nachrichten-Export-Jobs muss 'actiance', 'csv' oder 'globalrelay' sein."
-    },
-    {
-        "id": "model.config.is_valid.message_export.global_relay.config_missing.app_error",
-        "translation": "ExportFormat des Nachrichtenexport-Jobs ist auf 'globalrelay' gesetzt, aber GlobalRelay-Einstellungen fehlen"
-    },
-    {
-        "id": "model.config.is_valid.message_export.global_relay.customer_type.app_error",
-        "translation": "Nachrichtenexport GlobalRelaySettings.CustomerType muss auf 'A9' oder 'A10' gesetzt werden"
-    },
-    {
-        "id": "model.config.is_valid.message_export.global_relay.email_address.app_error",
-        "translation": "Nachrichtenexport-Job GlobalRelaySettings.EmailAddress muss eine gültige E-Mail-Adresse sein"
-    },
-    {
-        "id": "model.config.is_valid.message_export.global_relay.smtp_password.app_error",
-        "translation": "Nachrichtenexport-Job GlobalRelaySettings.SmtpPassword muss gesetzt sein"
-    },
-    {
-        "id": "model.config.is_valid.message_export.global_relay.smtp_username.app_error",
-        "translation": "Nachrichtenexport-Job GlobalRelaySettings.SmtpUsername muss gesetzt sein"
-    },
-    {
-        "id": "model.config.is_valid.password_length.app_error",
-        "translation": "Minimale Passwortlänge muss eine ganze Zahl größer oder gleich zu {{.MinLength}} und weniger oder gleich zu {{.MaxLength}} sein."
-    },
-    {
-        "id": "model.config.is_valid.rate_mem.app_error",
-        "translation": "Ungültige Speichergröße für Anfragenbegrenzer-Einstellungen.  Muss eine positive Zahl sein."
-    },
-    {
-        "id": "model.config.is_valid.rate_sec.app_error",
-        "translation": "Ungültige pro Sekunde Angabe für Anfragenbegrenzer-Einstellungen. Muss eine positive Zahl sein."
-    },
-    {
-        "id": "model.config.is_valid.read_timeout.app_error",
-        "translation": "Ungültiger Wert für read timeout."
-    },
-    {
-        "id": "model.config.is_valid.restrict_direct_message.app_error",
-        "translation": "Ungültige Direktnachrichten Begrenzung. Muss 'any' oder 'team' sein."
-    },
-    {
-        "id": "model.config.is_valid.saml_assertion_consumer_service_url.app_error",
-        "translation": "Service Provider Login URL muss eine gültige URL sein und mit http:// oder https:// beginnen."
-    },
-    {
-        "id": "model.config.is_valid.saml_email_attribute.app_error",
-        "translation": "Ungültiges E-Mail-Attribut. Muss gesetzt sein."
-    },
-    {
-        "id": "model.config.is_valid.saml_idp_cert.app_error",
-        "translation": "Öffentliches Zertifikat des Identitätsproviders fehlt. Haben Sie vergessen es hochzuladen?"
-    },
-    {
-        "id": "model.config.is_valid.saml_idp_descriptor_url.app_error",
-        "translation": "Identitätsprovider Issuer URL muss eine gültige URL sein und mit http:// oder https:// beginnen."
-    },
-    {
-        "id": "model.config.is_valid.saml_idp_url.app_error",
-        "translation": "SAML-SSO-URL muss eine gültige URL sein und mit http:// oder https:// beginnen."
-    },
-    {
-        "id": "model.config.is_valid.saml_private_key.app_error",
-        "translation": "Privater Schlüssel des Service Providers fehlt. Haben Sie vergessen Ihn hochzuladen?"
-    },
-    {
-        "id": "model.config.is_valid.saml_public_cert.app_error",
-        "translation": "Öffentliches Zertifikat des Service Providers fehlt. Haben Sie vergessen es hochzuladen?"
-    },
-    {
-        "id": "model.config.is_valid.saml_username_attribute.app_error",
-        "translation": "Ungültiges Benuternamen Attribut. Muss gesetzt sein."
-    },
-    {
-        "id": "model.config.is_valid.site_url.app_error",
-        "translation": "Site-URL muss eine gültige URL sein und mit http:// oder https:// beginnen"
-    },
-    {
-        "id": "model.config.is_valid.site_url_email_batching.app_error",
-        "translation": "E-Mail-Stapelverarbeitung lässt sich nicht aktivieren, wenn SiteURL nicht gesetzt ist."
-    },
-    {
-        "id": "model.config.is_valid.sitename_length.app_error",
-        "translation": "Der Name der Site darf bis zu {{.MaxLength}} Zeichen lang sein."
-    },
-    {
-        "id": "model.config.is_valid.sql_conn_max_lifetime_milliseconds.app_error",
-        "translation": "Ungültige maximale Verbindungs-Lebenszeit für SQL-Einstellungen. Muss eine positive Zahl sein."
-    },
-    {
-        "id": "model.config.is_valid.sql_data_src.app_error",
-        "translation": "Ungültige Datenquelle in SQL-Einstellungen. Muss gesetzt sein."
-    },
-    {
-        "id": "model.config.is_valid.sql_driver.app_error",
-        "translation": "Ungültiger Treibername in SQL-Einstellungen. Muss 'mysql' oder 'postgres' sein."
-    },
-    {
-        "id": "model.config.is_valid.sql_idle.app_error",
-        "translation": "Ungültige maximale Anzahl an ruhenden Verbindungen in SQL-Einstellungen. Muss eine positive Zahl sein."
-    },
-    {
-        "id": "model.config.is_valid.sql_max_conn.app_error",
-        "translation": "Ungültige maximale Anzahl an offenen Verbindungen in SQL-Einstellungen. Muss eine positive Zahl sein."
-    },
-    {
-        "id": "model.config.is_valid.sql_query_timeout.app_error",
-        "translation": "Ungültige Abfrage-Zeitüberschreitung für SQL-Einstellungen. Muss eine positive Zahl sein."
-    },
-    {
-        "id": "model.config.is_valid.teammate_name_display.app_error",
-        "translation": "Ungültige Teammitgliedsanzeige. Muss entweder 'full_name', 'nickname_full_name' oder 'username' sein."
-    },
-    {
-        "id": "model.config.is_valid.time_between_user_typing.app_error",
-        "translation": "Zeit zwischen Benutzereingabenaktualisierung sollte nicht weniger als 1000 Millisekunden betragen."
-    },
-    {
-        "id": "model.config.is_valid.tls_cert_file.app_error",
-        "translation": "Ungültiger Wert für TLS-Zertifikatsdatei - Entweder LetsEncrypt verwenden oder Pfad zu bestehender Zertifikatsdatei verwenden."
-    },
-    {
-        "id": "model.config.is_valid.tls_key_file.app_error",
-        "translation": "Ungültiger Wert für TLS-Schlüsseldatei - Entweder LetsEncrypt verwenden oder Pfad zu bestehender Schlüsseldatei verwenden."
-    },
-    {
-        "id": "model.config.is_valid.tls_overwrite_cipher.app_error",
-        "translation": "Ungültiger Wert für TLS-Überschreibungs-Chiffre übergeben. Erfahren Sie mehr in der Dokumentation über gültige Werte."
-    },
-    {
-        "id": "model.config.is_valid.webserver_security.app_error",
-        "translation": "Ungültiger Wert für Webserver-Verbindungssicherheit."
-    },
-    {
-        "id": "model.config.is_valid.websocket_url.app_error",
-        "translation": "Websocket-URL muss eine gültige URL sein sowie mit ws:// oder wss:// beginnen."
-    },
-    {
-        "id": "model.config.is_valid.write_timeout.app_error",
-        "translation": "Ungültiger Wert für write timeout."
-    },
-    {
-        "id": "model.emoji.create_at.app_error",
-        "translation": "Erstellt am muss eine gültige Zeit sein"
-    },
-    {
-        "id": "model.emoji.id.app_error",
-        "translation": "Ungültige Emoji-ID"
-    },
-    {
-        "id": "model.emoji.name.app_error",
-        "translation": "Der Name darf aus 1 bis 64 Kleinbuchstaben bestehen"
-    },
-    {
-        "id": "model.emoji.update_at.app_error",
-        "translation": "Aktualisiere am muss eine gültige Zeit sein"
-    },
-    {
-        "id": "model.emoji.user_id.app_error",
-        "translation": "Ungültige Ersteller-ID."
-    },
-    {
-        "id": "model.file_info.get.gif.app_error",
-        "translation": "Konnte GIF nicht dekodieren."
-    },
-    {
-        "id": "model.file_info.is_valid.create_at.app_error",
-        "translation": "Ungültiger Wert für create_at."
-    },
-    {
-        "id": "model.file_info.is_valid.id.app_error",
-        "translation": "Ungültiger Wert für ID."
-    },
-    {
-        "id": "model.file_info.is_valid.path.app_error",
-        "translation": "Ungültiger Wert für path."
-    },
-    {
-        "id": "model.file_info.is_valid.post_id.app_error",
-        "translation": "Ungültiger Wert für post_id."
-    },
-    {
-        "id": "model.file_info.is_valid.update_at.app_error",
-        "translation": "Ungültiger Wert für update_at."
-    },
-    {
-        "id": "model.file_info.is_valid.user_id.app_error",
-        "translation": "Ungültiger Wert für user_id."
-    },
-    {
-        "id": "model.group.create_at.app_error",
-        "translation": "Ungültige Eigenschaft \"create at\" für Gruppe"
-    },
-    {
-        "id": "model.group.delete_at.app_error",
-        "translation": "Ungültige Eigenschaft \"delete at\" für Gruppe"
-    },
-    {
-        "id": "model.group.description.app_error",
-        "translation": "Ungültige Eigenschaft \"description\" für Gruppe"
-    },
-    {
-        "id": "model.group.display_name.app_error",
-        "translation": "Ungültige Eigenschaft \"display name\" für Gruppe"
-    },
-    {
-        "id": "model.group.id.app_error",
-        "translation": "Ungültige Eigenschaft \"id\" für Gruppe"
-    },
-    {
-        "id": "model.group.name.app_error",
-        "translation": "Ungültige Eigenschaft \"name\" für Gruppe"
-    },
-    {
-        "id": "model.group.remote_id.app_error",
-        "translation": "Ungültige Eigenschaft \"remote id\" für Gruppe"
-    },
-    {
-        "id": "model.group.source.app_error",
-        "translation": "Ungültige Eigenschaft \"source\" für Gruppe"
-    },
-    {
-        "id": "model.group.update_at.app_error",
-        "translation": "Ungültige Eigenschaft \"update at\" für Gruppe"
-    },
-    {
-        "id": "model.group_member.group_id.app_error",
-        "translation": "Ungültige Eigenschaft \"group id\" für Gruppe"
-    },
-    {
-        "id": "model.group_member.user_id.app_error",
-        "translation": "Ungültige Eigenschaft \"user id\" für Gruppenmitglied"
-    },
-    {
-        "id": "model.group_syncable.group_id.app_error",
-        "translation": "Ungültige Eigenschaft \"group id\" für Gruppe der synchronisierbaren Objekte."
-    },
-    {
-        "id": "model.group_syncable.syncable_id.app_error",
-        "translation": "Ungültige \"syncable id\" für Gruppe der synchronisierbaren Objekte."
-    },
-    {
-        "id": "model.group_syncable.type.app_error",
-        "translation": "Ungültige Eigenschaft \"type\" für synchronisierbaren Objekte."
-    },
-    {
-        "id": "model.incoming_hook.channel_id.app_error",
-        "translation": "Ungültige Kanal-ID"
-    },
-    {
-        "id": "model.incoming_hook.create_at.app_error",
-        "translation": "Erstellt am muss eine gültige Zeit sein"
-    },
-    {
-        "id": "model.incoming_hook.description.app_error",
-        "translation": "Ungültige Beschreibung"
-    },
-    {
-        "id": "model.incoming_hook.display_name.app_error",
-        "translation": "Ungültiger Titel"
-    },
-    {
-        "id": "model.incoming_hook.icon_url.app_error",
-        "translation": "Ungültiges Nachrichtensymbol"
-    },
-    {
-        "id": "model.incoming_hook.id.app_error",
-        "translation": "Ungültige ID"
-    },
-    {
-        "id": "model.incoming_hook.parse_data.app_error",
-        "translation": "Konnte eingehende Daten nicht verarbeiten."
-    },
-    {
-        "id": "model.incoming_hook.team_id.app_error",
-        "translation": "Ungültige Team-ID"
-    },
-    {
-        "id": "model.incoming_hook.update_at.app_error",
-        "translation": "Aktualisiert am muss eine gültige Zeit sein"
-    },
-    {
-        "id": "model.incoming_hook.user_id.app_error",
-        "translation": "Ungültige Benutzer-ID"
-    },
-    {
-        "id": "model.incoming_hook.username.app_error",
-        "translation": "Ungültiger Benutzername"
-    },
-    {
-        "id": "model.job.is_valid.create_at.app_error",
-        "translation": "Erstellt am muss eine gültige Zeit sein"
-    },
-    {
-        "id": "model.job.is_valid.id.app_error",
-        "translation": "Ungültige Job-ID"
-    },
-    {
-        "id": "model.job.is_valid.status.app_error",
-        "translation": "Ungültiger Job-Status"
-    },
-    {
-        "id": "model.job.is_valid.type.app_error",
-        "translation": "Ungültiger Job-Typ"
-    },
-    {
-        "id": "model.license_record.is_valid.create_at.app_error",
-        "translation": "Ungültiger Wert für create_at beim Hochladen einer Lizenz."
-    },
-    {
-        "id": "model.license_record.is_valid.id.app_error",
-        "translation": "Ungültiger Wert für ID beim Hochladen einer Lizenz."
-    },
-    {
-        "id": "model.link_metadata.is_valid.data.app_error",
-        "translation": "Link-Metadaten können nicht leer sein."
-    },
-    {
-        "id": "model.link_metadata.is_valid.data_type.app_error",
-        "translation": "Link-Metadaten entsprechen nicht dem angegebenen Typen."
-    },
-    {
-        "id": "model.link_metadata.is_valid.timestamp.app_error",
-        "translation": "Link-Metadaten-Zeitstempel muss ungleich Null und auf die nächste Stunde gerundet sein."
-    },
-    {
-        "id": "model.link_metadata.is_valid.type.app_error",
-        "translation": "Ungültiger Link-Metadaten-Typ."
-    },
-    {
-        "id": "model.link_metadata.is_valid.url.app_error",
-        "translation": "Link-Metadaten-URL muss gesetzt sein."
-    },
-    {
-        "id": "model.oauth.is_valid.app_id.app_error",
-        "translation": "Ungültige App-ID"
-    },
-    {
-        "id": "model.oauth.is_valid.callback.app_error",
-        "translation": "Callback-URL muss eine gültige URL sein und mit http:// oder https:// beginnen."
-    },
-    {
-        "id": "model.oauth.is_valid.client_secret.app_error",
-        "translation": "Ungültiges Client Secret"
-    },
-    {
-        "id": "model.oauth.is_valid.create_at.app_error",
-        "translation": "Erstellt am muss eine gültige Zeit sein"
-    },
-    {
-        "id": "model.oauth.is_valid.creator_id.app_error",
-        "translation": "Ungültige Ersteller-ID"
-    },
-    {
-        "id": "model.oauth.is_valid.description.app_error",
-        "translation": "Ungültige Beschreibung"
-    },
-    {
-        "id": "model.oauth.is_valid.homepage.app_error",
-        "translation": "Homepage muss eine gültige URL sein und mit http:// oder https:// beginnen."
-    },
-    {
-        "id": "model.oauth.is_valid.icon_url.app_error",
-        "translation": "Icon-URL muss eine gültige URL sein und mit http:// oder https:// beginnen."
-    },
-    {
-        "id": "model.oauth.is_valid.name.app_error",
-        "translation": "Ungültiger Name"
-    },
-    {
-        "id": "model.oauth.is_valid.update_at.app_error",
-        "translation": "Aktualisiert am muss eine gültige Zeit sein"
-    },
-    {
-        "id": "model.outgoing_hook.icon_url.app_error",
-        "translation": "Ungültiges Symbol."
-    },
-    {
-        "id": "model.outgoing_hook.is_valid.callback.app_error",
-        "translation": "Ungültige Callback-URLs"
-    },
-    {
-        "id": "model.outgoing_hook.is_valid.channel_id.app_error",
-        "translation": "Ungültige Kanal-ID"
-    },
-    {
-        "id": "model.outgoing_hook.is_valid.content_type.app_error",
-        "translation": "Ungültiger Wert für content_type."
-    },
-    {
-        "id": "model.outgoing_hook.is_valid.create_at.app_error",
-        "translation": "Erstellt am muss eine gültige Zeit sein"
-    },
-    {
-        "id": "model.outgoing_hook.is_valid.description.app_error",
-        "translation": "Ungültige Beschreibung"
-    },
-    {
-        "id": "model.outgoing_hook.is_valid.display_name.app_error",
-        "translation": "Ungültiger Titel"
-    },
-    {
-        "id": "model.outgoing_hook.is_valid.id.app_error",
-        "translation": "Ungültige Id"
-    },
-    {
-        "id": "model.outgoing_hook.is_valid.team_id.app_error",
-        "translation": "Ungültige Team-ID"
-    },
-    {
-        "id": "model.outgoing_hook.is_valid.token.app_error",
-        "translation": "Ungültiger token"
-    },
-    {
-        "id": "model.outgoing_hook.is_valid.trigger_words.app_error",
-        "translation": "Ungültige Auslösewörter"
-    },
-    {
-        "id": "model.outgoing_hook.is_valid.update_at.app_error",
-        "translation": "Aktualisiert am muss eine gültige Zeit sein"
-    },
-    {
-        "id": "model.outgoing_hook.is_valid.url.app_error",
-        "translation": "Ungültige Callback-URLs. Jede muss eine gültige URL sein und mit http:// oder https:// beginnen"
-    },
-    {
-        "id": "model.outgoing_hook.is_valid.user_id.app_error",
-        "translation": "Ungültige Benutzer-ID"
-    },
-    {
-        "id": "model.outgoing_hook.is_valid.words.app_error",
-        "translation": "Ungültige Auslösewörter"
-    },
-    {
-        "id": "model.outgoing_hook.username.app_error",
-        "translation": "Ungültiger Benutzername."
-    },
-    {
-        "id": "model.plugin_command.error.app_error",
-        "translation": "Es ist ein Fehler beim Versuch diesen Befehl auszuführen aufgetreten."
-    },
-    {
-        "id": "model.plugin_key_value.is_valid.key.app_error",
-        "translation": "Ungültiger Schlüssel, er muss länger als {{.Min}} und kürzer als {{.Max}} Zeichen sein."
-    },
-    {
-        "id": "model.plugin_key_value.is_valid.plugin_id.app_error",
-        "translation": "Ungültige Plugin-ID, sie muss länger als {{.Min}} und kürzer als {{.Max}} Zeichen sein."
-    },
-    {
-        "id": "model.post.is_valid.channel_id.app_error",
-        "translation": "Ungültige Kanal-ID"
-    },
-    {
-        "id": "model.post.is_valid.create_at.app_error",
-        "translation": "Erstellt am muss eine gültige Zeit sein"
-    },
-    {
-        "id": "model.post.is_valid.file_ids.app_error",
-        "translation": "Ungültige Datei-Ids. Uploads sind auf maximal fünf Dateien begrenzt. Bitte verwenden Sie zusätzliche Nachrichten für mehr Dateien."
-    },
-    {
-        "id": "model.post.is_valid.filenames.app_error",
-        "translation": "Ungültiger Dateiname"
-    },
-    {
-        "id": "model.post.is_valid.hashtags.app_error",
-        "translation": "Ungültige Hashtags"
-    },
-    {
-        "id": "model.post.is_valid.id.app_error",
-        "translation": "Ungültige Id"
-    },
-    {
-        "id": "model.post.is_valid.msg.app_error",
-        "translation": "Ungültige Nachricht"
-    },
-    {
-        "id": "model.post.is_valid.original_id.app_error",
-        "translation": "Ungültige Original-ID"
-    },
-    {
-        "id": "model.post.is_valid.parent_id.app_error",
-        "translation": "Ungültige Vorgänger-ID"
-    },
-    {
-        "id": "model.post.is_valid.props.app_error",
-        "translation": "Ungültige Eigenschaften"
-    },
-    {
-        "id": "model.post.is_valid.root_id.app_error",
-        "translation": "Ungültige Root-ID"
-    },
-    {
-        "id": "model.post.is_valid.root_parent.app_error",
-        "translation": "Ungültige Root-ID, muss gesetzt sein wenn Parent-ID gesetzt ist"
-    },
-    {
-        "id": "model.post.is_valid.type.app_error",
-        "translation": "Ungültiger Typ"
-    },
-    {
-        "id": "model.post.is_valid.update_at.app_error",
-        "translation": "Aktualisiert am muss eine gültige Zeit sein"
-    },
-    {
-        "id": "model.post.is_valid.user_id.app_error",
-        "translation": "Ungültige Benutzer-ID"
-    },
-    {
-        "id": "model.preference.is_valid.category.app_error",
-        "translation": "Ungültige Kategorie"
-    },
-    {
-        "id": "model.preference.is_valid.id.app_error",
-        "translation": "Ungültige Benutzer-ID"
-    },
-    {
-        "id": "model.preference.is_valid.name.app_error",
-        "translation": "Ungültiger Name"
-    },
-    {
-        "id": "model.preference.is_valid.theme.app_error",
-        "translation": "Ungültiges Motiv"
-    },
-    {
-        "id": "model.preference.is_valid.value.app_error",
-        "translation": "Wert ist zu lang"
-    },
-    {
-        "id": "model.reaction.is_valid.create_at.app_error",
-        "translation": "Erstellt am muss eine gültige Zeit sein"
-    },
-    {
-        "id": "model.reaction.is_valid.emoji_name.app_error",
-        "translation": "Ungültiger Emoji Name"
-    },
-    {
-        "id": "model.reaction.is_valid.post_id.app_error",
-        "translation": "Ungültige Nachrichten-ID"
-    },
-    {
-        "id": "model.reaction.is_valid.user_id.app_error",
-        "translation": "Ungültige Benutzer-ID"
-    },
-    {
-        "id": "model.team.is_valid.characters.app_error",
-        "translation": "Name muss aus 2 oder mehr Kleinbuchstaben bestehen"
-    },
-    {
-        "id": "model.team.is_valid.company.app_error",
-        "translation": "Ungültiger Firmenname"
-    },
-    {
-        "id": "model.team.is_valid.create_at.app_error",
-        "translation": "Erstellt am muss eine gültige Zeit sein"
-    },
-    {
-        "id": "model.team.is_valid.description.app_error",
-        "translation": "Ungültige Beschreibung"
-    },
-    {
-        "id": "model.team.is_valid.domains.app_error",
-        "translation": "Ungültige erlaubte Domains"
-    },
-    {
-        "id": "model.team.is_valid.email.app_error",
-        "translation": "Ungültige E-Mail-Adresse"
-    },
-    {
-        "id": "model.team.is_valid.id.app_error",
-        "translation": "Ungültige Id"
-    },
-    {
-        "id": "model.team.is_valid.name.app_error",
-        "translation": "Ungültiger Name"
-    },
-    {
-        "id": "model.team.is_valid.reserved.app_error",
-        "translation": "Diese URL ist nicht verfügbar. Bitte wähle eine andere."
-    },
-    {
-        "id": "model.team.is_valid.type.app_error",
-        "translation": "Ungültiger Typ"
-    },
-    {
-        "id": "model.team.is_valid.update_at.app_error",
-        "translation": "Aktualisiert am muss eine gültige Zeit sein"
-    },
-    {
-        "id": "model.team.is_valid.url.app_error",
-        "translation": "Ungültiger URL-Bezeichner"
-    },
-    {
-        "id": "model.team_member.is_valid.team_id.app_error",
-        "translation": "Ungültige Team-ID"
-    },
-    {
-        "id": "model.team_member.is_valid.user_id.app_error",
-        "translation": "Ungültige Benutzer-ID"
-    },
-    {
-        "id": "model.token.is_valid.expiry",
-        "translation": "Ungültiges Token-Ablaufdatum"
-    },
-    {
-        "id": "model.token.is_valid.size",
-        "translation": "Ungültiger Token."
-    },
-    {
-        "id": "model.user.is_valid.email.app_error",
-        "translation": "Bitte geben Sie eine gültige E-Mail-Adresse ein."
-    },
-    {
-        "id": "model.user.is_valid.pwd.app_error",
-        "translation": "Ihr Passwort muss mindestens {{.Min}} Zeichen lang sein."
-    },
-    {
-        "id": "model.user.is_valid.pwd_lowercase.app_error",
-        "translation": "Ihr Passwort muss mindestens {{.Min}} Zeichen lang sein und mindestens einen Kleinbuchstaben enthalten."
-    },
-    {
-        "id": "model.user.is_valid.pwd_lowercase_number.app_error",
-        "translation": "Ihr Passwort muss mindestens {{.Min}} Zeichen lang sein und mindestens einen Kleinbuchstaben und eine Ziffer enthalten."
-    },
-    {
-        "id": "model.user.is_valid.pwd_lowercase_number_symbol.app_error",
-        "translation": "Ihr Passwort muss mindestens {{.Min}} Zeichen lang sein und mindestens einen Kleinbuchstaben, eine Ziffer und ein Symbol (wie \"~!@#$%^&*()\") enthalten."
-    },
-    {
-        "id": "model.user.is_valid.pwd_lowercase_symbol.app_error",
-        "translation": "Ihr Passwort muss mindestens {{.Min}} Zeichen lang sein und mindestens einen Kleinbuchstaben und ein Symbol (wie \"~!@#$%^&*()\") enthalten."
-    },
-    {
-        "id": "model.user.is_valid.pwd_lowercase_uppercase.app_error",
-        "translation": "Ihr Passwort muss mindestens {{.Min}} Zeichen lang sein und mindestens einen Kleinbuchstaben und einen Großbuchstaben enthalten."
-    },
-    {
-        "id": "model.user.is_valid.pwd_lowercase_uppercase_number.app_error",
-        "translation": "Ihr Passwort muss mindestens {{.Min}} Zeichen lang sein und mindestens einen Kleinbuchstaben, einen Großbuchstaben und eine Ziffer enthalten."
-    },
-    {
-        "id": "model.user.is_valid.pwd_lowercase_uppercase_number_symbol.app_error",
-        "translation": "Ihr Passwort muss mindestens {{.Min}} Zeichen lang sein und mindestens einen Kleinbuchstaben, einen Großbuchstaben, eine Ziffer und ein Symbol (wie \"~!@#$%^&*()\") enthalten."
-    },
-    {
-        "id": "model.user.is_valid.pwd_lowercase_uppercase_symbol.app_error",
-        "translation": "Ihr Passwort muss mindestens {{.Min}} Zeichen lang sein und mindestens einen Kleinbuchstaben, einen Großbuchstaben und ein Symbol (wie \"~!@#$%^&*()\") enthalten."
-    },
-    {
-        "id": "model.user.is_valid.pwd_number.app_error",
-        "translation": "Ihr Passwort muss mindestens {{.Min}} Zeichen lang sein und mindestens eine Ziffer enthalten."
-    },
-    {
-        "id": "model.user.is_valid.pwd_number_symbol.app_error",
-        "translation": "Ihr Passwort muss mindestens {{.Min}} Zeichen lang sein und mindestens eine Ziffer und ein Symbol (wie \"~!@#$%^&*()\") enthalten."
-    },
-    {
-        "id": "model.user.is_valid.pwd_symbol.app_error",
-        "translation": "Ihr Passwort muss mindestens {{.Min}} Zeichen lang sein und mindestens ein Symbol (wie \"~!@#$%^&*()\") enthalten."
-    },
-    {
-        "id": "model.user.is_valid.pwd_uppercase.app_error",
-        "translation": "Ihr Passwort muss mindestens {{.Min}} Zeichen lang sein und mindestens einen Großbuchstaben enthalten."
-    },
-    {
-        "id": "model.user.is_valid.pwd_uppercase_number.app_error",
-        "translation": "Ihr Passwort muss mindestens {{.Min}} Zeichen lang sein und mindestens einen Großbuchstaben und eine Ziffer enthalten."
-    },
-    {
-        "id": "model.user.is_valid.pwd_uppercase_number_symbol.app_error",
-        "translation": "Ihr Passwort muss mindestens {{.Min}} Zeichen lang sein und mindestens einen Großbuchstaben, eine Ziffer und ein Symbol (wie \"~!@#$%^&*()\") enthalten."
-    },
-    {
-        "id": "model.user.is_valid.pwd_uppercase_symbol.app_error",
-        "translation": "Ihr Passwort muss mindestens {{.Min}} Zeichen lang sein und mindestens einen Großbuchstaben und ein Symbol (wie \"~!@#$%^&*()\") enthalten."
-    },
-    {
-        "id": "model.user.is_valid.username.app_error",
-        "translation": "Der Benutzername muss mit einem Buchstaben anfangen, zwischen 3 und 22 Zeichen lang sein und darf nur aus Buchstaben, Nummern und den Zeichen \".\", \"-\" und \"_\" bestehen."
-    },
-    {
-        "id": "model.user_access_token.is_valid.description.app_error",
-        "translation": "Ungültige Beschreibung, muss aus 256 Zeichen oder weniger bestehen"
-    },
-    {
-        "id": "model.user_access_token.is_valid.id.app_error",
-        "translation": "Ungültiger Wert für ID."
-    },
-    {
-        "id": "model.user_access_token.is_valid.token.app_error",
-        "translation": "Ungültiges Zugriffstoken"
-    },
-    {
-        "id": "model.user_access_token.is_valid.user_id.app_error",
-        "translation": "Ungültige Benutzer-ID"
-    },
-    {
-        "id": "model.utils.decode_json.app_error",
-        "translation": "Konnte nicht dekodieren"
-    },
-    {
-        "id": "model.websocket_client.connect_fail.app_error",
-        "translation": "Konnte Verbindung mit dem WebSocket-Server nicht aufbauen."
-    },
-    {
-        "id": "oauth.gitlab.tos.error",
-        "translation": "Die Nutzungsbedingungen von GitLab haben sich geändert. Bitte gehen Sie zu gitlab.com um sie zu akzeptieren und versuchen dann, sich erneut an Matterfoss anzumelden."
-    },
-    {
-        "id": "plugin.api.update_user_status.bad_status",
-        "translation": "Konnte Benutzerstatus nicht setzen. Unbekannter Benutzerstatus."
-    },
-    {
-        "id": "plugin_api.get_file_link.disabled.app_error",
-        "translation": "Öffentliche Links wurden deaktiviert."
-    },
-    {
-        "id": "plugin_api.get_file_link.no_post.app_error",
-        "translation": "Öffentlicher Link für Datei konnte nicht abgerufen werden. Datei muss an einen Beitrag angehängt sein, der gelesen werden kann."
-    },
-    {
-        "id": "plugin_api.send_mail.missing_htmlbody",
-        "translation": "Fehlender HTML-Body."
-    },
-    {
-        "id": "plugin_api.send_mail.missing_subject",
-        "translation": "Fehlender E-Mail-Betreff."
-    },
-    {
-        "id": "plugin_api.send_mail.missing_to",
-        "translation": "Fehlende TO-Adresse."
-    },
-    {
-        "id": "store.insert_error",
-        "translation": "Einfügefehler"
-    },
-    {
-        "id": "store.select_error",
-        "translation": "Auswahlfehler"
-    },
-    {
-        "id": "store.sql.convert_string_array",
-        "translation": "FromDb: Konnte StringArray nicht zu *string konvertieren"
-    },
-    {
-        "id": "store.sql.convert_string_interface",
-        "translation": "FromDb: Konnte StringInterface nicht zu *string konvertieren"
-    },
-    {
-        "id": "store.sql.convert_string_map",
-        "translation": "FromDb: Konnte StringMap nicht zu *string konvertieren"
-    },
-    {
-        "id": "store.sql_bot.get.missing.app_error",
-        "translation": "Bot does not exist"
-    },
-    {
-        "id": "store.sql_channel.analytics_deleted_type_count.app_error",
-        "translation": "Die Anzahl der gelöschten Kanaltypen konnte nicht geladen werden."
-    },
-    {
-        "id": "store.sql_channel.analytics_type_count.app_error",
-        "translation": "Die Anzahl der Kanaltypen konnte nicht geladen werden."
-    },
-    {
-        "id": "store.sql_channel.clear_all_custom_role_assignments.commit_transaction.app_error",
-        "translation": "Konnte die Datenbanktransaktion nicht ausführen."
-    },
-    {
-        "id": "store.sql_channel.clear_all_custom_role_assignments.open_transaction.app_error",
-        "translation": "Konnte Datenbanktransaktion nicht öffnen."
-    },
-    {
-        "id": "store.sql_channel.clear_all_custom_role_assignments.select.app_error",
-        "translation": "Konnte die Kanalmitglieder nicht abrufen."
-    },
-    {
-        "id": "store.sql_channel.clear_all_custom_role_assignments.update.app_error",
-        "translation": "Konnte das Kanalmitglied nicht aktualisieren."
-    },
-    {
-        "id": "store.sql_channel.get.existing.app_error",
-        "translation": "Der bestehende Kanal konnte nicht gefunden werden."
-    },
-    {
-        "id": "store.sql_channel.get.find.app_error",
-        "translation": "Wir konnte den Kanal nicht finden"
-    },
-    {
-        "id": "store.sql_channel.get_all.app_error",
-        "translation": "Konnte nicht alle Kanäle abrufen."
-    },
-    {
-        "id": "store.sql_channel.get_by_scheme.app_error",
-        "translation": "Konnte Kanäle für das angegebene Schema nicht abrufen."
-    },
-    {
-        "id": "store.sql_channel.get_channel_counts.get.app_error",
-        "translation": "Die Anzahl der Kanäle konnte nicht geladen werden."
-    },
-    {
-        "id": "store.sql_channel.get_channels_by_ids.get.app_error",
-        "translation": "Konnte die Kanäle nicht abrufen."
-    },
-    {
-        "id": "store.sql_channel.get_channels_by_ids.not_found.app_error",
-        "translation": "Kein Kanal gefunden"
-    },
-    {
-        "id": "store.sql_channel.get_for_post.app_error",
-        "translation": "Der Kanal für den angegebenen Beitrag konnte nicht abgerufen werden."
-    },
-    {
-        "id": "store.sql_channel.get_member.app_error",
-        "translation": "Konnte das Kanalmitglied nicht laden"
-    },
-    {
-        "id": "store.sql_channel.get_member.missing.app_error",
-        "translation": "Kein Kanalmitglied mit dieser Benutzer-ID und Kanal-ID gefunden"
-    },
-    {
-        "id": "store.sql_channel.get_member_count.app_error",
-        "translation": "Die Anzahl der Kanalmitglieder konnte nicht ermittelt werden."
-    },
-    {
-        "id": "store.sql_channel.get_member_for_post.app_error",
-        "translation": "Das Kanalmitglied konnte für den angegeben Beitrag nicht abgerufen werden."
-    },
-    {
-        "id": "store.sql_channel.get_members.app_error",
-        "translation": "Konnte Kanalmitglieder nicht abrufen."
-    },
-    {
-        "id": "store.sql_channel.get_members_by_ids.app_error",
-        "translation": "Konnte Kanalmitglieder nicht abrufen."
-    },
-    {
-        "id": "store.sql_channel.get_public_channels.get.app_error",
-        "translation": "Konnte die öffentlichen Kanäle nicht abrufen."
-    },
-    {
-        "id": "store.sql_channel.get_unread.app_error",
-        "translation": "Die ungelesenen Nachrichten des Kanals konnten nicht abgerufen werden."
-    },
-    {
-        "id": "store.sql_channel.increment_mention_count.app_error",
-        "translation": "Konnte Erwähnungs-Zähler nicht erhöhen."
-    },
-    {
-        "id": "store.sql_channel.migrate_channel_members.commit_transaction.app_error",
-        "translation": "Konnte die Datenbanktransaktion nicht ausführen"
-    },
-    {
-        "id": "store.sql_channel.migrate_channel_members.open_transaction.app_error",
-        "translation": "Konnte Datenbanktransaktion nicht öffnen"
-    },
-    {
-        "id": "store.sql_channel.migrate_channel_members.select.app_error",
-        "translation": "Konnte Stapel von Kanalmitgliedern nicht auswählen"
-    },
-    {
-        "id": "store.sql_channel.migrate_channel_members.update.app_error",
-        "translation": "Konnte das Kanalmitglied nicht aktualisieren"
-    },
-    {
-        "id": "store.sql_channel.permanent_delete_members_by_user.app_error",
-        "translation": "Konnte das Kanalmitglied nicht entfernen."
-    },
-    {
-        "id": "store.sql_channel.pinned_posts.app_error",
-        "translation": "Konnte angeheftete Nachrichten nicht finden."
-    },
-    {
-        "id": "store.sql_channel.remove_all_deactivated_members.app_error",
-        "translation": "Deaktivierte Nutzer konnten nicht aus dem Kanal entfernt werden."
-    },
-    {
-        "id": "store.sql_channel.remove_member.app_error",
-        "translation": "Konnte das Kanalmitglied nicht entfernen."
-    },
-    {
-        "id": "store.sql_channel.reset_all_channel_schemes.app_error",
-        "translation": "Konnte die Kanal-Schemas nicht zurücksetzen."
-    },
-    {
-        "id": "store.sql_channel.reset_all_channel_schemes.commit_transaction.app_error",
-        "translation": "Konnte die Transaktion nicht ausführen."
-    },
-    {
-        "id": "store.sql_channel.reset_all_channel_schemes.open_transaction.app_error",
-        "translation": "Konnte die Transaktion nicht öffnen."
-    },
-    {
-        "id": "store.sql_channel.save.archived_channel.app_error",
-        "translation": "Sie können einen archivierten Kanal nicht modifizieren."
-    },
-    {
-        "id": "store.sql_channel.save.direct_channel.app_error",
-        "translation": "Verwenden Sie SaveDirectChannel um einen Direktkanal zu erstellen"
-    },
-    {
-        "id": "store.sql_channel.save_channel.existing.app_error",
-        "translation": "Es muss Update für existierenden Kanal aufgerufen werden"
-    },
-    {
-        "id": "store.sql_channel.save_channel.exists.app_error",
-        "translation": "Ein Kanal mit dem Namen existiert bereits im gleichen Team"
-    },
-    {
-        "id": "store.sql_channel.save_channel.limit.app_error",
-        "translation": "Sie haben die maximale Anzahl an erlaubten Kanälen erreicht."
-    },
-    {
-        "id": "store.sql_channel.save_direct_channel.not_direct.app_error",
-        "translation": "Bei SaveDirectChannel wurde kein direkter Kanal versucht anzulegen"
-    },
-    {
-        "id": "store.sql_channel.save_member.commit_transaction.app_error",
-        "translation": "Konnte die Transaktion nicht ausführen"
-    },
-    {
-        "id": "store.sql_channel.save_member.exists.app_error",
-        "translation": "Ein Kanalmitglied mit dieser ID existiert bereits"
-    },
-    {
-        "id": "store.sql_channel.save_member.open_transaction.app_error",
-        "translation": "Konnte die Transaktion nicht öffnen"
-    },
-    {
-        "id": "store.sql_channel.search.app_error",
-        "translation": "Es trat ein Fehler beim Suchen nach Kanälen auf"
-    },
-    {
-        "id": "store.sql_channel.update_last_viewed_at.app_error",
-        "translation": "Der Zeitpunkt der letzten Betrachtung konnte nicht aktualisiert werden."
-    },
-    {
-        "id": "store.sql_channel.update_member.app_error",
-        "translation": "Es trat ein Fehler beim Aktualisieren der Kanalmitglieder auf"
-    },
-    {
-        "id": "store.sql_command.save.get.app_error",
-        "translation": "Konnte den Befehl nicht abrufen."
-    },
-    {
-        "id": "store.sql_file_info.PermanentDeleteByUser.app_error",
-        "translation": "Die Anhänge des Benutzers konnten nicht gelöscht werden."
-    },
-    {
-        "id": "store.sql_file_info.attach_to_post.app_error",
-        "translation": "Die Dateiinformationen konnten nicht an den Beitrag angehängt werden."
-    },
-    {
-        "id": "store.sql_file_info.delete_for_post.app_error",
-        "translation": "Die Dateiinformationen konnten nicht aus dem Beitrag gelöscht werden."
-    },
-    {
-        "id": "store.sql_file_info.get.app_error",
-        "translation": "Konnte die Dateiinformationen nicht abrufen."
-    },
-    {
-        "id": "store.sql_file_info.get_by_path.app_error",
-        "translation": "Konnte die Dateiinformationen über Pfad abrufen."
-    },
-    {
-        "id": "store.sql_file_info.get_for_post.app_error",
-        "translation": "Konnte die Dateiinformationen für den Beitrag nicht abgerufen."
-    },
-    {
-        "id": "store.sql_file_info.get_for_user_id.app_error",
-        "translation": "Konnte die Dateiinformationen für den Benutzer nicht abgerufen."
-    },
-    {
-        "id": "store.sql_file_info.permanent_delete.app_error",
-        "translation": "Konnte die Dateiinformationen nicht permanent löschen."
-    },
-    {
-        "id": "store.sql_file_info.permanent_delete_batch.app_error",
-        "translation": "Es ist ein Fehler beim permanenten Löschen des Stapels von Dateiinformationen aufgetreten"
-    },
-    {
-        "id": "store.sql_file_info.save.app_error",
-        "translation": "Konnte die Dateiinformationen nicht speichern."
-    },
-    {
-        "id": "store.sql_group.group_syncable_already_deleted",
-        "translation": "Gruppe der synchronisierbaren Objekte wurde bereits gelöscht"
-    },
-    {
-        "id": "store.sql_group.no_rows",
-        "translation": "Keine passende Gruppe gefunden"
-    },
-    {
-        "id": "store.sql_group.unique_constraint",
-        "translation": "Eine Gruppe mit diesem Namen existiert bereits"
-    },
-    {
-        "id": "store.sql_group.uniqueness_error",
-        "translation": "Gruppenmitglied existiert bereits"
-    },
-    {
-        "id": "store.sql_job.delete.app_error",
-        "translation": "Konnte den Job nicht löschen."
-    },
-    {
-        "id": "store.sql_job.get.app_error",
-        "translation": "Konnte den Job nicht abrufen."
-    },
-    {
-        "id": "store.sql_job.get_all.app_error",
-        "translation": "Konnte die Jobs nicht abrufen."
-    },
-    {
-        "id": "store.sql_job.get_count_by_status_and_type.app_error",
-        "translation": "Die Anzahl der Jobs konnte nicht über Status und Typ abgerufen werden."
-    },
-    {
-        "id": "store.sql_job.get_newest_job_by_status_and_type.app_error",
-        "translation": "Die neuesten Jobs konnten nicht über Status und Typ abgerufen werden."
-    },
-    {
-        "id": "store.sql_job.save.app_error",
-        "translation": "Konnte den Job nicht speichern."
-    },
-    {
-        "id": "store.sql_job.update.app_error",
-        "translation": "Konnte den Job nicht aktualisieren."
-    },
-    {
-        "id": "store.sql_plugin_store.delete.app_error",
-        "translation": "Konnte Plugin-Key-Value nicht löschen"
-    },
-    {
-        "id": "store.sql_plugin_store.get.app_error",
-        "translation": "Konnte Plugin-Key-Value nicht abrufen"
-    },
-    {
-        "id": "store.sql_plugin_store.save.app_error",
-        "translation": "Konnte Plugin-Key-Value nicht speichern oder aktualisieren"
-    },
-    {
-        "id": "store.sql_post.analytics_posts_count.app_error",
-        "translation": "Konnte die Anzahl an Nachrichten nicht abrufen."
-    },
-    {
-        "id": "store.sql_post.analytics_posts_count_by_day.app_error",
-        "translation": "Konnte die Anzahl an Nachrichten pro Tag nicht abrufen."
-    },
-    {
-        "id": "store.sql_post.analytics_user_counts_posts_by_day.app_error",
-        "translation": "Konnte die Anzahl an Benutzer mit Nachrichten nicht abrufen."
-    },
-    {
-        "id": "store.sql_post.delete.app_error",
-        "translation": "Konnte die Nachricht nicht löschen."
-    },
-    {
-        "id": "store.sql_post.get.app_error",
-        "translation": "Konnte die Nachricht nicht abrufen."
-    },
-    {
-        "id": "store.sql_post.get_flagged_posts.app_error",
-        "translation": "Konnte die markierten Nachrichten nicht abrufen."
-    },
-    {
-        "id": "store.sql_post.get_parents_posts.app_error",
-        "translation": "Konnte die übergeordnete Nachricht zu diesem Kanal nicht abrufen."
-    },
-    {
-        "id": "store.sql_post.get_posts.app_error",
-        "translation": "Die Grenze für Paging wurde überschritten"
-    },
-    {
-        "id": "store.sql_post.get_posts_around.get.app_error",
-        "translation": "Konnte die Nachrichten für den Kanal nicht abrufen."
-    },
-    {
-        "id": "store.sql_post.get_posts_around.get_parent.app_error",
-        "translation": "Konnte die übergeordneten Nachrichten des Kanals nicht abrufen."
-    },
-    {
-        "id": "store.sql_post.get_posts_batch_for_indexing.get.app_error",
-        "translation": "Konnte die Nachrichten-Gruppe nicht zur Indizierung abrufen."
-    },
-    {
-        "id": "store.sql_post.get_posts_by_ids.app_error",
-        "translation": "Konnte die Nachrichten nicht abrufen."
-    },
-    {
-        "id": "store.sql_post.get_posts_created_att.app_error",
-        "translation": "Konnte die Nachrichten für den Kanal nicht abrufen."
-    },
-    {
-        "id": "store.sql_post.get_posts_since.app_error",
-        "translation": "Konnte die Nachrichten für den Kanal nicht abrufen."
-    },
-    {
-        "id": "store.sql_post.get_root_posts.app_error",
-        "translation": "Konnte die Nachrichten für den Kanal nicht abrufen."
-    },
-    {
-        "id": "store.sql_post.overwrite.app_error",
-        "translation": "Konnte die Nachricht nicht überschreiben."
-    },
-    {
-        "id": "store.sql_post.permanent_delete.app_error",
-        "translation": "Konnte die Nachricht nicht löschen."
-    },
-    {
-        "id": "store.sql_post.permanent_delete_all_comments_by_user.app_error",
-        "translation": "Konnte die Kommentare des Benutzers nicht löschen."
-    },
-    {
-        "id": "store.sql_post.permanent_delete_batch.app_error",
-        "translation": "Es ist ein Fehler beim permanenten Löschen des Stapels von Nachrichten aufgetreten"
-    },
-    {
-        "id": "store.sql_post.permanent_delete_by_channel.app_error",
-        "translation": "Konnte die Nachrichten nach Kanal nicht löschen."
-    },
-    {
-        "id": "store.sql_post.permanent_delete_by_user.app_error",
-        "translation": "Konnte die zu löschenden Nachrichten für den Benutzer nicht auswählen."
-    },
-    {
-        "id": "store.sql_post.permanent_delete_by_user.too_many.app_error",
-        "translation": "Konnte die zu löschenden Nachrichten für den Benutzer nicht auswählen (zu viele), bitte wiederholen."
-    },
-    {
-        "id": "store.sql_post.save.app_error",
-        "translation": "Konnte die Nachricht nicht speichern."
-    },
-    {
-        "id": "store.sql_post.save.existing.app_error",
-        "translation": "Sie können keine existierende Nachricht aktualisieren"
-    },
-    {
-        "id": "store.sql_post.search.disabled",
-        "translation": "Suchen wurde auf diesem Server deaktiviert. Bitte kontaktieren Sie ihren Systemadministrator."
-    },
-    {
-        "id": "store.sql_post.update.app_error",
-        "translation": "Konnte die Nachricht nicht aktualisieren."
-    },
-    {
-        "id": "store.sql_role.delete.update.app_error",
-        "translation": "Konnte die Rolle nicht löschen"
-    },
-    {
-        "id": "store.sql_role.get.app_error",
-        "translation": "Konnte die Rolle nicht abrufen."
-    },
-    {
-        "id": "store.sql_role.get_by_name.app_error",
-        "translation": "Konnte die Rolle nicht abrufen."
-    },
-    {
-        "id": "store.sql_role.get_by_names.app_error",
-        "translation": "Konnte die Rollen nicht abrufen."
-    },
-    {
-        "id": "store.sql_role.permanent_delete_all.app_error",
-        "translation": "Es konnten nicht alle Rollen permanent gelöscht werden"
-    },
-    {
-        "id": "store.sql_role.save.insert.app_error",
-        "translation": "Konnte die neue Rolle nicht speichern"
-    },
-    {
-        "id": "store.sql_role.save.invalid_role.app_error",
-        "translation": "Die Rolle war ungültig"
-    },
-    {
-        "id": "store.sql_role.save.open_transaction.app_error",
-        "translation": "Konnte die Transaktion nicht öffnen, um die Rolle zu speichern"
-    },
-    {
-        "id": "store.sql_role.save.update.app_error",
-        "translation": "Konnte die Rolle nicht aktualisieren"
-    },
-    {
-        "id": "store.sql_role.save_role.commit_transaction.app_error",
-        "translation": "Konnte Transaktion zum Speichern der Rolle nicht ausführen"
-    },
-    {
-        "id": "store.sql_status.get.app_error",
-        "translation": "Ein Fehler ist beim Abruf des Status aufgetreten."
-    },
-    {
-        "id": "store.sql_status.get.missing.app_error",
-        "translation": "Es existiert kein Eintrag für diesen Status"
-    },
-    {
-        "id": "store.sql_status.get_total_active_users_count.app_error",
-        "translation": "Die Anzahl der aktiven Benutzer konnte nicht gezählt werden"
-    },
-    {
-        "id": "store.sql_status.reset_all.app_error",
-        "translation": "Ein Fehler ist beim Zurücksetzen aller Status aufgetreten."
-    },
-    {
-        "id": "store.sql_status.save.app_error",
-        "translation": "Ein Fehler ist beim Speichern der Status aufgetreten."
-    },
-    {
-        "id": "store.sql_status.update.app_error",
-        "translation": "Ein Fehler ist beim Aktualisieren des Status auf."
-    },
-    {
-        "id": "store.sql_status.update_last_activity_at.app_error",
-        "translation": "Konnte den Zeitpunkt der letzten Aktivität des Benutzers nicht aktualisieren."
-    },
-    {
-        "id": "store.sql_system.get.app_error",
-        "translation": "Es trat ein Fehler beim Finden der Systemeinstellungen auf"
-    },
-    {
-        "id": "store.sql_system.get_by_name.app_error",
-        "translation": "Konnte die Systemvariable nicht finden."
-    },
-    {
-        "id": "store.sql_system.permanent_delete_by_name.app_error",
-        "translation": "System-Tabelleneintrag konnte nicht permanent gelöscht werden"
-    },
-    {
-        "id": "store.sql_system.save.app_error",
-        "translation": "Es trat ein Fehler beim Speichern der Systemeinstellung auf"
-    },
-    {
-        "id": "store.sql_system.update.app_error",
-        "translation": "Es trat ein Fehler beim aktualisieren der Systemeinstellung auf"
-    },
-    {
-        "id": "store.sql_team.analytics_get_team_count_for_scheme.app_error",
-        "translation": "Konnte die Kanalanzahl für das Schema nicht abrufen."
-    },
-    {
-        "id": "store.sql_team.analytics_team_count.app_error",
-        "translation": "Konnte die Anzahl der Teams nicht abrufen."
-    },
-    {
-        "id": "store.sql_team.clear_all_custom_role_assignments.commit_transaction.app_error",
-        "translation": "Konnte die Datenbanktransaktion nicht ausführen."
-    },
-    {
-        "id": "store.sql_team.clear_all_custom_role_assignments.open_transaction.app_error",
-        "translation": "Konnte Datenbanktransaktion nicht starten."
-    },
-    {
-        "id": "store.sql_team.clear_all_custom_role_assignments.select.app_error",
-        "translation": "Konnte die Teammitglieder nicht abrufen."
-    },
-    {
-        "id": "store.sql_team.clear_all_custom_role_assignments.update.app_error",
-        "translation": "Konnte das Teammitglied nicht aktualisieren."
-    },
-    {
-        "id": "store.sql_team.get.find.app_error",
-        "translation": "Konnte das existierende Team nicht finden."
-    },
-    {
-        "id": "store.sql_team.get.finding.app_error",
-        "translation": "Wir konnte das Team nicht finden"
-    },
-    {
-        "id": "store.sql_team.get_all.app_error",
-        "translation": "Konnte nicht alle Teams abrufen"
-    },
-    {
-        "id": "store.sql_team.get_all_team_listing.app_error",
-        "translation": "Konnte nicht alle Teams abrufen"
-    },
-    {
-        "id": "store.sql_team.get_by_invite_id.find.app_error",
-        "translation": "Konnte das existierende Team nicht finden."
-    },
-    {
-        "id": "store.sql_team.get_by_invite_id.finding.app_error",
-        "translation": "Konnte das existierende Team nicht finden."
-    },
-    {
-        "id": "store.sql_team.get_by_name.app_error",
-        "translation": "Konnte das existierende Team nicht finden."
-    },
-    {
-        "id": "store.sql_team.get_by_scheme.app_error",
-        "translation": "Konnte Kanäle für das angegebene Schema nicht abrufen."
-    },
-    {
-        "id": "store.sql_team.get_member.app_error",
-        "translation": "Konnte das Teammitglied nicht abrufen."
-    },
-    {
-        "id": "store.sql_team.get_member.missing.app_error",
-        "translation": "Kein Teammitglied mit dieser Benutzer-ID und Team-ID gefunden"
-    },
-    {
-        "id": "store.sql_team.get_member_count.app_error",
-        "translation": "Konnte die Anzahl der Teammitglieder nicht abrufen."
-    },
-    {
-        "id": "store.sql_team.get_members.app_error",
-        "translation": "Konnte die Teammitglieder nicht abrufen."
-    },
-    {
-        "id": "store.sql_team.get_members_by_ids.app_error",
-        "translation": "Konnte die Teammitglieder nicht abrufen."
-    },
-    {
-        "id": "store.sql_team.get_unread.app_error",
-        "translation": "Konnte die ungelesenen Nachrichten des Teams nicht abrufen."
-    },
-    {
-        "id": "store.sql_team.migrate_team_members.commit_transaction.app_error",
-        "translation": "Konnte die Datenbanktransaktion nicht ausführen"
-    },
-    {
-        "id": "store.sql_team.migrate_team_members.open_transaction.app_error",
-        "translation": "Konnte die Datenbanktransaktion nicht öffnen"
-    },
-    {
-        "id": "store.sql_team.migrate_team_members.select.app_error",
-        "translation": " Konnte den Stapel von Teammitgliedern nicht auswählen"
-    },
-    {
-        "id": "store.sql_team.migrate_team_members.update.app_error",
-        "translation": "Konnte das Teammitglied nicht aktualisieren"
-    },
-    {
-        "id": "store.sql_team.permanent_delete.app_error",
-        "translation": "Konnte das existierende Team nicht löschen."
-    },
-    {
-        "id": "store.sql_team.remove_member.app_error",
-        "translation": "Konnte das Teammitglied nicht entfernen."
-    },
-    {
-        "id": "store.sql_team.reset_all_team_schemes.app_error",
-        "translation": "Konnte die Team-Schemas nicht zurücksetzen"
-    },
-    {
-        "id": "store.sql_team.save.app_error",
-        "translation": "Konnte das Team nicht speichern."
-    },
-    {
-        "id": "store.sql_team.save.domain_exists.app_error",
-        "translation": "Ein Team mit diesem Namen existiert bereits"
-    },
-    {
-        "id": "store.sql_team.save.existing.app_error",
-        "translation": "Es muss Update für existierendes Team aufgerufen werden"
-    },
-    {
-        "id": "store.sql_team.save_member.exists.app_error",
-        "translation": "Ein Teammitglied mit dieser ID existiert bereits"
-    },
-    {
-        "id": "store.sql_team.save_member.save.app_error",
-        "translation": "Konnte das Teammitglied nicht speichern."
-    },
-    {
-        "id": "store.sql_team.search_all_team.app_error",
-        "translation": "Es trat ein Fehler beim Suchen nach Teams auf"
-    },
-    {
-        "id": "store.sql_team.search_open_team.app_error",
-        "translation": "Es trat ein Fehler beim Suchen nach offenen Teams auf"
-    },
-    {
-        "id": "store.sql_team.update.app_error",
-        "translation": "Konnte das Team nicht aktualisieren."
-    },
-    {
-        "id": "store.sql_team.update.find.app_error",
-        "translation": "Konnte das zu aktualisierende existierende Team nicht finden."
-    },
-    {
-        "id": "store.sql_team.update.finding.app_error",
-        "translation": "Wir konnte das Team nicht finden"
-    },
-    {
-        "id": "store.sql_team.update.updating.app_error",
-        "translation": "Es trat ein Fehler beim Aktualisieren des Teams auf"
-    },
-    {
-        "id": "store.sql_team.update_last_team_icon_update.app_error",
-        "translation": "Konnte den Zeitpunkt der letzten Aktualisierung des Team-Symbols nicht aktualisieren."
-    },
-    {
-        "id": "store.sql_user.analytics_daily_active_users.app_error",
-        "translation": "Konnte aktive Benutzer in der angegebenen Zeitspanne nicht abrufen."
-    },
-    {
-        "id": "store.sql_user.analytics_get_inactive_users_count.app_error",
-        "translation": "Die Anzahl der inaktiven Benutzer konnte nicht gezählt werden"
-    },
-    {
-        "id": "store.sql_user.analytics_get_system_admin_count.app_error",
-        "translation": "Konnte die Anzahl der Systemadministratoren nicht abrufen."
-    },
-    {
-        "id": "store.sql_user.app_error",
-        "translation": "Failed to build query"
-    },
-    {
-        "id": "store.sql_user.clear_all_custom_role_assignments.commit_transaction.app_error",
-        "translation": "Konnte die Datenbanktransaktion nicht ausführen."
-    },
-    {
-        "id": "store.sql_user.clear_all_custom_role_assignments.open_transaction.app_error",
-        "translation": "Konnte Datenbanktransaktion nicht starten."
-    },
-    {
-        "id": "store.sql_user.clear_all_custom_role_assignments.select.app_error",
-        "translation": "Fehler beim Abrufen der Benutzer."
-    },
-    {
-        "id": "store.sql_user.clear_all_custom_role_assignments.update.app_error",
-        "translation": "Fehler beim Aktualisieren der Benutzer."
-    },
-    {
-        "id": "store.sql_user.get.app_error",
-        "translation": "Wir haben ein Problem beim Finden des Kontos"
-    },
-    {
-        "id": "store.sql_user.get_by_auth.missing_account.app_error",
-        "translation": "Konnte kein existierendes Konto entsprechend ihres Authentifizierungstyps für dieses Team finden. Dieses Team erfordert eventuell eine Einladung vom Teambesitzer, um beizutreten."
-    },
-    {
-        "id": "store.sql_user.get_by_auth.other.app_error",
-        "translation": "Es trat ein Fehler bei der Suche nach dem Konto nach Authentifizierungstyp auf."
-    },
-    {
-        "id": "store.sql_user.get_by_username.app_error",
-        "translation": "Konnte kein existierendes Konto entsprechend ihres Benutzernamens für dieses Teams finden. Dieses Team erfordert eventuell eine Einladung vom Teambesitzer, um beizutreten."
-    },
-    {
-        "id": "store.sql_user.get_for_login.app_error",
-        "translation": "Konnte kein Konto mit den angegeben Zugangsdaten finden. Dieses Team erfordert eventuell eine Einladung vom Teambesitzer, um beizutreten."
-    },
-    {
-        "id": "store.sql_user.get_for_login.multiple_users",
-        "translation": "Es wurden mehrere Benutzer entsprechend ihrer Zugangsdaten gefunden und Sie konnten nicht angemeldet werden. Bitte kontaktieren Sie einen Administrator."
-    },
-    {
-        "id": "store.sql_user.get_new_users.app_error",
-        "translation": "Es trat ein Fehler beim Suchen der neuen Benutzer auf"
-    },
-    {
-        "id": "store.sql_user.get_profiles.app_error",
-        "translation": "Es trat ein Fehler beim Finden der Benutzerprofile auf"
-    },
-    {
-        "id": "store.sql_user.get_recently_active_users.app_error",
-        "translation": "Es trat ein Fehler beim Abrufen der zuletzt aktiven Benutzer auf"
-    },
-    {
-        "id": "store.sql_user.get_sysadmin_profiles.app_error",
-        "translation": "Es trat ein Fehler beim Finden der Benutzerprofile auf"
-    },
-    {
-        "id": "store.sql_user.get_system_install_date.app_error",
-        "translation": "Fehler beim Ableiten des Systemdatums auf Basis des Erstellungszeitpunkt des ersten Benutzers."
-    },
-    {
-        "id": "store.sql_user.get_total_users_count.app_error",
-        "translation": "Die Anzahl der Benutzer konnte nicht gezählt werden"
-    },
-    {
-        "id": "store.sql_user.get_unread_count.app_error",
-        "translation": "Die Anzahl der ungelesenen Nachrichten für den Benutzer konnte nicht abgerufen werden"
-    },
-    {
-        "id": "store.sql_user.get_unread_count_for_channel.app_error",
-        "translation": "Die Anzahl der ungelesenen Nachrichten für den Benutzer konnte nicht abgerufen werden"
-    },
-    {
-        "id": "store.sql_user.missing_account.const",
-        "translation": "Konnte den Benutzer nicht finden."
-    },
-    {
-        "id": "store.sql_user.permanent_delete.app_error",
-        "translation": "Konnte den bestehenden Konto nicht löschen."
-    },
-    {
-        "id": "store.sql_user.save.app_error",
-        "translation": "Konnte das Konto nicht speichern."
-    },
-    {
-        "id": "store.sql_user.save.email_exists.app_error",
-        "translation": "Es gibt bereits ein Konto mit dieser E-Mail-Adresse."
-    },
-    {
-        "id": "store.sql_user.save.email_exists.ldap_app_error",
-        "translation": "Dieses Konto verwendet keine AD/LDAP-Authentifizierung. Bitte melden Sie sich mit E-Mail-Adresse und Passwort an."
-    },
-    {
-        "id": "store.sql_user.save.email_exists.saml_app_error",
-        "translation": "Dieses Konto verwendet keine SAML-Authentifizierung. Bitte melden Sie sich mit E-Mail-Adresse und Passwort an."
-    },
-    {
-        "id": "store.sql_user.save.existing.app_error",
-        "translation": "Es muss Update für existierenden Benutzer aufgerufen werden"
-    },
-    {
-        "id": "store.sql_user.save.max_accounts.app_error",
-        "translation": "Dieses Team hat die maximale Anzahl erlaubter Konten erreicht. Kontaktieren Sie ihren Systemadministrator, um eine höhere Begrenzung setzen zu lassen."
-    },
-    {
-        "id": "store.sql_user.save.member_count.app_error",
-        "translation": "Fehler beim Abruf der aktuellen Anzahl der Teammitglieder."
-    },
-    {
-        "id": "store.sql_user.save.username_exists.app_error",
-        "translation": "Es gibt bereits ein Konto mit diesem Benutzernamen."
-    },
-    {
-        "id": "store.sql_user.save.username_exists.ldap_app_error",
-        "translation": "Ein Konto mit diesem Benutzernamen existiert bereits. Bitte kontaktieren Sie ihren Administrator."
-    },
-    {
-        "id": "store.sql_user.save.username_exists.saml_app_error",
-        "translation": "Ein Konto mit diesem Benutzernamen existiert bereits. Bitte kontaktieren Sie ihren Administrator."
-    },
-    {
-        "id": "store.sql_user.search.app_error",
-        "translation": "Konnte keinen Benutzer gefunden werden, der den Suchaparametern entspricht."
-    },
-    {
-        "id": "store.sql_user.update.app_error",
-        "translation": "Konnte das Konto nicht aktualisieren."
-    },
-    {
-        "id": "store.sql_user.update.can_not_change_ldap.app_error",
-        "translation": "Kann Felder nicht ändern die durch AD/LDAP gesetzt werden"
-    },
-    {
-        "id": "store.sql_user.update.email_taken.app_error",
-        "translation": "Diese E-Mail-Adresse wird bereits genutzt. Bitte eine andere wählen."
-    },
-    {
-        "id": "store.sql_user.update.find.app_error",
-        "translation": "Konnte das existierende Konto nicht aktualisieren."
-    },
-    {
-        "id": "store.sql_user.update.finding.app_error",
-        "translation": "Es trat ein Fehler bei der Suche nach dem Zugang auf"
-    },
-    {
-        "id": "store.sql_user.update.updating.app_error",
-        "translation": "Es trat ein Fehler beim Aktualisieren des Zugangs auf"
-    },
-    {
-        "id": "store.sql_user.update.username_taken.app_error",
-        "translation": "Dieser Benutzername ist schon vergeben. Bitte einen anderen wählen."
-    },
-    {
-        "id": "store.sql_user.update_auth_data.app_error",
-        "translation": "Konnte die auth data nicht aktualisieren."
-    },
-    {
-        "id": "store.sql_user.update_auth_data.email_exists.app_error",
-        "translation": "Es war nicht möglich, das Konto zu {{.Service}} zu wechseln. Es existiert bereits ein Konto mit der E-Mail-Adresse {{.Email}}."
-    },
-    {
-        "id": "store.sql_user.update_failed_pwd_attempts.app_error",
-        "translation": "Konnte failed_attempts nicht aktualisieren."
-    },
-    {
-        "id": "store.sql_user.update_last_picture_update.app_error",
-        "translation": "Konnte update_at nicht aktualisieren."
-    },
-    {
-        "id": "store.sql_user.update_mfa_active.app_error",
-        "translation": "Es trat ein Fehler beim Aktualisieren des Benutzers MFA aktiver Status auf"
-    },
-    {
-        "id": "store.sql_user.update_mfa_secret.app_error",
-        "translation": "Es trat ein Fehler beim Aktualisieren des Benutzers MFA Secret auf"
-    },
-    {
-        "id": "store.sql_user.update_password.app_error",
-        "translation": "Konnte das Benutzerpasswort nicht aktualisieren."
-    },
-    {
-        "id": "store.sql_user.update_update.app_error",
-        "translation": "Konnte den Zeitpunkt der letzten Aktualisierung des Benutzers nicht aktualisieren."
-    },
-    {
-        "id": "store.sql_user.verify_email.app_error",
-        "translation": "Es konnte das E-Mail-Adresse bestätigt Feld nicht aktualisiert werden"
-    },
-    {
-        "id": "store.update_error",
-        "translation": "Aktualisierungsfehler"
-    },
-    {
-        "id": "system.message.name",
-        "translation": "System"
-    },
-    {
-        "id": "utils.file.list_directory.local.app_error",
-        "translation": "Ein Fehler ist während des Anzeigens des Verzeichnisses vom lokalen Server ist aufgetreten."
-    },
-    {
-        "id": "utils.file.list_directory.s3.app_error",
-        "translation": "Ein Fehler ist beim Auflisten des Verzeichnisses von S3 aufgetreten."
-    },
-    {
-        "id": "utils.file.remove_directory.local.app_error",
-        "translation": "Ein Fehler ist während des Löschens des Verzeichnisses vom lokalen Server aufgetreten."
-    },
-    {
-        "id": "utils.file.remove_directory.s3.app_error",
-        "translation": "Ein Fehler ist beim Entfernen des Verzeichnisses von S3 aufgetreten."
-    },
-    {
-        "id": "utils.file.remove_file.local.app_error",
-        "translation": "Ein Fehler ist während des Löschens der Datei vom lokalen Server aufgetreten."
-    },
-    {
-        "id": "utils.file.remove_file.s3.app_error",
-        "translation": "Ein Fehler ist beim Entfernen der Datei von S3 aufgetreten."
-    },
-    {
-        "id": "utils.mail.connect_smtp.helo.app_error",
-        "translation": "Fehler beim Setzen von HELO"
-    },
-    {
-        "id": "utils.mail.connect_smtp.open.app_error",
-        "translation": "Fehler beim Öffnen der Verbindung"
-    },
-    {
-        "id": "utils.mail.connect_smtp.open_tls.app_error",
-        "translation": "Fehler beim Öffnen der TLS Verbindung"
-    },
-    {
-        "id": "utils.mail.new_client.auth.app_error",
-        "translation": "Fehler beim Authentifizieren am SMTP-Server"
-    },
-    {
-        "id": "utils.mail.sendMail.attachments.write_error",
-        "translation": "Fehler beim Hinzufügen des Mailanhanges"
-    },
-    {
-        "id": "utils.mail.send_mail.close.app_error",
-        "translation": "Fehler beim Schließen der Verbindung zum SMTP-Server"
-    },
-    {
-        "id": "utils.mail.send_mail.from_address.app_error",
-        "translation": "Fehler beim Setzen von \"Absenderadresse\""
-    },
-    {
-        "id": "utils.mail.send_mail.msg.app_error",
-        "translation": "Fehler bei Schreiben der E-Mail"
-    },
-    {
-        "id": "utils.mail.send_mail.msg_data.app_error",
-        "translation": "Fehler bei Hinzufügen der E-Mail Daten"
-    },
-    {
-        "id": "utils.mail.send_mail.to_address.app_error",
-        "translation": "Fehler beim Setzen von \"Empfängeradresse\""
-    },
-    {
-        "id": "web.command_webhook.command.app_error",
-        "translation": "Der Befehl konnte nicht gefunden werden"
-    },
-    {
-        "id": "web.command_webhook.parse.app_error",
-        "translation": "Konnte eingehende Daten nicht verarbeiten"
-    },
-    {
-        "id": "web.get_access_token.internal_saving.app_error",
-        "translation": "Konnte die Benutzerzugangsdaten nicht aktualisieren."
-    },
-    {
-        "id": "web.incoming_webhook.channel.app_error",
-        "translation": "Der Kanal konnte nicht gefunden werden"
-    },
-    {
-        "id": "web.incoming_webhook.channel_locked.app_error",
-        "translation": "Dieser Webhook ist nicht berechtigt in den angeforderten Kanal zu senden"
-    },
-    {
-        "id": "web.incoming_webhook.disabled.app_error",
-        "translation": "Eingehende Webhoocks wurden durch den Systemadministrator deaktiviert."
-    },
-    {
-        "id": "web.incoming_webhook.invalid.app_error",
-        "translation": "Ungültiger Webhook"
-    },
-    {
-        "id": "web.incoming_webhook.parse.app_error",
-        "translation": "Konnte eingehende Daten nicht verarbeiten"
-    },
-    {
-        "id": "web.incoming_webhook.permissions.app_error",
-        "translation": "Ungültige Kanalberechtigungen"
-    },
-    {
-        "id": "web.incoming_webhook.split_props_length.app_error",
-        "translation": "Konnte Webhook-Props nicht in {{.Max}} Teile aufteilen."
-    },
-    {
-        "id": "web.incoming_webhook.text.app_error",
-        "translation": "Kein Text angegeben"
-    },
-    {
-        "id": "web.incoming_webhook.user.app_error",
-        "translation": "Der Benutzer konnte nicht gefunden werden"
-    },
-    {
-        "id": "api.bot.set_bot_icon_image.app_error",
-        "translation": "Konnte Symbolbild nicht hochladen."
-    },
-    {
-        "id": "api.bot.get_bot_icon_image.read.app_error",
-        "translation": "Konnte Symbolbild-Datei nicht lesen."
-    },
-    {
-        "id": "api.bot.delete_bot_icon_image.app_error",
-        "translation": "Konnte Symbolbild nicht hochladen."
-    },
-    {
-        "id": "api.bot.create_disabled",
-        "translation": "Bot-Erstellung wurde deaktiviert."
-    },
-    {
-        "id": "api.admin.saml.set_certificate_from_metadata.missing_content_type.app_error",
-        "translation": "Fehlender Inhaltstyp."
-    },
-    {
-        "id": "api.admin.saml.set_certificate_from_metadata.invalid_content_type.app_error",
-        "translation": "Ungültiger Inhaltstyp."
-    },
-    {
-        "id": "api.admin.saml.set_certificate_from_metadata.invalid_body.app_error",
-        "translation": "Ungültiger Zertifikatstext."
-    },
-    {
-        "id": "api.admin.saml.invalid_xml_missing_ssoservices.app_error",
-        "translation": "Fehlender Identitätsanbieter-SSO-Services-Knoten in der XML."
-    },
-    {
-        "id": "api.admin.saml.invalid_xml_missing_keydescriptor.app_error",
-        "translation": "Fehlender Identitätsanbieter-Schlüsseldeskriptorknoten in der XML."
-    },
-    {
-        "id": "api.admin.saml.invalid_xml_missing_idpssodescriptors.app_error",
-        "translation": "Fehlender SSO-Deskriptorknoten für Identitätsanbieter in der XML-Datei."
-    },
-    {
-        "id": "api.admin.saml.failure_save_idp_certificate_file.app_error",
-        "translation": "Konnte die Zertifikatsdatei nicht speichern."
-    },
-    {
-        "id": "api.admin.saml.failure_parse_idp_certificate.app_error",
-        "translation": "Fehler bei der Syntaxanalyse der Metadateninformationen, die vom Identitätsanbieter empfangen wurden."
-    },
-    {
-        "id": "api.admin.saml.failure_get_metadata_from_idp.app_error",
-        "translation": "Fehler beim Abrufen von Metadaten aus Identitätsanbieter-URL."
-    },
-    {
-        "id": "api.admin.delete_brand_image.storage.not_found",
-        "translation": "Konnte Markenbild nicht löschen, es wurde nicht gefunden."
-    },
-    {
-        "id": "model.group.name.invalid_length.app_error",
-        "translation": "Der Name darf aus 1 bis 64 Kleinbuchstaben bestehen"
-    },
-    {
-        "id": "app.scheme.save.invalid_scheme.app_error",
-        "translation": "Das angegebene Schema ist ungültig."
-    },
-    {
-        "id": "app.scheme.save.app_error",
-        "translation": "Konnte Schema nicht erstellen."
-    },
-    {
-        "id": "app.scheme.permanent_delete_all.app_error",
-        "translation": "Die Schemas konnten permanent gelöscht werden."
-    },
-    {
-        "id": "app.scheme.get.app_error",
-        "translation": "Konnte das Schema nicht abrufen."
-    },
-    {
-        "id": "app.channel.get_more_channels.get.app_error",
-        "translation": "Konnte die Kanäle nicht abrufen."
-    },
-    {
-        "id": "web.error.unsupported_browser.system_browser_or",
-        "translation": "oder"
-    },
-    {
-        "id": "web.error.unsupported_browser.system_browser_make_default",
-        "translation": "Standard festlegen"
-    },
-    {
-        "id": "web.error.unsupported_browser.open_system_browser.edge",
-        "translation": "Edge öffnen"
-    },
-    {
-        "id": "web.error.unsupported_browser.no_longer_support_version",
-        "translation": "Dieser Version ihres Browsers wird von Matterfoss nicht mehr unterstützt."
-    },
-    {
-        "id": "web.error.unsupported_browser.no_longer_support",
-        "translation": "Dieser Browser wird von Matterfoss nicht mehr unterstützt."
-    },
-    {
-        "id": "web.error.unsupported_browser.min_os_version.windows",
-        "translation": "Windows 7+"
-    },
-    {
-        "id": "web.error.unsupported_browser.min_os_version.mac",
-        "translation": "macOS 10.9+"
-    },
-    {
-        "id": "web.error.unsupported_browser.min_browser_version.safari",
-        "translation": "Version 12+"
-    },
-    {
-        "id": "web.error.unsupported_browser.min_browser_version.firefox",
-        "translation": "Version 60+"
-    },
-    {
-        "id": "web.error.unsupported_browser.min_browser_version.edge",
-        "translation": "Version 44+"
-    },
-    {
-        "id": "web.error.unsupported_browser.min_browser_version.chrome",
-        "translation": "Version 61+"
-    },
-    {
-        "id": "web.error.unsupported_browser.learn_more",
-        "translation": "Erfahren Sie mehr über unterstützte Browser."
-    },
-    {
-        "id": "web.error.unsupported_browser.install_guide.windows",
-        "translation": "Installationsanleitung"
-    },
-    {
-        "id": "web.error.unsupported_browser.install_guide.mac",
-        "translation": "Installationsanleitung"
-    },
-    {
-        "id": "web.error.unsupported_browser.download_the_app",
-        "translation": "Laden Sie die App herunter"
-    },
-    {
-        "id": "web.error.unsupported_browser.download_app_or_upgrade_browser",
-        "translation": "Laden Sie die Matterfoss-App herunter oder verwenden Sie einen unterstützten Browser für ein besseres Erlebnis."
-    },
-    {
-        "id": "web.error.unsupported_browser.download",
-        "translation": "Laden Sie die App herunter"
-    },
-    {
-        "id": "web.error.unsupported_browser.browser_title.safari",
-        "translation": "Safari"
-    },
-    {
-        "id": "web.error.unsupported_browser.browser_title.firefox",
-        "translation": "Firefox"
-    },
-    {
-        "id": "web.error.unsupported_browser.browser_title.edge",
-        "translation": "Microsoft Edge"
-    },
-    {
-        "id": "web.error.unsupported_browser.browser_title.chrome",
-        "translation": "Google Chrome"
-    },
-    {
-        "id": "web.error.unsupported_browser.browser_get_latest.safari",
-        "translation": "Holen Sie sich den neuesten Safari-Browser"
-    },
-    {
-        "id": "web.error.unsupported_browser.browser_get_latest.firefox",
-        "translation": "Holen Sie sich den neuesten Firefox-Browser"
-    },
-    {
-        "id": "web.error.unsupported_browser.browser_get_latest.chrome",
-        "translation": "Holen Sie sich den neuesten Chrome-Browser"
-    },
-    {
-        "id": "store.sql_user.update_active_for_multiple_users.updating.app_error",
-        "translation": "Konnte Gäste nicht deaktivieren."
-    },
-    {
-        "id": "store.sql_user.update_active_for_multiple_users.getting_changed_users.app_error",
-        "translation": "Konnte die Liste der deaktivierten Gäste-IDs nicht abrufen."
-    },
-    {
-        "id": "store.sql_user.promote_guest.user_update.app_error",
-        "translation": "Fehler beim Aktualisieren der Benutzer."
-    },
-    {
-        "id": "store.sql_user.promote_guest.team_members_update.app_error",
-        "translation": "Fehler beim Aktualisieren der Teammitgliedschaften des Benutzers."
-    },
-    {
-        "id": "store.sql_user.promote_guest.open_transaction.app_error",
-        "translation": "Konnte Datenbanktransaktion nicht öffnen."
-    },
-    {
-        "id": "store.sql_user.promote_guest.commit_transaction.app_error",
-        "translation": "Konnte die Datenbanktransaktion nicht ausführen."
-    },
-    {
-        "id": "store.sql_user.promote_guest.channel_members_update.app_error",
-        "translation": "Fehler beim Aktualisieren der Kanalmitgliedschaften des Benutzers."
-    },
-    {
-        "id": "store.sql_user.get_users_batch_for_indexing.get_users.app_error",
-        "translation": "Konnte die Benutzer-Stapel nicht zur Indizierung abrufen."
-    },
-    {
-        "id": "store.sql_user.get_users_batch_for_indexing.get_team_members.app_error",
-        "translation": "Konnte die Teammitglieder nicht zur Indizierung abrufen."
-    },
-    {
-        "id": "store.sql_user.get_users_batch_for_indexing.get_channel_members.app_error",
-        "translation": "Konnte die Kanalmitglieder nicht zur Indizierung abrufen."
-    },
-    {
-        "id": "store.sql_user.get_profile_by_group_channel_ids_for_user.app_error",
-        "translation": "Es trat ein Fehler beim Finden der Benutzerprofile auf"
-    },
-    {
-        "id": "store.sql_user.get_known_users.get_users.app_error",
-        "translation": "Konnte bekannte Benutzer nicht aus der Datenbank abrufen."
-    },
-    {
-        "id": "store.sql_user.demote_user_to_guest.user_update.app_error",
-        "translation": "Fehler beim Aktualisieren der Benutzer."
-    },
-    {
-        "id": "store.sql_user.demote_user_to_guest.team_members_update.app_error",
-        "translation": "Fehler beim Aktualisieren der Teammitgliedschaften des Benutzers."
-    },
-    {
-        "id": "store.sql_user.demote_user_to_guest.open_transaction.app_error",
-        "translation": "Konnte Datenbanktransaktion nicht öffnen."
-    },
-    {
-        "id": "store.sql_user.demote_user_to_guest.commit_transaction.app_error",
-        "translation": "Konnte die Datenbanktransaktion nicht ausführen."
-    },
-    {
-        "id": "store.sql_user.demote_user_to_guest.channel_members_update.app_error",
-        "translation": "Fehler beim Aktualisieren der Kanalmitgliedschaften des Benutzers."
-    },
-    {
-        "id": "store.sql_user.count.app_error",
-        "translation": "UserCountOptions machen keinen Sinn."
-    },
-    {
-        "id": "store.sql_team.user_belongs_to_teams.app_error",
-        "translation": "Konnte nicht feststellen, ob der Benutzer zu einer Liste von Teams gehört."
-    },
-    {
-        "id": "store.sql_team.search_private_team.app_error",
-        "translation": "Es trat ein Fehler beim Suchen nach privaten Teams auf."
-    },
-    {
-        "id": "store.sql_team.get_user_team_ids.app_error",
-        "translation": "Konnte die Liste der Team eines Benutzers nicht abrufen."
-    },
-    {
-        "id": "store.sql_team.get_by_names.missing.app_error",
-        "translation": "Konnte einige der angeforderten Teams nicht finden."
-    },
-    {
-        "id": "store.sql_team.get_by_names.app_error",
-        "translation": "Konnte das Teammitglied nicht abrufen."
-    },
-    {
-        "id": "store.sql_team.get_by_name.missing.app_error",
-        "translation": "Konnte das existierende Team nicht finden."
-    },
-    {
-        "id": "store.sql_team.get_all_private_team_listing.app_error",
-        "translation": "Konnte nicht alle privaten Teams abrufen."
-    },
-    {
-        "id": "store.sql_team.get_active_member_count.app_error",
-        "translation": "Konnte die Anzahl der Teammitglieder nicht abrufen."
-    },
-    {
-        "id": "store.sql_team.analytics_public_team_count.app_error",
-        "translation": "Konnte die Anzahl der öffentlichen Teams nicht abrufen."
-    },
-    {
-        "id": "store.sql_team.analytics_private_team_count.app_error",
-        "translation": "Konnte die Anzahl der privaten Teams nicht abrufen."
-    },
-    {
-        "id": "store.sql_system.save.commit_transaction.app_error",
-        "translation": "Konnte die Datenbanktransaktion nicht ausführen."
-    },
-    {
-        "id": "store.sql_role.get_all.app_error",
-        "translation": "Konnte nicht alle Rollen abrufen."
-    },
-    {
-        "id": "store.sql_post.populate_reply_count.app_error",
-        "translation": "Unable to get the post replies count"
-    },
-    {
-        "id": "store.sql_post.get_post_id_around.app_error",
-        "translation": "Konnte Nachricht nicht in dem ausgewählten Zeitraum abrufen."
-    },
-    {
-        "id": "store.sql_post.get_post_after_time.app_error",
-        "translation": "Konnte Nachricht nicht nach dem ausgewählten Zeitraum abrufen."
-    },
-    {
-        "id": "store.sql_post.get_direct_posts.app_error",
-        "translation": "Konnte die Direktnachrichten nicht abrufen."
-    },
-    {
-        "id": "store.sql_plugin_store.list.app_error",
-        "translation": "Konnte nicht alle Plugin-Schlüssel aufzählen."
-    },
-    {
-        "id": "store.sql_plugin_store.compare_and_set.too_many_rows.app_error",
-        "translation": "Nach KVCompareAndSet mit unverändertem Wert wurde mehr als 1 Zeile in MySQL gefunden."
-    },
-    {
-        "id": "store.sql_plugin_store.compare_and_set.mysql_select.app_error",
-        "translation": "Fehler beim Abfragen der vorhandenen Zeile in MySQL nach KVCompareAndSet mit unverändertem Wert."
-    },
-    {
-        "id": "store.sql_group.permanent_delete_members_by_user.app_error",
-        "translation": "Konnte das Gruppenmitglied mit der Benutzer-ID \"{{.UserId}}\" nicht entfernen."
-    },
-    {
-        "id": "store.sql_group.app_error",
-        "translation": "Fehler beim Erstellen der Abfrage."
-    },
-    {
-        "id": "store.sql_file_info.get_with_options.app_error",
-        "translation": "Konnte die Dateiinformationen über Pfad abrufen."
-    },
-    {
-        "id": "store.sql_channel.user_belongs_to_channels.app_error",
-        "translation": "Konnte nicht feststellen, ob der Benutzer zu einer Liste von Kanälen gehört."
-    },
-    {
-        "id": "store.sql_channel.update_last_viewed_at_post.app_error",
-        "translation": "Konnte Kanal nicht als ungelesen markieren."
-    },
-    {
-        "id": "store.sql_channel.search_group_channels.app_error",
-        "translation": "Konnte die Gruppenkanäle für den angegebenen Benutzer und Begriff nicht abrufen."
-    },
-    {
-        "id": "store.sql_channel.get_pinnedpost_count.app_error",
-        "translation": "Konnte die Anzahl der angehefteten Nachrichten nicht ermitteln."
-    },
-    {
-        "id": "store.sql_channel.get_channels_by_ids.app_error",
-        "translation": "Konnte die Kanäle nicht nach IDs abrufen."
-    },
-    {
-        "id": "store.sql_channel.get_channels_batch_for_indexing.get.app_error",
-        "translation": "Konnte den Kanal-Stapel nicht zur Indizierung abrufen."
-    },
-    {
-        "id": "store.sql_channel.get_all_direct.app_error",
-        "translation": "Konnte nicht alle Direktnachrichtenkanäle abrufen."
-    },
-    {
-        "id": "store.sql_channel.count_posts_since.app_error",
-        "translation": "Konnte Nachrichten seit dem angegebenen Datum nicht zählen."
-    },
-    {
-        "id": "store.sql.build_query.app_error",
-        "translation": "Fehler beim Erstellen der Abfrage."
-    },
-    {
-        "id": "searchengine.bleve.disabled.error",
-        "translation": "Error purging Bleve indexes: engine is disabled"
-    },
-    {
-        "id": "plugin_api.bot_cant_create_bot",
-        "translation": "Bot kann keinen Bot-Benutzer erstellen."
-    },
-    {
-        "id": "plugin.api.get_users_in_channel",
-        "translation": "Konnte die Benutzer nicht finden, ungültige Sortierkriterien."
-    },
-    {
-        "id": "model.user.is_valid.update_at.app_error",
-        "translation": "Aktualisier am muss eine gültige Zeit sein"
-    },
-    {
-        "id": "model.user.is_valid.position.app_error",
-        "translation": "Ungültige Position: Darf nicht länger als 128 Zeichen sein."
-    },
-    {
-        "id": "model.user.is_valid.password_limit.app_error",
-        "translation": "Konnte aufgrund der Einschränkungen von bcrypt kein Passwort mit mehr als 72 Zeichen setzen."
-    },
-    {
-        "id": "model.user.is_valid.nickname.app_error",
-        "translation": "Ungültiger Spitzname."
-    },
-    {
-        "id": "model.user.is_valid.locale.app_error",
-        "translation": "Ungültiges Gebietsschema."
-    },
-    {
-        "id": "model.user.is_valid.last_name.app_error",
-        "translation": "Ungültiger Nachname."
-    },
-    {
-        "id": "model.user.is_valid.id.app_error",
-        "translation": "Ungültige Benutzer-ID."
-    },
-    {
-        "id": "model.user.is_valid.first_name.app_error",
-        "translation": "Ungültiger Vorname."
-    },
-    {
-        "id": "model.user.is_valid.create_at.app_error",
-        "translation": "Erstellt am muss eine gültige Zeit sein"
-    },
-    {
-        "id": "model.user.is_valid.auth_data_type.app_error",
-        "translation": "Ungültiger Benutzer, Auth-Daten müssen mit Auth-Typ gesetzt sein."
-    },
-    {
-        "id": "model.user.is_valid.auth_data_pwd.app_error",
-        "translation": "Ungültiger Benutzer, Passwort und Auth-Daten können nicht gesetzt werden."
-    },
-    {
-        "id": "model.user.is_valid.auth_data.app_error",
-        "translation": "Ungültige Auth-Daten."
-    },
-    {
-        "id": "model.team.is_valid.invite_id.app_error",
-        "translation": "Ungültige Einladungs-ID."
-    },
-    {
-        "id": "model.post.channel_notifications_disabled_in_channel.message",
-        "translation": "Kanalbenachrichtigungen sind in {{.ChannelName}} deaktiviert. {{.Mention}} hat keine Benachrichtigungen ausgelöst."
-    },
-    {
-        "id": "model.plugin_kvset_options.is_valid.old_value.app_error",
-        "translation": "Ungültiger alter Wert; er sollte nicht gesetzt werden, wenn die Operation nicht atomar ist."
-    },
-    {
-        "id": "model.guest.is_valid.emails.app_error",
-        "translation": "Ungültige E-Mail-Adressen."
-    },
-    {
-        "id": "model.guest.is_valid.email.app_error",
-        "translation": "Ungültige E-Mail-Adresse"
-    },
-    {
-        "id": "model.guest.is_valid.channels.app_error",
-        "translation": "Ungültige Kanäle."
-    },
-    {
-        "id": "model.guest.is_valid.channel.app_error",
-        "translation": "Ungültiger Kanal."
-    },
-    {
-        "id": "model.group.name.invalid_chars.app_error",
-        "translation": "invalid characters in the name property for group"
-    },
-    {
-        "id": "model.config.is_valid.saml_signature_algorithm.app_error",
-        "translation": "Ungültiger Signaturalgorithmus."
-    },
-    {
-        "id": "model.config.is_valid.saml_guest_attribute.app_error",
-        "translation": "Ungültiges Gastattribut. Muss in der Form 'feld=wert' vorliegen."
-    },
-    {
-        "id": "model.config.is_valid.saml_canonical_algorithm.app_error",
-        "translation": "Ungültiger kanonischer Algorithmus."
-    },
-    {
-        "id": "model.config.is_valid.saml_admin_attribute.app_error",
-        "translation": "Ungültiges Admin-Attribut. Muss in der Form 'feld=wert' vorliegen."
-    },
-    {
-        "id": "model.config.is_valid.elastic_search.enable_autocomplete.app_error",
-        "translation": "Elasticsearch-Einstellung IndexingEnabled muss auf wahr gesetzt sein, wenn die Elasticsearch-Einstellung AutocompleteEnabled auf wahr steht."
-    },
-    {
-        "id": "model.config.is_valid.bleve_search.filename.app_error",
-        "translation": "Elasticsearch-Einstellung IndexingEnabled muss auf wahr gesetzt sein, wenn die Elasticsearch-Einstellung SearchEnabled auf wahr steht."
-    },
-    {
-        "id": "model.config.is_valid.bleve_search.enable_searching.app_error",
-        "translation": "Elasticsearch-Einstellung IndexingEnabled muss auf wahr gesetzt sein, wenn die Elasticsearch-Einstellung SearchEnabled auf wahr steht."
-    },
-    {
-        "id": "model.config.is_valid.bleve_search.enable_autocomplete.app_error",
-        "translation": "Elasticsearch-Einstellung IndexingEnabled muss auf wahr gesetzt sein, wenn die Elasticsearch-Einstellung AutocompleteEnabled auf wahr steht."
-    },
-    {
-        "id": "model.config.is_valid.bleve_search.bulk_indexing_time_window_seconds.app_error",
-        "translation": "Zeitfenster für Elasticsearch-Bulk-Indizierung muss mindestens eine Sekunde sein."
-    },
-    {
-        "id": "model.command.is_valid.autocomplete_data.app_error",
-        "translation": "Invalid AutocompleteData"
-    },
-    {
-        "id": "model.channel.is_valid.name.app_error",
-        "translation": "Ungültiger Kanalname. Benutzerkennungen sind in Kanalnamen für Kanäle, die keine Direktnachrichtenkanäle sind, nicht erlaubt. "
-    },
-    {
-        "id": "interactive_message.decode_trigger_id.base64_decode_failed_signature",
-        "translation": "Fehler beim Dekodieren von base64 der Auslöse-ID für interaktiven Dialog."
-    },
-    {
-        "id": "groups.unsupported_syncable_type",
-        "translation": "Nicht unterstützter synchronisierbarer Typ '{{.Value}}'."
-    },
-    {
-        "id": "group_not_associated_to_synced_team",
-        "translation": "Group cannot be associated to the channel until it is first associated to the parent group-synced team."
-    },
-    {
-        "id": "ent.ldap.validate_guest_filter.app_error",
-        "translation": "Ungültiger AD/LDAP-Gast-Filter."
-    },
-    {
-        "id": "ent.ldap.validate_admin_filter.app_error",
-        "translation": "Ungültiger AD/LDAP-Admin-Filter."
-    },
-    {
-        "id": "ent.ldap.syncronize.search_failure_size_exceeded.app_error",
-        "translation": "Größenbegrenzung überschritten. Überprüfen Sie Ihre [maximale Seitengröße](https://docs.matterfoss.com/deployment/sso-ldap.html#i-see-the-log-error-ldap-result-code-4-size-limit-exceeded)."
-    },
-    {
-        "id": "ent.ldap.syncronize.delete_group_constained_memberships",
-        "translation": "Fehler beim Löschen von Team- oder Kanalmitgliedschaften."
-    },
-    {
-        "id": "ent.id_loaded.license_disable.app_error",
-        "translation": "Ihre Lizenz unterstützt keine ID-geladenen Push-Benachrichtigungen."
-    },
-    {
-        "id": "ent.elasticsearch.start.parse_server_version.app_error",
-        "translation": "Fehler beim Verarbeiten der Elasticsearch-Server-Version."
-    },
-    {
-        "id": "ent.elasticsearch.start.get_server_version.app_error",
-        "translation": "Fehler beim Abrufen der Elasticsearch-Server-Version."
-    },
-    {
-        "id": "ent.elasticsearch.search_users.unmarshall_user_failed",
-        "translation": "Konnte Suchergebnisse nicht dekodieren"
-    },
-    {
-        "id": "ent.elasticsearch.search_users.search_failed",
-        "translation": "Suche konnte nicht abgeschlossen werden"
-    },
-    {
-        "id": "ent.elasticsearch.search_channels.unmarshall_channel_failed",
-        "translation": "Konnte Suchergebnisse nicht dekodieren"
-    },
-    {
-        "id": "ent.elasticsearch.search_channels.search_failed",
-        "translation": "Suche konnte nicht abgeschlossen werden"
-    },
-    {
-        "id": "ent.elasticsearch.search_channels.disabled",
-        "translation": "ElasticSearch-Suche ist auf diesem Server deaktiviert"
-    },
-    {
-        "id": "ent.elasticsearch.refresh_indexes.refresh_failed",
-        "translation": "Fehler beim Abrufen des Elasticsearch-Index"
-    },
-    {
-        "id": "ent.elasticsearch.indexer.index_batch.nothing_left_to_index.error",
-        "translation": "Versuche einen neunen Stapel zu indizieren, wenn alle Entitäten vollständig sind."
-    },
-    {
-        "id": "ent.elasticsearch.index_user.error",
-        "translation": "Fehler beim Indizieren der Benutzer."
-    },
-    {
-        "id": "ent.elasticsearch.index_channel.error",
-        "translation": "Fehler beim Indizieren des Kanals."
-    },
-    {
-        "id": "ent.elasticsearch.delete_user.error",
-        "translation": "Fehler beim Löschen des Benutzers."
-    },
-    {
-        "id": "ent.elasticsearch.delete_channel.error",
-        "translation": "Fehler beim Löschen des Kanals."
-    },
-    {
-        "id": "ent.elasticsearch.create_template_users_if_not_exists.template_create_failed",
-        "translation": "Fehler beim Erstellen der Elasticsearch-Vorlage für Benutzer."
-    },
-    {
-        "id": "ent.elasticsearch.create_template_posts_if_not_exists.template_create_failed",
-        "translation": "Fehler beim Erstellen der Elasticsearch-Vorlage für Nachrichten."
-    },
-    {
-        "id": "ent.elasticsearch.create_template_channels_if_not_exists.template_create_failed",
-        "translation": "Fehler beim Erstellen der Elasticsearch-Vorlage für Kanäle."
-    },
-    {
-        "id": "ent.compliance.csv.warning.appError",
-        "translation": "Konnte die EML-Datei nicht erstellen."
-    },
-    {
-        "id": "ent.compliance.csv.metadata.json.zipfile.appError",
-        "translation": "Konnte die EML-Datei nicht erstellen."
-    },
-    {
-        "id": "cli.outgoing_webhook.inconsistent_state.app_error",
-        "translation": "Der ausgehende Webhook wird gelöscht, aber aufgrund eines Fehlers kann kein neuer Webhook erstellt werden."
-    },
-    {
-        "id": "bleveengine.stop_user_index.error",
-        "translation": "Failed to close user index."
-    },
-    {
-        "id": "bleveengine.stop_post_index.error",
-        "translation": "Failed to close post index."
-    },
-    {
-        "id": "bleveengine.stop_channel_index.error",
-        "translation": "Failed to close channel index."
-    },
-    {
-        "id": "bleveengine.search_users_in_team.error",
-        "translation": "Suche konnte nicht abgeschlossen werden."
-    },
-    {
-        "id": "bleveengine.search_users_in_channel.uchan.error",
-        "translation": "Suche konnte nicht abgeschlossen werden."
-    },
-    {
-        "id": "bleveengine.search_users_in_channel.nuchan.error",
-        "translation": "Suche konnte nicht abgeschlossen werden."
-    },
-    {
-        "id": "bleveengine.search_posts.error",
-        "translation": "Suche konnte nicht abgeschlossen werden."
-    },
-    {
-        "id": "bleveengine.search_channels.error",
-        "translation": "Suche konnte nicht abgeschlossen werden."
-    },
-    {
-        "id": "bleveengine.purge_user_index.error",
-        "translation": "Failed to purge user indexes."
-    },
-    {
-        "id": "bleveengine.purge_post_index.error",
-        "translation": "Failed to purge post indexes."
-    },
-    {
-        "id": "bleveengine.purge_channel_index.error",
-        "translation": "Failed to purge channel indexes."
-    },
-    {
-        "id": "bleveengine.indexer.index_batch.nothing_left_to_index.error",
-        "translation": "Versuche einen neunen Stapel zu indizieren, wenn alle Entitäten vollständig sind."
-    },
-    {
-        "id": "bleveengine.indexer.do_job.parse_start_time.error",
-        "translation": "Elasticsearch-Aggregator-Worker konnte die Startzeit nicht verarbeiten"
-    },
-    {
-        "id": "bleveengine.indexer.do_job.parse_end_time.error",
-        "translation": "Elasticsearch-Aggregator-Worker konnte die Endzeit nicht verarbeiten"
-    },
-    {
-        "id": "bleveengine.indexer.do_job.get_oldest_post.error",
-        "translation": "Die älteste Nachricht konnte nicht aus der Datenbank abgerufen werden."
-    },
-    {
-        "id": "bleveengine.indexer.do_job.engine_inactive",
-        "translation": "Failed to run Bleve index job: engine is inactive."
-    },
-    {
-        "id": "bleveengine.indexer.do_job.bulk_index_users.batch_error",
-        "translation": "Failed to index user batch."
-    },
-    {
-        "id": "bleveengine.indexer.do_job.bulk_index_posts.batch_error",
-        "translation": "Failed to index post batch."
-    },
-    {
-        "id": "bleveengine.indexer.do_job.bulk_index_channels.batch_error",
-        "translation": "Failed to index channel batch."
-    },
-    {
-        "id": "bleveengine.index_user.error",
-        "translation": "Fehler beim Indizieren des Benutzers."
-    },
-    {
-        "id": "bleveengine.index_post.error",
-        "translation": "Fehler beim Indizieren der Nachricht."
-    },
-    {
-        "id": "bleveengine.index_channel.error",
-        "translation": "Fehler beim Indizieren des Kanals."
-    },
-    {
-        "id": "bleveengine.delete_user.error",
-        "translation": "Fehler beim Löschen des Benutzers."
-    },
-    {
-        "id": "bleveengine.delete_post.error",
-        "translation": "Fehler beim Löschen der Nachricht."
-    },
-    {
-        "id": "bleveengine.delete_channel.error",
-        "translation": "Fehler beim Löschen des Kanals."
-    },
-    {
-        "id": "bleveengine.create_user_index.error",
-        "translation": "Error creating the bleve user index."
-    },
-    {
-        "id": "bleveengine.create_post_index.error",
-        "translation": "Error creating the bleve post index."
-    },
-    {
-        "id": "bleveengine.create_channel_index.error",
-        "translation": "Error creating the bleve channel index."
-    },
-    {
-        "id": "bleveengine.already_started.error",
-        "translation": "Bleve is already started."
-    },
-    {
-        "id": "app.user_terms_of_service.save.app_error",
-        "translation": "Konnte die Nutzungsbedingungen nicht speichern."
-    },
-    {
-        "id": "app.user_terms_of_service.get_by_user.no_rows.app_error",
-        "translation": "Keine Nutzungsbedingungen gefunden."
-    },
-    {
-        "id": "app.user_terms_of_service.get_by_user.app_error",
-        "translation": "Konnte die Nutzungsbedingungen nicht abrufen."
-    },
-    {
-        "id": "app.user_terms_of_service.delete.app_error",
-        "translation": "Konnte die Nutzungsbedingungen nicht löschen."
-    },
-    {
-        "id": "app.terms_of_service.get.no_rows.app_error",
-        "translation": "Keine Nutzungsbedingungen gefunden."
-    },
-    {
-        "id": "app.terms_of_service.get.app_error",
-        "translation": "Konnte die Nutzungsbedingungen nicht abrufen."
-    },
-    {
-        "id": "app.terms_of_service.create.existing.app_error",
-        "translation": "Speichern darf bei existierenden Nutzungsbedingungen nicht aufgerufen werden."
-    },
-    {
-        "id": "app.terms_of_service.create.app_error",
-        "translation": "Konnte die Nutzungsbedingungen nicht speichern."
-    },
-    {
-        "id": "app.team.rename_team.name_occupied",
-        "translation": "Konnte Team nicht umbenennen, der Name wird bereits verwendet."
-    },
-    {
-        "id": "app.team.invite_token.group_constrained.error",
-        "translation": "Konnte einem gruppenbeschränkten Team durch Token nicht beitreten."
-    },
-    {
-        "id": "app.team.invite_id.group_constrained.error",
-        "translation": "Konnte einem gruppenbeschränkten Team durch Einladung nicht beitreten."
-    },
-    {
-        "id": "app.plugin.write_file.saving.app_error",
-        "translation": "Es ist ein Fehler beim Speichern der Datei aufgetreten."
-    },
-    {
-        "id": "app.plugin.write_file.read.app_error",
-        "translation": "Es ist ein Fehler beim Lesen der Datei aufgetreten."
-    },
-    {
-        "id": "app.plugin.webapp_bundle.app_error",
-        "translation": "Konnte Plugin-Webapp-Bundle nicht generieren."
-    },
-    {
-        "id": "app.plugin.sync.read_local_folder.app_error",
-        "translation": "Fehler beim Lesen des lokalen Plugin-Ordners."
-    },
-    {
-        "id": "app.plugin.sync.list_filestore.app_error",
-        "translation": "Fehler beim Lesen von Dateien aus dem Plugin-Ordner im Dateispeicher."
-    },
-    {
-        "id": "app.plugin.store_signature.app_error",
-        "translation": "Konnte die Plugin-Signatur nicht im konfigurierten Dateispeicher abspeichern."
-    },
-    {
-        "id": "app.plugin.store_bundle.app_error",
-        "translation": "Konnte das Plugin nicht im konfigurierten Dateispeicher abspeichern."
-    },
-    {
-        "id": "app.plugin.signature_decode.app_error",
-        "translation": "Konnte base64-Signatur nicht dekodieren."
-    },
-    {
-        "id": "app.plugin.restart.app_error",
-        "translation": "Konnte das Plugin kann beim Upgrade nicht neu starten."
-    },
-    {
-        "id": "app.plugin.remove_bundle.app_error",
-        "translation": "Konnte Plugin-Bundle nicht aus dem Dateispeicher entfernen."
-    },
-    {
-        "id": "app.plugin.modify_saml.app_error",
-        "translation": "Saml-Dateien können nicht modifiziert werden."
-    },
-    {
-        "id": "app.plugin.marshal.app_error",
-        "translation": "Fehler beim Anordnen von Marktplatz-Plugins."
-    },
-    {
-        "id": "app.plugin.marketplace_plugins.signature_not_found.app_error",
-        "translation": "Die gesuchte Marktplatz-Plugin-Signatur konnte nicht gefunden werden."
-    },
-    {
-        "id": "app.plugin.marketplace_plugins.not_found.app_error",
-        "translation": "Das gesuchte Marktplatz-Plugin konnte nicht gefunden werden."
-    },
-    {
-        "id": "app.plugin.marketplace_plugin_request.app_error",
-        "translation": "Fehler bei der Entschlüsselung der Anforderung des Marktplatz-Plugins."
-    },
-    {
-        "id": "app.plugin.marketplace_disabled.app_error",
-        "translation": "Marktplatz wurde deaktiviert. Bitte prüfen Sie ihre Logs für Details."
-    },
-    {
-        "id": "app.plugin.marketplace_client.failed_to_fetch",
-        "translation": "Fehler beim Abrufen der Plugins vom Marktplatz-Server."
-    },
-    {
-        "id": "app.plugin.marketplace_client.app_error",
-        "translation": "Fehler beim Erstellen des Marktplatz-Clients."
-    },
-    {
-        "id": "app.plugin.invalid_version.app_error",
-        "translation": "Die Plugin-Version konnte nicht verarbeitet werden."
-    },
-    {
-        "id": "app.plugin.install_marketplace_plugin.app_error",
-        "translation": "Fehler beim Installieren von Marktplatz-Plugin."
-    },
-    {
-        "id": "app.plugin.get_public_key.get_file.app_error",
-        "translation": "Es ist ein Fehler beim Abrufen des öffentlichen Schlüssels aus dem Speicher aufgetreten."
-    },
-    {
-        "id": "app.plugin.flag_managed.app_error",
-        "translation": "Konnte das Plugin nicht so einstellen, dass es vom Dateispeicher verwaltet wird."
-    },
-    {
-        "id": "app.plugin.delete_public_key.delete.app_error",
-        "translation": "Es ist ein Fehler beim Löschen des öffentlichen Schlüssels aufgetreten."
-    },
-    {
-        "id": "app.import.validate_user_teams_import_data.invalid_team_theme.error",
-        "translation": "Ungültige Einstellung des Teammotivs für Benutzer."
-    },
-    {
-        "id": "app.import.validate_user_import_data.auth_data_and_service_dependency.error",
-        "translation": "User AuthService and AuthData are mutually inclusive."
-    },
-    {
-        "id": "app.import.validate_user_import_data.advanced_props_show_unread_section.error",
-        "translation": "Ungültige Einstellung des Zeige-Ungelesene-Bereichs für Benutzer."
-    },
-    {
-        "id": "app.import.validate_user_import_data.advanced_props_formatting.error",
-        "translation": "Ungültige Einstellung der Nachrichtenformatierung für Benutzer."
-    },
-    {
-        "id": "app.import.validate_user_import_data.advanced_props_feature_markdown_preview.error",
-        "translation": "Ungültige Einstellung der Markdown-Vorschau für Benutzer."
-    },
-    {
-        "id": "app.import.validate_user_import_data.advanced_props_email_interval.error",
-        "translation": "Ungültige Einstellung des E-Mail-Stapelverarbeitungs-Intervalls für Benutzer."
-    },
-    {
-        "id": "app.import.validate_post_import_data.props_too_large.error",
-        "translation": "Post Props are longer than the maximum permitted length."
-    },
-    {
-        "id": "app.import.import_user_teams.save_preferences.error",
-        "translation": "Konnte die Einstellungen für das Teammotiv nicht speichern."
-    },
-    {
-        "id": "app.import.import_user_channels.channel_not_found.error",
-        "translation": "Error importing user channels. Channel not found."
-    },
-    {
-        "id": "app.import.get_users_by_username.some_users_not_found.error",
-        "translation": "Einige Benutzer nicht gefunden"
-    },
-    {
-        "id": "app.import.get_teams_by_names.some_teams_not_found.error",
-        "translation": "Einige Teams nicht gefunden"
-    },
-    {
-        "id": "app.export.export_custom_emoji.copy_emoji_images.error",
-        "translation": "Konnte benutzerdefinierte Emoji-Bilder nicht kopieren."
-    },
-    {
-        "id": "app.emoji.get_list.internal_error",
-        "translation": "Konnte das Emoji nicht abrufen."
-    },
-    {
-        "id": "app.emoji.get_by_name.app_error",
-        "translation": "Konnte das Emoji nicht abrufen."
-    },
-    {
-        "id": "app.emoji.get.app_error",
-        "translation": "Konnte das Emoji nicht abrufen."
-    },
-    {
-        "id": "app.emoji.delete.no_results",
-        "translation": "Das zu löschende Emoji konnte nicht gefunden werden."
-    },
-    {
-        "id": "app.emoji.delete.app_error",
-        "translation": "Konnte das Emoji nicht löschen."
-    },
-    {
-        "id": "app.channel_member_history.log_leave_event.internal_error",
-        "translation": "Fehler beim Speichern der Historie der Kanalmitglieder. Fehler beim Aktualisieren des Beitrittsdatensatzes"
-    },
-    {
-        "id": "app.channel_member_history.log_join_event.internal_error",
-        "translation": "Fehler beim Speichern der Historie der Kanalmitglieder."
-    },
-    {
-        "id": "app.channel.update.bad_id",
-        "translation": "Konnte den Kanal nicht aktualisieren."
-    },
-    {
-        "id": "app.channel.permanent_delete.app_error",
-        "translation": "Konnte den Kanal nicht löschen."
-    },
-    {
-        "id": "app.channel.get_deleted.missing.app_error",
-        "translation": "Es existieren keine gelöschten Kanäle."
-    },
-    {
-        "id": "app.channel.get_deleted.existing.app_error",
-        "translation": "Konnte den bestehenden gelöschte Kanal nicht finden."
-    },
-    {
-        "id": "app.channel.get_channels.not_found.app_error",
-        "translation": "Es wurden keine Kanäle gefunden."
-    },
-    {
-        "id": "app.channel.get_channels.get.app_error",
-        "translation": "Konnte die Kanäle nicht abrufen."
-    },
-    {
-        "id": "app.channel.get_by_name.missing.app_error",
-        "translation": "Kanal existiert nicht."
-    },
-    {
-        "id": "app.channel.get_by_name.existing.app_error",
-        "translation": "Der bestehende Kanal konnte nicht gefunden werden."
-    },
-    {
-        "id": "app.channel.get_all_channels.app_error",
-        "translation": "Konnte nicht alle Kanäle abrufen."
-    },
-    {
-        "id": "app.channel.get.find.app_error",
-        "translation": "Wir konnte den Kanal nicht finden"
-    },
-    {
-        "id": "app.channel.get.existing.app_error",
-        "translation": "Der bestehende Kanal konnte nicht gefunden werden."
-    },
-    {
-        "id": "app.channel.delete.app_error",
-        "translation": "Konnte den Kanal nicht löschen."
-    },
-    {
-        "id": "app.channel.create_direct_channel.internal_error",
-        "translation": "Konnte den Kanal nicht speichern."
-    },
-    {
-        "id": "app.channel.create_channel.internal_error",
-        "translation": "Konnte den Kanal nicht speichern."
-    },
-    {
-        "id": "app.bot.permenent_delete.bad_id",
-        "translation": "Konnte den Bot nicht löschen."
-    },
-    {
-        "id": "app.bot.permanent_delete.internal_error",
-        "translation": "Unable to delete the bot permanently."
-    },
-    {
-        "id": "app.bot.patchbot.internal_error",
-        "translation": "Konnte den Bot nicht aktualisieren."
-    },
-    {
-        "id": "app.bot.getbots.internal_error",
-        "translation": "Konnte die Bots nicht abrufen."
-    },
-    {
-        "id": "app.bot.getbot.internal_error",
-        "translation": "Konnte den Bot nicht abrufen."
-    },
-    {
-        "id": "app.bot.get_disable_bot_sysadmin_message",
-        "translation": "{{if .disableBotsSetting}}{{if .printAllBots}}}{{.UserName}} wurde deaktiviert. Sie verwalteten die folgenden Bot-Konten, die nun deaktiviert wurden.\n\n{{.BotNames}}{{else}}{{.UserName}} wurde deaktiviert und verwaltete {{.NumBots}} Bot-Konten, die nun deaktiviert wurden, darunter die folgenden:\n\n{{.BotNames}}{{end}}Sie können den Besitz jedes Bots übernehmen, indem Sie ihn unter **Integrationen > Bot-Konten** aktivieren und neue Token für den Bot erstellen.\n\nErfahren Sie mehr in der [Dokumentation](https://docs.matterfoss.com/developer/bot-accounts.html#what-happens-when-a-user-who-owns-bot-accounts-is-disabled).{{else}}{{if .printAllBots}}{{.UserName}} wurde deaktiviert. Sie verwalteten die folgenden Bot-Konten, die noch aktiviert sind.\n\n{{.BotNames}}\n{{else}}{{.UserName}} wurde deaktiviert und verwaltete {{.NumBots}} Bot-Konten, die immer noch aktiviert sind, einschließlich der folgenden:\n\n{{.BotNames}}{{end}}Wir empfehlen Ihnen dringend, die Eigentumsrechte an jedem Bot zu übernehmen, indem Sie ihn unter **Integrationen > Bot-Konten** wieder aktivieren und neue Token für den Bot erstellen.\n\nErfahren Sie mehr in der [Dokumentation] (https://docs.matterfoss.com/developer/bot-accounts.html#what-happens-when-a-user-who-owns-bot-accounts-is-disabled).\n\nWenn Sie möchten, dass Bot-Konten nach der Benutzerdeaktivierung automatisch deaktiviert werden, setzen Sie \"Bot-Konten nach der Benutzerdeaktivierung deaktivieren\" in **Systemkonsole > Integrationen > Bot-Konten** auf wahr.{{end}}"
-    },
-    {
-        "id": "app.bot.createbot.internal_error",
-        "translation": "Konnte den Bot nicht speichern."
-    },
-    {
-        "id": "app.admin.test_site_url.failure",
-        "translation": "Dies ist keine gültige Live-URL"
-    },
-    {
-        "id": "app.admin.saml.invalid_response_from_idp.app_error",
-        "translation": "Konnte die vom Identitätsanbieter empfangene Antwort nicht lesen."
-    },
-    {
-        "id": "app.admin.saml.failure_read_response_body_from_idp.app_error",
-        "translation": "Fehler beim Lesen der Antwortnutzdaten, die vom Identitätsanbieter empfangen wurden."
-    },
-    {
-        "id": "app.admin.saml.failure_decode_metadata_xml_from_idp.app_error",
-        "translation": "Die XML-Metadateninformationen, die vom Identitätsanbieter empfangen wurden, konnten nicht decodiert werden."
-    },
-    {
-        "id": "api.websocket_handler.server_busy.app_error",
-        "translation": "Der Server ist ausgelastet, unkritische Dienste sind vorübergehend nicht verfügbar."
-    },
-    {
-        "id": "api.user.update_user.accepted_guest_domain.app_error",
-        "translation": "Die angegebene E-Mail-Adresse gehört nicht zu den zugelassenen Domains für Gastkonten. Bitte kontaktieren Sie ihren Administrator oder registrieren Sie sich mit einer andere E-Mail-Adresse."
-    },
-    {
-        "id": "api.user.update_user.accepted_domain.app_error",
-        "translation": "Die angegebene E-Mail-Adresse gehört nicht zu den zugelassenen Domains. Bitte kontaktieren Sie ihren Administrator oder registrieren Sie sich mit einer andere E-Mail-Adresse."
-    },
-    {
-        "id": "api.user.update_active.cannot_enable_guest_when_guest_feature_is_disabled.app_error",
-        "translation": "Sie können kein Gastkonto aktivieren, da die Funktion Gastzugang nicht aktiviert ist."
-    },
-    {
-        "id": "api.user.reset_password.token_parse.error",
-        "translation": "Konnte Passwortrücksetzungs-Token nicht verarbeiten."
-    },
-    {
-        "id": "api.user.promote_guest_to_user.no_guest.app_error",
-        "translation": "Der Gast kann nicht in einen regulären Benutzer umgewandelt werden, da er kein Gast ist."
-    },
-    {
-        "id": "api.user.login.invalid_credentials_username",
-        "translation": "Gültige E-Mail und/oder Passwort eingeben."
-    },
-    {
-        "id": "api.user.login.invalid_credentials_sso",
-        "translation": "Gültige E-Mail und/oder Passwort eingeben oder mit anderer Anmeldemethode anmelden."
-    },
-    {
-        "id": "api.user.login.invalid_credentials_email_username",
-        "translation": "Gültige E-Mail und/oder Passwort eingeben."
-    },
-    {
-        "id": "api.user.login.invalid_credentials_email",
-        "translation": "Gültige E-Mail und/oder Passwort eingeben"
-    },
-    {
-        "id": "api.user.login.guest_accounts.license.error",
-        "translation": "Ihre Lizenz unterstützt Gastkonten nicht"
-    },
-    {
-        "id": "api.user.login.guest_accounts.disabled.error",
-        "translation": "Gastkonten sind deaktiviert"
-    },
-    {
-        "id": "api.user.demote_user_to_guest.already_guest.app_error",
-        "translation": "Der Benutzer kann nicht in einen Gast umgewandelt werden, da er bereits ein Gast ist."
-    },
-    {
-        "id": "api.user.create_user.invalid_invitation_type.app_error",
-        "translation": "Konnte Benutzer nicht erstellen, ungültige Einladung."
-    },
-    {
-        "id": "api.user.create_user.guest_accounts.license.app_error",
-        "translation": "Ihre Lizenz unterstützt Gastkonten nicht."
-    },
-    {
-        "id": "api.user.create_user.guest_accounts.disabled.app_error",
-        "translation": "Gastkonten sind deaktiviert."
-    },
-    {
-        "id": "api.user.create_password_token.error",
-        "translation": "Konnte Kennwortwiederherstellungs-Token nicht erstellen."
-    },
-    {
-        "id": "api.templates.remove_expired_license.subject",
-        "translation": "Matterfoss Enterprise license has been disabled."
-    },
-    {
-        "id": "api.templates.remove_expired_license.body.title",
-        "translation": "Enterprise license has expired and some features may be disabled. Please renew."
-    },
-    {
-        "id": "api.templates.remove_expired_license.body.renew_button",
-        "translation": "Renew License"
-    },
-    {
-        "id": "api.templates.invite_guest_subject",
-        "translation": "[{{ .SiteName }}] {{ .SenderName }} hat Sie eingeladen, dem Team {{ .TeamDisplayName }} als Gast beizutreten"
-    },
-    {
-        "id": "api.templates.invite_body_guest.info",
-        "translation": "[[{{.SenderName}}]] hat Sie eingeladen, dem Team [[{{.TeamDisplayName}}]] als Gast beizutreten."
-    },
-    {
-        "id": "api.team.update_team_member_roles.guest_and_user.app_error",
-        "translation": "Ungültige Aktualisierung von Teammitglied: Ein Benutzer muss ein Gast oder ein Benutzer sein, aber nicht beides."
-    },
-    {
-        "id": "api.team.search_teams.pagination_not_implemented.public_team_search",
-        "translation": "Seitenumbruch nicht implementiert für die öffentliche Teamsuche."
-    },
-    {
-        "id": "api.team.search_teams.pagination_not_implemented.private_team_search",
-        "translation": "Seitenumbruch nicht implementiert für die private Teamsuche."
-    },
-    {
-        "id": "api.team.remove_member.group_constrained.app_error",
-        "translation": "Konnte Benutzer nicht aus einem gruppenbeschränkten Team entfernen."
-    },
-    {
-        "id": "api.team.invite_guests.channel_in_invalid_team.app_error",
-        "translation": "Die Kanäle der Einladung müssen Teil des Teams der Einladung sein."
-    },
-    {
-        "id": "api.team.invate_guests_to_channels.license.error",
-        "translation": "Ihre Lizenz unterstützt Gastkonten nicht"
-    },
-    {
-        "id": "api.team.invate_guests_to_channels.disabled.error",
-        "translation": "Gastkonten sind deaktiviert"
-    },
-    {
-        "id": "api.team.invalidate_all_email_invites.app_error",
-        "translation": "Fehler beim Annulieren von E-Mail-Einladungen."
-    },
-    {
-        "id": "api.team.get_all_teams.insufficient_permissions",
-        "translation": "Sie haben nicht die nötigen Berechtigungen, um die Kanalüberschrift zu bearbeiten."
-    },
-    {
-        "id": "api.team.demote_user_to_guest.license.error",
-        "translation": "Ihre Lizenz unterstützt Gastkonten nicht"
-    },
-    {
-        "id": "api.team.demote_user_to_guest.disabled.error",
-        "translation": "Gastkonten sind deaktiviert."
-    },
-    {
-        "id": "api.team.add_user_to_team_from_invite.guest.app_error",
-        "translation": "Gäste dürfen einem Team nicht durch einen Einladungslink beitreten. Bitte fordern Sie eine Einladung in das Team per E-Mail an."
-    },
-    {
-        "id": "api.team.add_members.user_denied",
-        "translation": "Dieses Team wird durch Gruppen verwaltet.  Dieser Benutzer ist nicht Teil einer Gruppe, die mit diesem Team synchronisiert ist."
-    },
-    {
-        "id": "api.team.add_members.error",
-        "translation": "Fehler beim Hinzufügen von Teammitglied(ern)."
-    },
-    {
-        "id": "api.system.id_loaded.not_available.app_error",
-        "translation": "ID-geladene Push-Benachrichtigungen sind auf diesem Server nicht konfiguriert oder werden nicht unterstützt."
-    },
-    {
-        "id": "api.slackimport.slack_import.zip.file_too_large",
-        "translation": "{{.Filename}} im Zip-Archiv zu groß für die Verarbeitung für den Slack-Import\r\n"
-    },
-    {
-        "id": "api.push_notifications_ack.message.parse.app_error",
-        "translation": "Es ist ein Fehler beim Erstellen der Push-Benachrichtigungs-Bestätigungs-Nachricht aufgetreten."
-    },
-    {
-        "id": "api.push_notifications_ack.forward.app_error",
-        "translation": "Es ist ein Fehler beim Senden der Quittungslieferung an den Push-Benachrichtigungsdienst aufgetreten."
-    },
-    {
-        "id": "api.push_notifications.message.parse.app_error",
-        "translation": "Es ist ein Fehler beim Erstellen der Push-Benachrichtigungsnachricht aufgetreten."
-    },
-    {
-        "id": "api.push_notification.id_loaded.fetch.app_error",
-        "translation": "Es ist ein Fehler beim Abrufen der ID-geladenen Push-Benachrichtigung aufgetreten."
-    },
-    {
-        "id": "api.push_notification.id_loaded.default_message",
-        "translation": "Sie haben eine neue Nachricht erhalten."
-    },
-    {
-        "id": "api.push_notification.disabled.app_error",
-        "translation": "Push-Benachrichtigungen sind auf diesem Server deaktiviert."
-    },
-    {
-        "id": "api.post.check_for_out_of_channel_groups_mentions.message.one",
-        "translation": "@{{.Username}}} wurde durch diese Erwähnung nicht benachrichtigt, da sich der Benutzer nicht im Kanal befindet. Er kann dem Kanal nicht hinzugefügt werden, da er nicht Mitglied der verknüpften Gruppen ist. Um ihn zu diesem Kanal hinzuzufügen, muss er zu den verknüpften Gruppen hinzugefügt werden."
-    },
-    {
-        "id": "api.post.check_for_out_of_channel_groups_mentions.message.multiple",
-        "translation": "@{{.Usernames}} und @{{.LastUsername}} wurden durch diese Erwähnung nicht benachrichtigt, da sie sich nicht im Kanal befinden. Sie können dem Kanal nicht hinzugefügt werden, da sie nicht Mitglied der verknüpften Gruppen sind. Um sie zu diesem Kanal hinzuzufügen, müssen sie zu den verknüpften Gruppen hinzugefügt werden."
-    },
-    {
-        "id": "api.post.check_for_out_of_channel_group_users.message.none",
-        "translation": "@{{.GroupName}} has no members on this team"
-    },
-    {
-        "id": "api.plugin.verify_plugin.app_error",
-        "translation": "Konnte Plugin-Signatur nicht verifizieren."
-    },
-    {
-        "id": "api.plugin.install.download_failed.app_error",
-        "translation": "Es ist ein Fehler beim Herunterladen des Plugins aufgetreten."
-    },
-    {
-        "id": "api.plugin.add_public_key.open.app_error",
-        "translation": "Es ist ein Fehler beim Öffnen der öffentlichen Schlüsseldatei aufgetreten."
-    },
-    {
-        "id": "api.license.remove_expired_license.failed.error",
-        "translation": "Fehler beim Senden der Konto-Deaktivierungs-E-Mail"
-    },
-    {
-        "id": "api.ldap_groups.existing_user_name_error",
-        "translation": "group name already exists as a user name"
-    },
-    {
-        "id": "api.ldap_groups.existing_reserved_name_error",
-        "translation": "group name already exists as a reserved name"
-    },
-    {
-        "id": "api.ldap_groups.existing_group_name_error",
-        "translation": "Gruppenmitglied existiert bereits"
-    },
-    {
-        "id": "api.image.get.app_error",
-        "translation": "Requested image url cannot be parsed."
-    },
-    {
-        "id": "api.file.upload_file.rejected_by_plugin.app_error",
-        "translation": "Konnte Datei {{.Filename}} nicht hochladen. Zurückgewiesen durch Plugin: {{.Reason}}"
-    },
-    {
-        "id": "api.context.server_busy.app_error",
-        "translation": "Der Server ist ausgelastet, unkritische Dienste sind vorübergehend nicht verfügbar."
-    },
-    {
-        "id": "api.context.local_origin_required.app_error",
-        "translation": "This endpoint requires a local request origin."
-    },
-    {
-        "id": "api.config.update_config.restricted_merge.app_error",
-        "translation": "Fehler beim Zusammenführen der angegebenen Konfiguration."
-    },
-    {
-        "id": "api.command_remove.group_constrained_user_denied",
-        "translation": "Der Benutzer kann von ihnen nicht aus dem Kanal entfernt werden, da er Mitglied der mit diesem Kanal verknüpften Gruppen ist. Um ihn aus diesem Kanal zu entfernen, muss er aus den verknüpften Gruppen entfernt werden."
-    },
-    {
-        "id": "api.command_invite.user_not_in_team.app_error",
-        "translation": "@{{.Username}} ist kein Mitglied dieses Teams."
-    },
-    {
-        "id": "api.command_invite.group_constrained_user_denied",
-        "translation": "Dieser Kanal wird durch Gruppen verwaltet.  Dieser Benutzer ist nicht Teil einer Gruppe, die mit diesem Kanal synchronisiert ist."
-    },
-    {
-        "id": "api.command.execute_command.format.app_error",
-        "translation": "Dem Wort für die Befehlsauslösung fehlt das führenden Slash-Zeichen."
-    },
-    {
-        "id": "api.channel.update_team_member_roles.changing_guest_role.app_error",
-        "translation": "Ungültige Aktualisierung von Teammitglied: Sie können die Gastrolle nicht manuell hinzufügen oder entfernen."
-    },
-    {
-        "id": "api.channel.update_channel_privacy.default_channel_error",
-        "translation": "Der Standardkanal kann nicht privat gemacht werden."
-    },
-    {
-        "id": "api.channel.update_channel_member_roles.guest_and_user.app_error",
-        "translation": "Ungültige Aktualisierung von Kanalmitglied: Ein Benutzer muss ein Gast oder ein Benutzer sein, aber nicht beides."
-    },
-    {
-        "id": "api.channel.update_channel_member_roles.changing_guest_role.app_error",
-        "translation": "Ungültige Aktualisierung von Kanalmitglied: Sie können die Gastrolle nicht manuell hinzufügen oder entfernen."
-    },
-    {
-        "id": "api.channel.update_channel.typechange.app_error",
-        "translation": "Kanaltyp kann nicht aktualisiert werden."
-    },
-    {
-        "id": "api.channel.restore_channel.unarchived",
-        "translation": "{{.Username}} hat den Kanal wiederhergestellt."
-    },
-    {
-        "id": "api.channel.restore_channel.restored.app_error",
-        "translation": "Konnte Kanal nicht wiederherstellen. Der Kanal ist nicht archiviert."
-    },
-    {
-        "id": "api.channel.remove_user_from_channel.app_error",
-        "translation": "Der Benutzer konnte nicht aus diesem Kanaltyp entfernt werden."
-    },
-    {
-        "id": "api.channel.remove_members.denied",
-        "translation": "Entfernen der Kanalzugehörigkeit, die den folgenden Benutzern aufgrund von Gruppenbeschränkungen verweigert wird: {{ .UserIDs }}"
-    },
-    {
-        "id": "api.channel.remove_member.group_constrained.app_error",
-        "translation": "Konnte einen Benutzer nicht aus einem gruppenbeschränkten Kanal entfernen."
-    },
-    {
-        "id": "api.channel.patch_channel_moderations.license.error",
-        "translation": "Ihre Lizenz unterstützt die Datenaufbewahrung nicht."
-    },
-    {
-        "id": "api.channel.guest_join_channel.post_and_forget",
-        "translation": "%v hat den Kanal als Gast betreten."
-    },
-    {
-        "id": "api.channel.get_channel_moderations.license.error",
-        "translation": "Ihre Lizenz unterstützt die Datenaufbewahrung nicht."
-    },
-    {
-        "id": "api.channel.channel_member_counts_by_group.license.error",
-        "translation": "Ihre Lizenz unterstützt Gruppen nicht"
-    },
-    {
-        "id": "api.channel.add_members.user_denied",
-        "translation": "Kanalzugehörigkeit, die den folgenden Benutzern aufgrund von Gruppenbeschränkungen verweigert wird: {{ .UserIDs }}"
-    },
-    {
-        "id": "api.channel.add_members.error",
-        "translation": "Fehler beim Hinzufügen von Kanalmitglied(ern)."
-    },
-    {
-        "id": "api.channel.add_guest.added",
-        "translation": "%v wurde durch %v als Gast zum Kanal hinzugefügt."
-    },
-    {
-        "id": "api.bot.teams_channels.add_message_mobile",
-        "translation": "Bitte fügen Sie mich den Teams und Kanälen hinzu, mit denen ich interagieren soll. Um dies zu tun, verwenden Sie den Browser oder die Matterfoss-Desktop-App."
-    },
-    {
-        "id": "api.bot.set_bot_icon_image.too_large.app_error",
-        "translation": "Konnte Symbolbild-Datei nicht hochladen. Datei ist zu groß."
-    },
-    {
-        "id": "api.bot.set_bot_icon_image.parse.app_error",
-        "translation": "Kann Multipart-Formular nicht verarbeiten."
-    },
-    {
-        "id": "api.bot.set_bot_icon_image.open.app_error",
-        "translation": "Konnte Bilddatei nicht öffnen"
-    },
-    {
-        "id": "api.bot.set_bot_icon_image.no_file.app_error",
-        "translation": "Keine Datei unter 'image' in der Anfrage."
-    },
-    {
-        "id": "api.bot.set_bot_icon_image.array.app_error",
-        "translation": "Leeres Array unterhalb von 'image' in der Anfrage."
-    },
-    {
-        "id": "store.sql_channel.sidebar_categories.open_transaction.app_error",
-        "translation": "Konnte Datenbanktransaktion nicht öffnen"
-    },
-    {
-        "id": "store.sql_channel.sidebar_categories.commit_transaction.app_error",
-        "translation": "Konnte die Transaktion nicht ausführen."
-    },
-    {
-        "id": "ent.data_retention.reactions_batch.internal_error",
-        "translation": "Es ist ein Fehler beim permanenten Löschen des Stapels von Reaktionen aufgetreten"
-    },
-    {
-        "id": "app.reaction.save.save.app_error",
-        "translation": "Konnte Reaktion nicht speichern"
-    },
-    {
-        "id": "app.reaction.get_for_post.app_error",
-        "translation": "Konnte Reaktionen für Nachricht nicht abrufen."
-    },
-    {
-        "id": "app.reaction.delete_all_with_emoji_name.get_reactions.app_error",
-        "translation": "Konnte nicht alle Reaktionen mit dem gegebenen Emoji-Namen abrufen."
-    },
-    {
-        "id": "app.reaction.bulk_get_for_post_ids.app_error",
-        "translation": "Konnte Reaktionen für Nachricht nicht abrufen."
-    },
-    {
-        "id": "app.audit.save.saving.app_error",
-        "translation": "Es trat ein Fehler beim Speichern der Audits auf"
-    },
-    {
-        "id": "app.audit.permanent_delete_by_user.app_error",
-        "translation": "Es trat ein Fehler beim Löschen der Audits auf"
-    },
-    {
-        "id": "app.audit.get.limit.app_error",
-        "translation": "Die Grenze für Paging wurde überschritten"
-    },
-    {
-        "id": "app.audit.get.finding.app_error",
-        "translation": "Es trat ein Fehler beim Suchen nach den Audits auf"
-    },
-    {
-        "id": "app.command.listteamcommands.internal_error",
-        "translation": "Konnte den Befehl nicht abrufen."
-    },
-    {
-        "id": "app.command_webhook.try_use.invalid",
-        "translation": "Ungültiger Webhook."
-    },
-    {
-        "id": "app.command_webhook.try_use.internal_error",
-        "translation": "Konnte den Webhook nicht verwenden."
-    },
-    {
-        "id": "app.command_webhook.handle_command_webhook.parse",
-        "translation": "Konnte eingehende Daten nicht verarbeiten."
-    },
-    {
-        "id": "app.command_webhook.get.missing",
-        "translation": "Konnte den Webhook nicht abrufen."
-    },
-    {
-        "id": "app.command_webhook.get.internal_error",
-        "translation": "Konnte den Webhook nicht abrufen."
-    },
-    {
-        "id": "app.command_webhook.create_command_webhook.internal_error",
-        "translation": "Konnte den CommandWebhook nicht speichern."
-    },
-    {
-        "id": "app.command_webhook.create_command_webhook.existing",
-        "translation": "Sie können einen existierenden CommandWebhook nicht aktualisieren."
-    },
-    {
-        "id": "app.oauth.update_app.updating.app_error",
-        "translation": "Es trat ein Fehler beim Aktualisieren der App auf."
-    },
-    {
-        "id": "app.oauth.update_app.find.app_error",
-        "translation": "Konnte die zu aktualisierende bestehende App nicht finden."
-    },
-    {
-        "id": "app.oauth.save_app.save.app_error",
-        "translation": "Konnte die Anwendung nicht speichern."
-    },
-    {
-        "id": "app.oauth.save_app.existing.app_error",
-        "translation": "Es muss Update für existierende App aufgerufen werden."
-    },
-    {
-        "id": "app.oauth.remove_access_data.app_error",
-        "translation": "Konnte das Zugangs-Token nicht entfernen."
-    },
-    {
-        "id": "app.oauth.permanent_delete_auth_data_by_user.app_error",
-        "translation": "Konnte den Autorisationscode nicht entfernen."
-    },
-    {
-        "id": "app.oauth.get_apps.find.app_error",
-        "translation": "Es ist ein Fehler beim Suchen nach der OAuth2-App aufgetreten."
-    },
-    {
-        "id": "app.oauth.get_app_by_user.find.app_error",
-        "translation": "Konnte keine existierende Anwendung finden."
-    },
-    {
-        "id": "app.oauth.get_app.finding.app_error",
-        "translation": "Es trat ein Fehler beim Auffinden der App auf."
-    },
-    {
-        "id": "app.oauth.get_app.find.app_error",
-        "translation": "Konnte die angeforderte Anwendung nicht finden."
-    },
-    {
-        "id": "app.oauth.get_access_data_by_user_for_app.app_error",
-        "translation": "Beim Suchen des Zugangs-Tokens wurde ein Fehler festgestellt."
-    },
-    {
-        "id": "app.oauth.delete_app.app_error",
-        "translation": "Es ist ein Fehler beim Löschen der OAuth2-App aufgetreten."
-    },
-    {
-        "id": "app.user.permanentdeleteuser.internal_error",
-        "translation": "Konnte Token nicht löschen."
-    },
-    {
-        "id": "app.team.permanentdeleteteam.internal_error",
-        "translation": "Konnte Token nicht löschen."
-    },
-    {
-        "id": "app.session.update_device_id.app_error",
-        "translation": "Konnte die Geräte-ID nicht aktualisieren."
-    },
-    {
-        "id": "app.session.save.existing.app_error",
-        "translation": "Konnte existierende Sitzung nicht aktualisieren."
-    },
-    {
-        "id": "app.session.save.app_error",
-        "translation": "Konnte die Sitzung nicht speichern."
-    },
-    {
-        "id": "app.session.remove_all_sessions_for_team.app_error",
-        "translation": "Konnte nicht alle Sitzungen entfernen."
-    },
-    {
-        "id": "app.session.remove.app_error",
-        "translation": "Konnte die Sitzung nicht entfernen."
-    },
-    {
-        "id": "app.session.permanent_delete_sessions_by_user.app_error",
-        "translation": "Konnte nicht alle Sitzungen des Benutzers entfernen."
-    },
-    {
-        "id": "app.session.get_sessions.app_error",
-        "translation": "Es trat ein Fehler beim Finden von Benutzersitzungen auf."
-    },
-    {
-        "id": "app.session.get.app_error",
-        "translation": "Es trat ein Fehler beim Suchen nach Sitzungen auf."
-    },
-    {
-        "id": "app.session.analytics_session_count.app_error",
-        "translation": "Konnte die Anzahl der Sitzungen nicht abrufen."
-    },
-    {
-        "id": "app.command.updatecommand.internal_error",
-        "translation": "Konnte den Befehl nicht aktualisieren."
-    },
-    {
-        "id": "app.command.movecommand.internal_error",
-        "translation": "Konnte den Befehl nicht speichern."
-    },
-    {
-        "id": "app.command.listallcommands.internal_error",
-        "translation": "Konnte den Befehl nicht abrufen."
-    },
-    {
-        "id": "app.command.getcommand.internal_error",
-        "translation": "Konnte den Befehl nicht abrufen."
-    },
-    {
-        "id": "app.command.deletecommand.internal_error",
-        "translation": "Konnte den Befehl nicht löschen."
-    },
-    {
-        "id": "app.command.createcommand.internal_error",
-        "translation": "Konnte den Befehl nicht speichern."
-    },
-    {
-        "id": "app.recover.save.app_error",
-        "translation": "Konnte den Token nicht speichern."
-    },
-    {
-        "id": "app.recover.delete.app_error",
-        "translation": "Konnte Token nicht löschen."
-    },
-    {
-        "id": "store.sql_channel.get_private_channels.get.app_error",
-        "translation": "Konnte nicht alle Kanäle abrufen."
-    },
-    {
-        "id": "ent.elasticsearch.delete_user_posts.error",
-        "translation": "Fehler beim Löschen der Nachricht."
-    },
-    {
-        "id": "ent.elasticsearch.delete_channel_posts.error",
-        "translation": "Fehler beim Löschen der Nachricht."
-    },
-    {
-        "id": "bleveengine.delete_user_posts.error",
-        "translation": "Fehler beim Löschen der Nachricht."
-    },
-    {
-        "id": "bleveengine.delete_channel_posts.error",
-        "translation": "Fehler beim Löschen der Nachricht."
-    },
-    {
-        "id": "app.scheme.delete.app_error",
-        "translation": "Konnte das Schema nicht löschen."
-    },
-    {
-        "id": "api.channel.move_channel.type.invalid",
-        "translation": "Konnte Direkt- oder Gruppen-Nachrichtenkanäle nicht löschen."
-    },
-    {
-        "id": "ent.get_users_in_channel_during",
-        "translation": "Fehler beim Abrufen der Mitglieder im Kanals während der spezifizierten Zeitperiode."
-    },
-    {
-        "id": "ent.data_retention.channel_member_history_batch.internal_error",
-        "translation": "Fehler beim Leeren der Datensätze."
-    },
-    {
-        "id": "app.emoji.create.internal_error",
-        "translation": "Konnte das Emoji nicht speichern."
-    },
-    {
-        "id": "app.channel.update_channel.internal_error",
-        "translation": "Konnte den Kanal nicht aktualisieren."
-    },
-    {
-        "id": "app.channel.restore.app_error",
-        "translation": "Konnte den Kanal nicht löschen."
-    },
-    {
-        "id": "app.channel.get_all_channels_count.app_error",
-        "translation": "Konnte nicht alle Kanäle abrufen."
-    },
-    {
-        "id": "app.user_access_token.update_token_enable.app_error",
-        "translation": "Konnte das Zugriffs-Token nicht aktivieren."
-    },
-    {
-        "id": "app.user_access_token.update_token_disable.app_error",
-        "translation": "Konnte das Zugriffs-Token nicht deaktivieren."
-    },
-    {
-        "id": "app.user_access_token.search.app_error",
-        "translation": "Beim Suchen von Zugangs-Tokens wurde ein Fehler festgestellt"
-    },
-    {
-        "id": "app.user_access_token.save.app_error",
-        "translation": "Konnte das persönliche Zugriffs-Token nicht speichern."
-    },
-    {
-        "id": "app.user_access_token.get_by_user.app_error",
-        "translation": "Konnte das persönliche Zugriffs-Token nicht über den Benutzer abrufen."
-    },
-    {
-        "id": "app.user_access_token.get_all.app_error",
-        "translation": "Konnte nicht alle persönlichen Zugriffs-Token abrufen."
-    },
-    {
-        "id": "app.user_access_token.delete.app_error",
-        "translation": "Konnte das persönliche Zugriffs-Token nicht löschen."
-    },
-    {
-        "id": "api.email.send_warn_metric_ack.missing_server.app_error",
-        "translation": "SMTP-Server wird benötigt"
-    },
-    {
-        "id": "api.emoji.create.internal_error",
-        "translation": "server_error: Es ist ein Interner Serverfehler beim Erstellen des Emojis aufgetreten."
-    },
-    {
-        "id": "api.email.send_warn_metric_ack.invalid_warn_metric.app_error",
-        "translation": "Konnte Warnmetrik nicht finden."
-    },
-    {
-        "id": "api.email.send_warn_metric_ack.failure.app_error",
-        "translation": "Fehler beim Senden der Administrator Bestätigungs-E-Mail"
-    },
-    {
-        "id": "api.config.update_config.clear_siteurl.app_error",
-        "translation": "Site URL kann nicht leer sein."
-    },
-    {
-        "id": "ent.message_export.run_export.app_error",
-        "translation": "Konnte Nachrichten-Exportdaten nicht auswählen"
-    },
-    {
-        "id": "app.compliance.save.saving.app_error",
-        "translation": "Beim Speichern des Compliance-Berichtes wurde ein Fehler festgestellt"
-    },
-    {
-        "id": "app.compliance.get.finding.app_error",
-        "translation": "Beim Empfang des Compliance-Berichtes wurde ein Fehler festgestellt"
-    },
-    {
-        "id": "ent.compliance.actiance.attachment.copy.appError",
-        "translation": "Konnte den Anhang nicht in die ZIP-Datei kopieren."
-    },
-    {
-        "id": "ent.data_retention.flags_batch.internal_error",
-        "translation": "Es ist ein Fehler beim permanenten Löschen des Stapels von Markierungen aufgetreten."
-    },
-    {
-        "id": "app.preference.save.updating.app_error",
-        "translation": "Es trat ein Fehler beim Aktualisieren der Einstellungen auf."
-    },
-    {
-        "id": "app.preference.permanent_delete_by_user.app_error",
-        "translation": "Es trat ein Fehler beim Löschen von Einstellungen auf."
-    },
-    {
-        "id": "app.preference.get_category.app_error",
-        "translation": "Es trat ein Fehler beim Sichern der Einstellungen auf."
-    },
-    {
-        "id": "app.preference.get_all.app_error",
-        "translation": "Es trat ein Fehler beim Sichern der Einstellungen auf."
-    },
-    {
-        "id": "app.preference.get.app_error",
-        "translation": "Es trat ein Fehler beim Sichern der Einstellungen auf."
-    },
-    {
-        "id": "app.preference.delete.app_error",
-        "translation": "Es trat ein Fehler beim Löschen der Einstellungen auf."
-    },
-    {
-        "id": "app.system.warn_metric.notification.invalid_metric.app_error",
-        "translation": "Warnmetrik konnte nicht gefunden werden."
-    },
-    {
-        "id": "api.templates.warn_metric_ack.body.site_url_header",
-        "translation": "Seiten-URL:"
-    },
-    {
-        "id": "api.templates.warn_metric_ack.body.registered_users_header",
-        "translation": "Gesamte aktive Benutzer"
-    },
-    {
-        "id": "api.templates.warn_metric_ack.body.contact_email_header",
-        "translation": "E-Mail:"
-    },
-    {
-        "id": "app.webhooks.update_outgoing.app_error",
-        "translation": "Konnte den Webhook nicht aktualisieren."
-    },
-    {
-        "id": "app.webhooks.update_incoming.app_error",
-        "translation": "Konnte den eingehenden Webhook nicht aktualisieren."
-    },
-    {
-        "id": "app.webhooks.save_outgoing.override.app_error",
-        "translation": "Sie können keinen existierenden OutgoingWebhook überschreiben"
-    },
-    {
-        "id": "app.webhooks.save_outgoing.app_error",
-        "translation": "Konnte den ausgehenden Webhook nicht speichern."
-    },
-    {
-        "id": "app.webhooks.save_incoming.existing.app_error",
-        "translation": "Sie können keinen existierenden IncomingWebhook überschreiben"
-    },
-    {
-        "id": "app.webhooks.save_incoming.app_error",
-        "translation": "Konnte den eingehenden Webhook nicht speichern."
-    },
-    {
-        "id": "app.webhooks.permanent_delete_outgoing_by_user.app_error",
-        "translation": "Konnte den Webhook nicht löschen."
-    },
-    {
-        "id": "app.webhooks.permanent_delete_outgoing_by_channel.app_error",
-        "translation": "Konnte den Webhook nicht löschen."
-    },
-    {
-        "id": "app.webhooks.permanent_delete_incoming_by_user.app_error",
-        "translation": "Konnte den Webhook nicht löschen."
-    },
-    {
-        "id": "app.webhooks.permanent_delete_incoming_by_channel.app_error",
-        "translation": "Konnte den Webhook nicht löschen."
-    },
-    {
-        "id": "app.webhooks.get_outgoing_by_team.app_error",
-        "translation": "Konnte die Webhooks nicht abrufen."
-    },
-    {
-        "id": "app.webhooks.get_outgoing_by_channel.app_error",
-        "translation": "Konnte die Webhooks nicht abrufen."
-    },
-    {
-        "id": "app.webhooks.get_outgoing.app_error",
-        "translation": "Konnte den Webhook nicht abrufen."
-    },
-    {
-        "id": "app.webhooks.get_incoming_by_user.app_error",
-        "translation": "Konnte den Webhook nicht abrufen."
-    },
-    {
-        "id": "app.webhooks.get_incoming_by_channel.app_error",
-        "translation": "Konnte die Webhooks nicht abrufen."
-    },
-    {
-        "id": "app.webhooks.get_incoming.app_error",
-        "translation": "Konnte den Webhook nicht abrufen."
-    },
-    {
-        "id": "app.webhooks.delete_outgoing.app_error",
-        "translation": "Konnte den Webhook nicht löschen."
-    },
-    {
-        "id": "app.webhooks.delete_incoming.app_error",
-        "translation": "Konnte den Webhook nicht löschen."
-    },
-    {
-        "id": "app.webhooks.analytics_outgoing_count.app_error",
-        "translation": "Konnte die Anzahl der ausgehenden Webhooks nicht abrufen."
-    },
-    {
-        "id": "app.webhooks.analytics_incoming_count.app_error",
-        "translation": "Konnte die Anzahl der eingehenden Webhooks nicht abrufen."
-=======
   {
     "id": "April",
     "translation": "April"
@@ -7845,7 +85,7 @@
   },
   {
     "id": "api.admin.test_email.body",
-    "translation": "Ihre Mattermost E-Mail-Einrichtung scheint korrekt zu sein!"
+    "translation": "Ihre Matterfoss E-Mail-Einrichtung scheint korrekt zu sein!"
   },
   {
     "id": "api.admin.test_email.missing_server",
@@ -7857,7 +97,7 @@
   },
   {
     "id": "api.admin.test_email.subject",
-    "translation": "Mattermost - E-Mail-Einstellungen überprüfen"
+    "translation": "Matterfoss - E-Mail-Einstellungen überprüfen"
   },
   {
     "id": "api.admin.test_s3.missing_s3_bucket",
@@ -8113,7 +353,7 @@
   },
   {
     "id": "api.command.invite_people.desc",
-    "translation": "Eine E-Mail-Einladung zu ihrem Mattermost-Team senden"
+    "translation": "Eine E-Mail-Einladung zu ihrem Matterfoss-Team senden"
   },
   {
     "id": "api.command.invite_people.email_invitations_off",
@@ -8368,7 +608,6 @@
     "translation": {
       "one": "Konnte den Benutzer nicht finden: {{.Users}}",
       "other": "Konnte die Benutzer nicht finden: {{.Users}}"
->>>>>>> 5c18142f
     }
   },
   {
@@ -8389,7 +628,7 @@
   },
   {
     "id": "api.command_help.desc",
-    "translation": "Die Mattermost-Hilfeseite öffnen"
+    "translation": "Die Matterfoss-Hilfeseite öffnen"
   },
   {
     "id": "api.command_help.name",
@@ -8401,7 +640,7 @@
   },
   {
     "id": "api.command_invite.channel.error",
-    "translation": "Konnte den Kanal {{.Channel}} nicht finden. Bitte nutzen Sie den [Kanal-Handle](https://about.mattermost.com/default-channel-handle-documentation), um Kanäle zu identifizieren."
+    "translation": "Konnte den Kanal {{.Channel}} nicht finden. Bitte nutzen Sie den [Kanal-Handle](https://about.Matterfoss.com/default-channel-handle-documentation), um Kanäle zu identifizieren."
   },
   {
     "id": "api.command_invite.desc",
@@ -8493,7 +732,7 @@
   },
   {
     "id": "api.command_logout.desc",
-    "translation": "Von Mattermost abmelden"
+    "translation": "Von Matterfoss abmelden"
   },
   {
     "id": "api.command_logout.name",
@@ -8545,7 +784,7 @@
   },
   {
     "id": "api.command_mute.error",
-    "translation": "Konnte den Kanal {{.Channel}} nicht finden. Bitte nutzen Sie den [Kanal-Handle](https://about.mattermost.com/default-channel-handle-documentation), um Kanäle zu identifizieren."
+    "translation": "Konnte den Kanal {{.Channel}} nicht finden. Bitte nutzen Sie den [Kanal-Handle](https://about.Matterfoss.com/default-channel-handle-documentation), um Kanäle zu identifizieren."
   },
   {
     "id": "api.command_mute.hint",
@@ -8557,7 +796,7 @@
   },
   {
     "id": "api.command_mute.no_channel.error",
-    "translation": "Konnte den Kanal nicht finden. Bitte nutzen Sie den [Kanal-Handle](https://about.mattermost.com/default-channel-handle-documentation), um Kanäle zu identifizieren."
+    "translation": "Konnte den Kanal nicht finden. Bitte nutzen Sie den [Kanal-Handle](https://about.Matterfoss.com/default-channel-handle-documentation), um Kanäle zu identifizieren."
   },
   {
     "id": "api.command_mute.not_member.error",
@@ -9306,7 +1545,7 @@
   },
   {
     "id": "api.slackimport.slack_add_channels.merge",
-    "translation": "Der Slack-Kanal {{.DisplayName}} existiert bereits als aktiver Mattermost-Kanal. Beide Kanäle wurden zusammengeführt.\r\n"
+    "translation": "Der Slack-Kanal {{.DisplayName}} existiert bereits als aktiver Matterfoss-Kanal. Beide Kanäle wurden zusammengeführt.\r\n"
   },
   {
     "id": "api.slackimport.slack_add_users.created",
@@ -9318,11 +1557,11 @@
   },
   {
     "id": "api.slackimport.slack_add_users.merge_existing",
-    "translation": "Slack-Benutzer mit existierendem Mattermost-Benutzer mit identischer E-Mail-Adresse {{.Email}} und Benutzername {{.Username}} zusammengeführt.\r\n"
+    "translation": "Slack-Benutzer mit existierendem Matterfoss-Benutzer mit identischer E-Mail-Adresse {{.Email}} und Benutzername {{.Username}} zusammengeführt.\r\n"
   },
   {
     "id": "api.slackimport.slack_add_users.merge_existing_failed",
-    "translation": "Slack-Benutzer mit existierendem Mattermost-Benutzer mit identischer E-Mail-Adresse {{.Email}} und Benutzername {{.Username}} zusammengeführt, konnte aber den Benutzer nicht zu seinem Team hinzufügen.\r\n"
+    "translation": "Slack-Benutzer mit existierendem Matterfoss-Benutzer mit identischer E-Mail-Adresse {{.Email}} und Benutzername {{.Username}} zusammengeführt, konnte aber den Benutzer nicht zu seinem Team hinzufügen.\r\n"
   },
   {
     "id": "api.slackimport.slack_add_users.missing_email_address",
@@ -9334,7 +1573,7 @@
   },
   {
     "id": "api.slackimport.slack_import.log",
-    "translation": "Mattermost Slack Import Log\r\n"
+    "translation": "Matterfoss Slack Import Log\r\n"
   },
   {
     "id": "api.slackimport.slack_import.note1",
@@ -11046,7 +3285,7 @@
   },
   {
     "id": "ent.ldap.do_login.user_filtered.app_error",
-    "translation": "Ihr AD/LDAP-Konto hat keine Berechtigung diesen Mattermost-Server zu benutzen. Bitten Sie ihren Systemadministrator den AD/LDAP-Benutzerfilter zu überprüfen."
+    "translation": "Ihr AD/LDAP-Konto hat keine Berechtigung diesen Matterfoss-Server zu benutzen. Bitten Sie ihren Systemadministrator den AD/LDAP-Benutzerfilter zu überprüfen."
   },
   {
     "id": "ent.ldap.do_login.user_not_registered.app_error",
@@ -11066,7 +3305,7 @@
   },
   {
     "id": "ent.ldap.syncronize.search_failure.app_error",
-    "translation": "Fehler beim Suchen von Benutzern im AD/LDAP. Prüfen Sie, ob sich der Mattermost-Server mit ihrem AD/LDAP-Server verbinden kann und versuchen sie es erneut."
+    "translation": "Fehler beim Suchen von Benutzern im AD/LDAP. Prüfen Sie, ob sich der Matterfoss-Server mit ihrem AD/LDAP-Server verbinden kann und versuchen sie es erneut."
   },
   {
     "id": "ent.ldap.validate_filter.app_error",
@@ -11162,7 +3401,7 @@
   },
   {
     "id": "ent.migration.migratetosaml.username_already_used_by_other_user",
-    "translation": "Benutzername wird bereits von einem anderen Mattermost-Benutzer verwendet."
+    "translation": "Benutzername wird bereits von einem anderen Matterfoss-Benutzer verwendet."
   },
   {
     "id": "ent.saml.attribute.app_error",
@@ -11261,8 +3500,8 @@
     "translation": "Konnte die Kanäle nicht abrufen."
   },
   {
-    "id": "mattermost.bulletin.subject",
-    "translation": "Mattermost Security Bulletin"
+    "id": "Matterfoss.bulletin.subject",
+    "translation": "Matterfoss Security Bulletin"
   },
   {
     "id": "mfa.activate.bad_token.app_error",
@@ -12434,7 +4673,7 @@
   },
   {
     "id": "oauth.gitlab.tos.error",
-    "translation": "Die Nutzungsbedingungen von GitLab haben sich geändert. Bitte gehen Sie zu gitlab.com um sie zu akzeptieren und versuchen dann, sich erneut an Mattermost anzumelden."
+    "translation": "Die Nutzungsbedingungen von GitLab haben sich geändert. Bitte gehen Sie zu gitlab.com um sie zu akzeptieren und versuchen dann, sich erneut an Matterfoss anzumelden."
   },
   {
     "id": "plugin.api.update_user_status.bad_status",
@@ -12666,11 +4905,11 @@
   },
   {
     "id": "web.error.unsupported_browser.no_longer_support_version",
-    "translation": "Dieser Version ihres Browsers wird von Mattermost nicht mehr unterstützt."
+    "translation": "Dieser Version ihres Browsers wird von Matterfoss nicht mehr unterstützt."
   },
   {
     "id": "web.error.unsupported_browser.no_longer_support",
-    "translation": "Dieser Browser wird von Mattermost nicht mehr unterstützt."
+    "translation": "Dieser Browser wird von Matterfoss nicht mehr unterstützt."
   },
   {
     "id": "web.error.unsupported_browser.min_os_version.windows",
@@ -12714,7 +4953,7 @@
   },
   {
     "id": "web.error.unsupported_browser.download_app_or_upgrade_browser",
-    "translation": "Laden Sie die Mattermost-App herunter oder verwenden Sie einen unterstützten Browser für ein besseres Erlebnis."
+    "translation": "Laden Sie die Matterfoss-App herunter oder verwenden Sie einen unterstützten Browser für ein besseres Erlebnis."
   },
   {
     "id": "web.error.unsupported_browser.download",
@@ -12906,7 +5145,7 @@
   },
   {
     "id": "ent.ldap.syncronize.search_failure_size_exceeded.app_error",
-    "translation": "Größenbegrenzung überschritten. Überprüfen Sie Ihre [maximale Seitengröße](https://docs.mattermost.com/deployment/sso-ldap.html#i-see-the-log-error-ldap-result-code-4-size-limit-exceeded)."
+    "translation": "Größenbegrenzung überschritten. Überprüfen Sie Ihre [maximale Seitengröße](https://docs.Matterfoss.com/deployment/sso-ldap.html#i-see-the-log-error-ldap-result-code-4-size-limit-exceeded)."
   },
   {
     "id": "ent.ldap.syncronize.delete_group_constained_memberships",
@@ -13394,7 +5633,7 @@
   },
   {
     "id": "app.bot.get_disable_bot_sysadmin_message",
-    "translation": "{{if .disableBotsSetting}}{{if .printAllBots}}}{{.UserName}} wurde deaktiviert. Sie verwalteten die folgenden Bot-Konten, die nun deaktiviert wurden.\n\n{{.BotNames}}{{else}}{{.UserName}} wurde deaktiviert und verwaltete {{.NumBots}} Bot-Konten, die nun deaktiviert wurden, darunter die folgenden:\n\n{{.BotNames}}{{end}}Sie können den Besitz jedes Bots übernehmen, indem Sie ihn unter **Integrationen > Bot-Konten** aktivieren und neue Token für den Bot erstellen.\n\nErfahren Sie mehr in der [Dokumentation](https://docs.mattermost.com/developer/bot-accounts.html#what-happens-when-a-user-who-owns-bot-accounts-is-disabled).{{else}}{{if .printAllBots}}{{.UserName}} wurde deaktiviert. Sie verwalteten die folgenden Bot-Konten, die noch aktiviert sind.\n\n{{.BotNames}}\n{{else}}{{.UserName}} wurde deaktiviert und verwaltete {{.NumBots}} Bot-Konten, die immer noch aktiviert sind, einschließlich der folgenden:\n\n{{.BotNames}}{{end}}Wir empfehlen Ihnen dringend, die Eigentumsrechte an jedem Bot zu übernehmen, indem Sie ihn unter **Integrationen > Bot-Konten** wieder aktivieren und neue Token für den Bot erstellen.\n\nErfahren Sie mehr in der [Dokumentation] (https://docs.mattermost.com/developer/bot-accounts.html#what-happens-when-a-user-who-owns-bot-accounts-is-disabled).\n\nWenn Sie möchten, dass Bot-Konten nach der Benutzerdeaktivierung automatisch deaktiviert werden, setzen Sie \"Bot-Konten nach der Benutzerdeaktivierung deaktivieren\" in **Systemkonsole > Integrationen > Bot-Konten** auf wahr.{{end}}"
+    "translation": "{{if .disableBotsSetting}}{{if .printAllBots}}}{{.UserName}} wurde deaktiviert. Sie verwalteten die folgenden Bot-Konten, die nun deaktiviert wurden.\n\n{{.BotNames}}{{else}}{{.UserName}} wurde deaktiviert und verwaltete {{.NumBots}} Bot-Konten, die nun deaktiviert wurden, darunter die folgenden:\n\n{{.BotNames}}{{end}}Sie können den Besitz jedes Bots übernehmen, indem Sie ihn unter **Integrationen > Bot-Konten** aktivieren und neue Token für den Bot erstellen.\n\nErfahren Sie mehr in der [Dokumentation](https://docs.Matterfoss.com/developer/bot-accounts.html#what-happens-when-a-user-who-owns-bot-accounts-is-disabled).{{else}}{{if .printAllBots}}{{.UserName}} wurde deaktiviert. Sie verwalteten die folgenden Bot-Konten, die noch aktiviert sind.\n\n{{.BotNames}}\n{{else}}{{.UserName}} wurde deaktiviert und verwaltete {{.NumBots}} Bot-Konten, die immer noch aktiviert sind, einschließlich der folgenden:\n\n{{.BotNames}}{{end}}Wir empfehlen Ihnen dringend, die Eigentumsrechte an jedem Bot zu übernehmen, indem Sie ihn unter **Integrationen > Bot-Konten** wieder aktivieren und neue Token für den Bot erstellen.\n\nErfahren Sie mehr in der [Dokumentation] (https://docs.Matterfoss.com/developer/bot-accounts.html#what-happens-when-a-user-who-owns-bot-accounts-is-disabled).\n\nWenn Sie möchten, dass Bot-Konten nach der Benutzerdeaktivierung automatisch deaktiviert werden, setzen Sie \"Bot-Konten nach der Benutzerdeaktivierung deaktivieren\" in **Systemkonsole > Integrationen > Bot-Konten** auf wahr.{{end}}"
   },
   {
     "id": "app.bot.createbot.internal_error",
@@ -13486,7 +5725,7 @@
   },
   {
     "id": "api.templates.remove_expired_license.subject",
-    "translation": "Mattermost Enterprise license has been disabled."
+    "translation": "Matterfoss Enterprise license has been disabled."
   },
   {
     "id": "api.templates.remove_expired_license.body.title",
@@ -13730,7 +5969,7 @@
   },
   {
     "id": "api.bot.teams_channels.add_message_mobile",
-    "translation": "Bitte fügen Sie mich den Teams und Kanälen hinzu, mit denen ich interagieren soll. Um dies zu tun, verwenden Sie den Browser oder die Mattermost-Desktop-App."
+    "translation": "Bitte fügen Sie mich den Teams und Kanälen hinzu, mit denen ich interagieren soll. Um dies zu tun, verwenden Sie den Browser oder die Matterfoss-Desktop-App."
   },
   {
     "id": "api.bot.set_bot_icon_image.too_large.app_error",
@@ -14742,7 +6981,7 @@
   },
   {
     "id": "api.server.warn_metric.number_of_channels_50.notification_body",
-    "translation": "Kanäle tragen dazu bei, die Kommunikation zu verbessern, aber dass alle Benutzer in Mattermost Kanäle erstellen und Kanälen beitreten können, vergrößert das Problem der Übersichtlichkeit. Erweiterte Rechte ermöglichen Ihnen festzulegen, welche Benutzer oder Rollen bestimmte Aktionen durchführen dürfen, einschließlich der Verwaltung von Kanaleinstellungen und -mitgliedern, der Nutzung von @channel oder @here, um große Gruppen von Mitgliedern zu benachrichtigen, und der Erstellung von neuen Webhooks.\n\n[Mehr über erweiterte Rechte](https://www.mattermost.com/docs-advanced-permissions/?utm_medium=product&utm_source=mattermost-advisor-bot&utm_content=advanced-permissions)\n\nDurch Klicken auf \"Kontakt\" teilen Sie Ihre Daten mit Mattermost, Inc. [mehr](https://mattermost.com/pl/default-admin-advisory)"
+    "translation": "Kanäle tragen dazu bei, die Kommunikation zu verbessern, aber dass alle Benutzer in Matterfoss Kanäle erstellen und Kanälen beitreten können, vergrößert das Problem der Übersichtlichkeit. Erweiterte Rechte ermöglichen Ihnen festzulegen, welche Benutzer oder Rollen bestimmte Aktionen durchführen dürfen, einschließlich der Verwaltung von Kanaleinstellungen und -mitgliedern, der Nutzung von @channel oder @here, um große Gruppen von Mitgliedern zu benachrichtigen, und der Erstellung von neuen Webhooks.\n\n[Mehr über erweiterte Rechte](https://www.Matterfoss.com/docs-advanced-permissions/?utm_medium=product&utm_source=Matterfoss-advisor-bot&utm_content=advanced-permissions)\n\nDurch Klicken auf \"Kontakt\" teilen Sie Ihre Daten mit Matterfoss, Inc. [mehr](https://Matterfoss.com/pl/default-admin-advisory)"
   },
   {
     "id": "api.back_to_app",
