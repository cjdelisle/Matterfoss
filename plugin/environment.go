// Copyright (c) 2015-present Mattermost, Inc. All Rights Reserved.
// See LICENSE.txt for license information.

package plugin

import (
	"fmt"
	"hash/fnv"
	"io/ioutil"
	"os"
	"path/filepath"
	"sync"
	"time"

<<<<<<< HEAD
	"github.com/cjdelisle/matterfoss-server/v5/einterfaces"
	"github.com/cjdelisle/matterfoss-server/v5/mlog"
	"github.com/cjdelisle/matterfoss-server/v5/model"
	"github.com/cjdelisle/matterfoss-server/v5/utils"
	"github.com/pkg/errors"
=======
	"github.com/pkg/errors"

	"github.com/mattermost/mattermost-server/v5/einterfaces"
	"github.com/mattermost/mattermost-server/v5/model"
	"github.com/mattermost/mattermost-server/v5/shared/mlog"
	"github.com/mattermost/mattermost-server/v5/utils"
>>>>>>> 5c18142f
)

var ErrNotFound = errors.New("Item not found")

type apiImplCreatorFunc func(*model.Manifest) API

// registeredPlugin stores the state for a given plugin that has been activated
// or attempted to be activated this server run.
//
// If an installed plugin is missing from the env.registeredPlugins map, then the
// plugin is configured as disabled and has not been activated during this server run.
type registeredPlugin struct {
	BundleInfo *model.BundleInfo
	State      int

	supervisor *supervisor
}

// PrepackagedPlugin is a plugin prepackaged with the server and found on startup.
type PrepackagedPlugin struct {
	Path      string
	IconData  string
	Manifest  *model.Manifest
	Signature []byte
}

// Environment represents the execution environment of active plugins.
//
// It is meant for use by the Matterfoss server to manipulate, interact with and report on the set
// of active plugins.
type Environment struct {
	registeredPlugins      sync.Map
	pluginHealthCheckJob   *PluginHealthCheckJob
	logger                 *mlog.Logger
	metrics                einterfaces.MetricsInterface
	newAPIImpl             apiImplCreatorFunc
	pluginDir              string
	webappPluginDir        string
	prepackagedPlugins     []*PrepackagedPlugin
	prepackagedPluginsLock sync.RWMutex
}

func NewEnvironment(newAPIImpl apiImplCreatorFunc, pluginDir string, webappPluginDir string, logger *mlog.Logger, metrics einterfaces.MetricsInterface) (*Environment, error) {
	return &Environment{
		logger:          logger,
		metrics:         metrics,
		newAPIImpl:      newAPIImpl,
		pluginDir:       pluginDir,
		webappPluginDir: webappPluginDir,
	}, nil
}

// Performs a full scan of the given path.
//
// This function will return info for all subdirectories that appear to be plugins (i.e. all
// subdirectories containing plugin manifest files, regardless of whether they could actually be
// parsed).
//
// Plugins are found non-recursively and paths beginning with a dot are always ignored.
func scanSearchPath(path string) ([]*model.BundleInfo, error) {
	files, err := ioutil.ReadDir(path)
	if err != nil {
		return nil, err
	}
	var ret []*model.BundleInfo
	for _, file := range files {
		if !file.IsDir() || file.Name()[0] == '.' {
			continue
		}
		info := model.BundleInfoForPath(filepath.Join(path, file.Name()))
		if info.Manifest != nil {
			ret = append(ret, info)
		}
	}
	return ret, nil
}

// Returns a list of all plugins within the environment.
func (env *Environment) Available() ([]*model.BundleInfo, error) {
	return scanSearchPath(env.pluginDir)
}

// Returns a list of prepackaged plugins available in the local prepackaged_plugins folder.
// The list content is immutable and should not be modified.
func (env *Environment) PrepackagedPlugins() []*PrepackagedPlugin {
	env.prepackagedPluginsLock.RLock()
	defer env.prepackagedPluginsLock.RUnlock()

	return env.prepackagedPlugins
}

// Returns a list of all currently active plugins within the environment.
// The returned list should not be modified.
func (env *Environment) Active() []*model.BundleInfo {
	activePlugins := []*model.BundleInfo{}
	env.registeredPlugins.Range(func(key, value interface{}) bool {
		plugin := value.(registeredPlugin)
		if env.IsActive(plugin.BundleInfo.Manifest.Id) {
			activePlugins = append(activePlugins, plugin.BundleInfo)
		}

		return true
	})

	return activePlugins
}

// IsActive returns true if the plugin with the given id is active.
func (env *Environment) IsActive(id string) bool {
	return env.GetPluginState(id) == model.PluginStateRunning
}

// GetPluginState returns the current state of a plugin (disabled, running, or error)
func (env *Environment) GetPluginState(id string) int {
	rp, ok := env.registeredPlugins.Load(id)
	if !ok {
		return model.PluginStateNotRunning
	}

	return rp.(registeredPlugin).State
}

// setPluginState sets the current state of a plugin (disabled, running, or error)
func (env *Environment) setPluginState(id string, state int) {
	if rp, ok := env.registeredPlugins.Load(id); ok {
		p := rp.(registeredPlugin)
		p.State = state
		env.registeredPlugins.Store(id, p)
	}
}

// PublicFilesPath returns a path and true if the plugin with the given id is active.
// It returns an empty string and false if the path is not set or invalid
func (env *Environment) PublicFilesPath(id string) (string, error) {
	if !env.IsActive(id) {
		return "", fmt.Errorf("plugin not found: %v", id)
	}
	return filepath.Join(env.pluginDir, id, "public"), nil
}

// Statuses returns a list of plugin statuses representing the state of every plugin
func (env *Environment) Statuses() (model.PluginStatuses, error) {
	plugins, err := env.Available()
	if err != nil {
		return nil, errors.Wrap(err, "unable to get plugin statuses")
	}

	pluginStatuses := make(model.PluginStatuses, 0, len(plugins))
	for _, plugin := range plugins {
		// For now we don't handle bad manifests, we should
		if plugin.Manifest == nil {
			continue
		}

		pluginState := env.GetPluginState(plugin.Manifest.Id)

		status := &model.PluginStatus{
			PluginId:    plugin.Manifest.Id,
			PluginPath:  filepath.Dir(plugin.ManifestPath),
			State:       pluginState,
			Name:        plugin.Manifest.Name,
			Description: plugin.Manifest.Description,
			Version:     plugin.Manifest.Version,
		}

		pluginStatuses = append(pluginStatuses, status)
	}

	return pluginStatuses, nil
}

// GetManifest returns a manifest for a given pluginId.
// Returns ErrNotFound if plugin is not found.
func (env *Environment) GetManifest(pluginId string) (*model.Manifest, error) {
	plugins, err := env.Available()
	if err != nil {
		return nil, errors.Wrap(err, "unable to get plugin statuses")
	}

	for _, plugin := range plugins {
		if plugin.Manifest != nil && plugin.Manifest.Id == pluginId {
			return plugin.Manifest, nil
		}
	}

	return nil, ErrNotFound
}

func (env *Environment) Activate(id string) (manifest *model.Manifest, activated bool, reterr error) {
	// Check if we are already active
	if env.IsActive(id) {
		return nil, false, nil
	}

	plugins, err := env.Available()
	if err != nil {
		return nil, false, err
	}
	var pluginInfo *model.BundleInfo
	for _, p := range plugins {
		if p.Manifest != nil && p.Manifest.Id == id {
			if pluginInfo != nil {
				return nil, false, fmt.Errorf("multiple plugins found: %v", id)
			}
			pluginInfo = p
		}
	}
	if pluginInfo == nil {
		return nil, false, fmt.Errorf("plugin not found: %v", id)
	}

	rp := newRegisteredPlugin(pluginInfo)
	env.registeredPlugins.Store(id, rp)

	defer func() {
		if reterr == nil {
			env.setPluginState(id, model.PluginStateRunning)
		} else {
			env.setPluginState(id, model.PluginStateFailedToStart)
		}
	}()

	if pluginInfo.Manifest.MinServerVersion != "" {
		fulfilled, err := pluginInfo.Manifest.MeetMinServerVersion(model.CurrentVersion)
		if err != nil {
			return nil, false, fmt.Errorf("%v: %v", err.Error(), id)
		}
		if !fulfilled {
			return nil, false, fmt.Errorf("plugin requires Matterfoss %v: %v", pluginInfo.Manifest.MinServerVersion, id)
		}
	}

	componentActivated := false

	if pluginInfo.Manifest.HasWebapp() {
		updatedManifest, err := env.UnpackWebappBundle(id)
		if err != nil {
			return nil, false, errors.Wrapf(err, "unable to generate webapp bundle: %v", id)
		}
		pluginInfo.Manifest.Webapp.BundleHash = updatedManifest.Webapp.BundleHash

		componentActivated = true
	}

	if pluginInfo.Manifest.HasServer() {
		sup, err := newSupervisor(pluginInfo, env.newAPIImpl(pluginInfo.Manifest), env.logger, env.metrics)
		if err != nil {
			return nil, false, errors.Wrapf(err, "unable to start plugin: %v", id)
		}

		if err := sup.Hooks().OnActivate(); err != nil {
			sup.Shutdown()
			return nil, false, err
		}
		rp.supervisor = sup
		env.registeredPlugins.Store(id, rp)

		componentActivated = true
	}

	if !componentActivated {
		return nil, false, fmt.Errorf("unable to start plugin: must at least have a web app or server component")
	}

	return pluginInfo.Manifest, true, nil
}

func (env *Environment) RemovePlugin(id string) {
	if _, ok := env.registeredPlugins.Load(id); ok {
		env.registeredPlugins.Delete(id)
	}
}

// Deactivates the plugin with the given id.
func (env *Environment) Deactivate(id string) bool {
	p, ok := env.registeredPlugins.Load(id)
	if !ok {
		return false
	}

	isActive := env.IsActive(id)

	env.setPluginState(id, model.PluginStateNotRunning)

	if !isActive {
		return false
	}

	rp := p.(registeredPlugin)
	if rp.supervisor != nil {
		if err := rp.supervisor.Hooks().OnDeactivate(); err != nil {
			env.logger.Error("Plugin OnDeactivate() error", mlog.String("plugin_id", rp.BundleInfo.Manifest.Id), mlog.Err(err))
		}
		rp.supervisor.Shutdown()
	}

	return true
}

// RestartPlugin deactivates, then activates the plugin with the given id.
func (env *Environment) RestartPlugin(id string) error {
	env.Deactivate(id)
	_, _, err := env.Activate(id)
	return err
}

// Shutdown deactivates all plugins and gracefully shuts down the environment.
func (env *Environment) Shutdown() {
	if env.pluginHealthCheckJob != nil {
		env.pluginHealthCheckJob.Cancel()
	}

	var wg sync.WaitGroup
	env.registeredPlugins.Range(func(key, value interface{}) bool {
		rp := value.(registeredPlugin)

		if rp.supervisor == nil || !env.IsActive(rp.BundleInfo.Manifest.Id) {
			return true
		}

		wg.Add(1)

		done := make(chan bool)
		go func() {
			defer close(done)
			if err := rp.supervisor.Hooks().OnDeactivate(); err != nil {
				env.logger.Error("Plugin OnDeactivate() error", mlog.String("plugin_id", rp.BundleInfo.Manifest.Id), mlog.Err(err))
			}
		}()

		go func() {
			defer wg.Done()

			select {
			case <-time.After(10 * time.Second):
				env.logger.Warn("Plugin OnDeactivate() failed to complete in 10 seconds", mlog.String("plugin_id", rp.BundleInfo.Manifest.Id))
			case <-done:
			}

			rp.supervisor.Shutdown()
		}()

		return true
	})

	wg.Wait()

	env.registeredPlugins.Range(func(key, value interface{}) bool {
		env.registeredPlugins.Delete(key)

		return true
	})
}

// UnpackWebappBundle unpacks webapp bundle for a given plugin id on disk.
func (env *Environment) UnpackWebappBundle(id string) (*model.Manifest, error) {
	plugins, err := env.Available()
	if err != nil {
		return nil, errors.New("Unable to get available plugins")
	}
	var manifest *model.Manifest
	for _, p := range plugins {
		if p.Manifest != nil && p.Manifest.Id == id {
			if manifest != nil {
				return nil, fmt.Errorf("multiple plugins found: %v", id)
			}
			manifest = p.Manifest
		}
	}
	if manifest == nil {
		return nil, fmt.Errorf("plugin not found: %v", id)
	}

	bundlePath := filepath.Clean(manifest.Webapp.BundlePath)
	if bundlePath == "" || bundlePath[0] == '.' {
		return nil, fmt.Errorf("invalid webapp bundle path")
	}
	bundlePath = filepath.Join(env.pluginDir, id, bundlePath)
	destinationPath := filepath.Join(env.webappPluginDir, id)

	if err = os.RemoveAll(destinationPath); err != nil {
		return nil, errors.Wrapf(err, "unable to remove old webapp bundle directory: %v", destinationPath)
	}

	if err = utils.CopyDir(filepath.Dir(bundlePath), destinationPath); err != nil {
		return nil, errors.Wrapf(err, "unable to copy webapp bundle directory: %v", id)
	}

	sourceBundleFilepath := filepath.Join(destinationPath, filepath.Base(bundlePath))

	sourceBundleFileContents, err := ioutil.ReadFile(sourceBundleFilepath)
	if err != nil {
		return nil, errors.Wrapf(err, "unable to read webapp bundle: %v", id)
	}

	hash := fnv.New64a()
	if _, err = hash.Write(sourceBundleFileContents); err != nil {
		return nil, errors.Wrapf(err, "unable to generate hash for webapp bundle: %v", id)
	}
	manifest.Webapp.BundleHash = hash.Sum([]byte{})

	if err = os.Rename(
		sourceBundleFilepath,
		filepath.Join(destinationPath, fmt.Sprintf("%s_%x_bundle.js", id, manifest.Webapp.BundleHash)),
	); err != nil {
		return nil, errors.Wrapf(err, "unable to rename webapp bundle: %v", id)
	}

	return manifest, nil
}

// HooksForPlugin returns the hooks API for the plugin with the given id.
//
// Consider using RunMultiPluginHook instead.
func (env *Environment) HooksForPlugin(id string) (Hooks, error) {
	if p, ok := env.registeredPlugins.Load(id); ok {
		rp := p.(registeredPlugin)
		if rp.supervisor != nil && env.IsActive(id) {
			return rp.supervisor.Hooks(), nil
		}
	}

	return nil, fmt.Errorf("plugin not found: %v", id)
}

// RunMultiPluginHook invokes hookRunnerFunc for each active plugin that implements the given hookId.
//
// If hookRunnerFunc returns false, iteration will not continue. The iteration order among active
// plugins is not specified.
func (env *Environment) RunMultiPluginHook(hookRunnerFunc func(hooks Hooks) bool, hookId int) {
	startTime := time.Now()

	env.registeredPlugins.Range(func(key, value interface{}) bool {
		rp := value.(registeredPlugin)

		if rp.supervisor == nil || !rp.supervisor.Implements(hookId) || !env.IsActive(rp.BundleInfo.Manifest.Id) {
			return true
		}

		hookStartTime := time.Now()
		result := hookRunnerFunc(rp.supervisor.Hooks())

		if env.metrics != nil {
			elapsedTime := float64(time.Since(hookStartTime)) / float64(time.Second)
			env.metrics.ObservePluginMultiHookIterationDuration(rp.BundleInfo.Manifest.Id, elapsedTime)
		}

		return result
	})

	if env.metrics != nil {
		elapsedTime := float64(time.Since(startTime)) / float64(time.Second)
		env.metrics.ObservePluginMultiHookDuration(elapsedTime)
	}
}

// PerformHealthCheck uses the active plugin's supervisor to verify if the plugin has crashed.
func (env *Environment) PerformHealthCheck(id string) error {
	p, ok := env.registeredPlugins.Load(id)
	if !ok {
		return nil
	}
	rp := p.(registeredPlugin)

	sup := rp.supervisor
	if sup == nil {
		return nil
	}
	return sup.PerformHealthCheck()
}

// SetPrepackagedPlugins saves prepackaged plugins in the environment.
func (env *Environment) SetPrepackagedPlugins(plugins []*PrepackagedPlugin) {
	env.prepackagedPluginsLock.Lock()
	env.prepackagedPlugins = plugins
	env.prepackagedPluginsLock.Unlock()
}

func newRegisteredPlugin(bundle *model.BundleInfo) registeredPlugin {
	state := model.PluginStateNotRunning
	return registeredPlugin{State: state, BundleInfo: bundle}
}

// InitPluginHealthCheckJob starts a new job if one is not running and is set to enabled, or kills an existing one if set to disabled.
func (env *Environment) InitPluginHealthCheckJob(enable bool) {
	// Config is set to enable. No job exists, start a new job.
	if enable && env.pluginHealthCheckJob == nil {
		mlog.Debug("Enabling plugin health check job", mlog.Duration("interval_s", HealthCheckInterval))

		job := newPluginHealthCheckJob(env)
		env.pluginHealthCheckJob = job
		go job.run()
	}

	// Config is set to disable. Job exists, kill existing job.
	if !enable && env.pluginHealthCheckJob != nil {
		mlog.Debug("Disabling plugin health check job")

		env.pluginHealthCheckJob.Cancel()
		env.pluginHealthCheckJob = nil
	}
}

// GetPluginHealthCheckJob returns the configured PluginHealthCheckJob, if any.
func (env *Environment) GetPluginHealthCheckJob() *PluginHealthCheckJob {
	return env.pluginHealthCheckJob
}<|MERGE_RESOLUTION|>--- conflicted
+++ resolved
@@ -12,20 +12,12 @@
 	"sync"
 	"time"
 
-<<<<<<< HEAD
+	"github.com/pkg/errors"
+
 	"github.com/cjdelisle/matterfoss-server/v5/einterfaces"
-	"github.com/cjdelisle/matterfoss-server/v5/mlog"
 	"github.com/cjdelisle/matterfoss-server/v5/model"
+	"github.com/cjdelisle/matterfoss-server/v5/shared/mlog"
 	"github.com/cjdelisle/matterfoss-server/v5/utils"
-	"github.com/pkg/errors"
-=======
-	"github.com/pkg/errors"
-
-	"github.com/mattermost/mattermost-server/v5/einterfaces"
-	"github.com/mattermost/mattermost-server/v5/model"
-	"github.com/mattermost/mattermost-server/v5/shared/mlog"
-	"github.com/mattermost/mattermost-server/v5/utils"
->>>>>>> 5c18142f
 )
 
 var ErrNotFound = errors.New("Item not found")
@@ -54,7 +46,7 @@
 
 // Environment represents the execution environment of active plugins.
 //
-// It is meant for use by the Matterfoss server to manipulate, interact with and report on the set
+// It is meant for use by the Mattermost server to manipulate, interact with and report on the set
 // of active plugins.
 type Environment struct {
 	registeredPlugins      sync.Map
@@ -254,7 +246,7 @@
 			return nil, false, fmt.Errorf("%v: %v", err.Error(), id)
 		}
 		if !fulfilled {
-			return nil, false, fmt.Errorf("plugin requires Matterfoss %v: %v", pluginInfo.Manifest.MinServerVersion, id)
+			return nil, false, fmt.Errorf("plugin requires Mattermost %v: %v", pluginInfo.Manifest.MinServerVersion, id)
 		}
 	}
 
