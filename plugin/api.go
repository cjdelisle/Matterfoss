// Copyright (c) 2015-present Mattermost, Inc. All Rights Reserved.
// See LICENSE.txt for license information.

package plugin

import (
	"io"
	"net/http"

	plugin "github.com/hashicorp/go-plugin"
<<<<<<< HEAD
	"github.com/cjdelisle/matterfoss-server/v5/model"
=======

	"github.com/mattermost/mattermost-server/v5/model"
>>>>>>> 5c18142f
)

// The API can be used to retrieve data or perform actions on behalf of the plugin. Most methods
// have direct counterparts in the REST API and very similar behavior.
//
// Plugins obtain access to the API by embedding MatterfossPlugin and accessing the API member
// directly.
type API interface {
	// LoadPluginConfiguration loads the plugin's configuration. dest should be a pointer to a
	// struct that the configuration JSON can be unmarshalled to.
	//
	// @tag Plugin
	// Minimum server version: 5.2
	LoadPluginConfiguration(dest interface{}) error

	// RegisterCommand registers a custom slash command. When the command is triggered, your plugin
	// can fulfill it via the ExecuteCommand hook.
	//
	// @tag Command
	// Minimum server version: 5.2
	RegisterCommand(command *model.Command) error

	// UnregisterCommand unregisters a command previously registered via RegisterCommand.
	//
	// @tag Command
	// Minimum server version: 5.2
	UnregisterCommand(teamID, trigger string) error

	// ExecuteSlashCommand executes a slash command with the given parameters.
	//
	// @tag Command
	// Minimum server version: 5.26
	ExecuteSlashCommand(commandArgs *model.CommandArgs) (*model.CommandResponse, error)

	// GetSession returns the session object for the Session ID
	//
	// Minimum server version: 5.2
	GetSession(sessionID string) (*model.Session, *model.AppError)

	// GetConfig fetches the currently persisted config
	//
	// @tag Configuration
	// Minimum server version: 5.2
	GetConfig() *model.Config

	// GetUnsanitizedConfig fetches the currently persisted config without removing secrets.
	//
	// @tag Configuration
	// Minimum server version: 5.16
	GetUnsanitizedConfig() *model.Config

	// SaveConfig sets the given config and persists the changes
	//
	// @tag Configuration
	// Minimum server version: 5.2
	SaveConfig(config *model.Config) *model.AppError

	// GetPluginConfig fetches the currently persisted config of plugin
	//
	// @tag Plugin
	// Minimum server version: 5.6
	GetPluginConfig() map[string]interface{}

	// SavePluginConfig sets the given config for plugin and persists the changes
	//
	// @tag Plugin
	// Minimum server version: 5.6
	SavePluginConfig(config map[string]interface{}) *model.AppError

	// GetBundlePath returns the absolute path where the plugin's bundle was unpacked.
	//
	// @tag Plugin
	// Minimum server version: 5.10
	GetBundlePath() (string, error)

<<<<<<< HEAD
	// GetLicense returns the current license used by the Matterfoss server. Returns nil if the
=======
	// GetLicense returns the current license used by the Mattermost server. Returns nil if
>>>>>>> 5c18142f
	// the server does not have a license.
	//
	// @tag Server
	// Minimum server version: 5.10
	GetLicense() *model.License

	// GetServerVersion return the current Matterfoss server version
	//
	// @tag Server
	// Minimum server version: 5.4
	GetServerVersion() string

	// GetSystemInstallDate returns the time that Matterfoss was first installed and ran.
	//
	// @tag Server
	// Minimum server version: 5.10
	GetSystemInstallDate() (int64, *model.AppError)

	// GetDiagnosticId returns a unique identifier used by the server for diagnostic reports.
	//
	// @tag Server
	// Minimum server version: 5.10
	GetDiagnosticId() string

	// GetTelemetryId returns a unique identifier used by the server for telemetry reports.
	//
	// @tag Server
	// Minimum server version: 5.28
	GetTelemetryId() string

	// CreateUser creates a user.
	//
	// @tag User
	// Minimum server version: 5.2
	CreateUser(user *model.User) (*model.User, *model.AppError)

	// DeleteUser deletes a user.
	//
	// @tag User
	// Minimum server version: 5.2
	DeleteUser(userID string) *model.AppError

	// GetUsers a list of users based on search options.
	//
	// @tag User
	// Minimum server version: 5.10
	GetUsers(options *model.UserGetOptions) ([]*model.User, *model.AppError)

	// GetUser gets a user.
	//
	// @tag User
	// Minimum server version: 5.2
	GetUser(userID string) (*model.User, *model.AppError)

	// GetUserByEmail gets a user by their email address.
	//
	// @tag User
	// Minimum server version: 5.2
	GetUserByEmail(email string) (*model.User, *model.AppError)

	// GetUserByUsername gets a user by their username.
	//
	// @tag User
	// Minimum server version: 5.2
	GetUserByUsername(name string) (*model.User, *model.AppError)

	// GetUsersByUsernames gets users by their usernames.
	//
	// @tag User
	// Minimum server version: 5.6
	GetUsersByUsernames(usernames []string) ([]*model.User, *model.AppError)

	// GetUsersInTeam gets users in team.
	//
	// @tag User
	// @tag Team
	// Minimum server version: 5.6
	GetUsersInTeam(teamID string, page int, perPage int) ([]*model.User, *model.AppError)

	// GetPreferencesForUser gets a user's preferences.
	//
	// @tag User
	// @tag Preference
	// Minimum server version: 5.26
	GetPreferencesForUser(userID string) ([]model.Preference, *model.AppError)

	// UpdatePreferencesForUser updates a user's preferences.
	//
	// @tag User
	// @tag Preference
	// Minimum server version: 5.26
	UpdatePreferencesForUser(userID string, preferences []model.Preference) *model.AppError

	// DeletePreferencesForUser deletes a user's preferences.
	//
	// @tag User
	// @tag Preference
	// Minimum server version: 5.26
	DeletePreferencesForUser(userID string, preferences []model.Preference) *model.AppError

	// GetTeamIcon gets the team icon.
	//
	// @tag Team
	// Minimum server version: 5.6
	GetTeamIcon(teamID string) ([]byte, *model.AppError)

	// SetTeamIcon sets the team icon.
	//
	// @tag Team
	// Minimum server version: 5.6
	SetTeamIcon(teamID string, data []byte) *model.AppError

	// RemoveTeamIcon removes the team icon.
	//
	// @tag Team
	// Minimum server version: 5.6
	RemoveTeamIcon(teamID string) *model.AppError

	// UpdateUser updates a user.
	//
	// @tag User
	// Minimum server version: 5.2
	UpdateUser(user *model.User) (*model.User, *model.AppError)

	// GetUserStatus will get a user's status.
	//
	// @tag User
	// Minimum server version: 5.2
	GetUserStatus(userID string) (*model.Status, *model.AppError)

	// GetUserStatusesByIds will return a list of user statuses based on the provided slice of user IDs.
	//
	// @tag User
	// Minimum server version: 5.2
	GetUserStatusesByIds(userIds []string) ([]*model.Status, *model.AppError)

	// UpdateUserStatus will set a user's status until the user, or another integration/plugin, sets it back to online.
	// The status parameter can be: "online", "away", "dnd", or "offline".
	//
	// @tag User
	// Minimum server version: 5.2
	UpdateUserStatus(userID, status string) (*model.Status, *model.AppError)

	// UpdateUserActive deactivates or reactivates an user.
	//
	// @tag User
	// Minimum server version: 5.8
	UpdateUserActive(userID string, active bool) *model.AppError

	// GetUsersInChannel returns a page of users in a channel. Page counting starts at 0.
	// The sortBy parameter can be: "username" or "status".
	//
	// @tag User
	// @tag Channel
	// Minimum server version: 5.6
	GetUsersInChannel(channelID, sortBy string, page, perPage int) ([]*model.User, *model.AppError)

	// GetLDAPUserAttributes will return LDAP attributes for a user.
	// The attributes parameter should be a list of attributes to pull.
	// Returns a map with attribute names as keys and the user's attributes as values.
	// Requires an enterprise license, LDAP to be configured and for the user to use LDAP as an authentication method.
	//
	// @tag User
	// Minimum server version: 5.3
	GetLDAPUserAttributes(userID string, attributes []string) (map[string]string, *model.AppError)

	// CreateTeam creates a team.
	//
	// @tag Team
	// Minimum server version: 5.2
	CreateTeam(team *model.Team) (*model.Team, *model.AppError)

	// DeleteTeam deletes a team.
	//
	// @tag Team
	// Minimum server version: 5.2
	DeleteTeam(teamID string) *model.AppError

	// GetTeam gets all teams.
	//
	// @tag Team
	// Minimum server version: 5.2
	GetTeams() ([]*model.Team, *model.AppError)

	// GetTeam gets a team.
	//
	// @tag Team
	// Minimum server version: 5.2
	GetTeam(teamID string) (*model.Team, *model.AppError)

	// GetTeamByName gets a team by its name.
	//
	// @tag Team
	// Minimum server version: 5.2
	GetTeamByName(name string) (*model.Team, *model.AppError)

	// GetTeamsUnreadForUser gets the unread message and mention counts for each team to which the given user belongs.
	//
	// @tag Team
	// @tag User
	// Minimum server version: 5.6
	GetTeamsUnreadForUser(userID string) ([]*model.TeamUnread, *model.AppError)

	// UpdateTeam updates a team.
	//
	// @tag Team
	// Minimum server version: 5.2
	UpdateTeam(team *model.Team) (*model.Team, *model.AppError)

	// SearchTeams search a team.
	//
	// @tag Team
	// Minimum server version: 5.8
	SearchTeams(term string) ([]*model.Team, *model.AppError)

	// GetTeamsForUser returns list of teams of given user ID.
	//
	// @tag Team
	// @tag User
	// Minimum server version: 5.6
	GetTeamsForUser(userID string) ([]*model.Team, *model.AppError)

	// CreateTeamMember creates a team membership.
	//
	// @tag Team
	// @tag User
	// Minimum server version: 5.2
	CreateTeamMember(teamID, userID string) (*model.TeamMember, *model.AppError)

	// CreateTeamMembers creates a team membership for all provided user ids.
	//
	// @tag Team
	// @tag User
	// Minimum server version: 5.2
	CreateTeamMembers(teamID string, userIds []string, requestorId string) ([]*model.TeamMember, *model.AppError)

	// CreateTeamMembersGracefully creates a team membership for all provided user ids and reports the users that were not added.
	//
	// @tag Team
	// @tag User
	// Minimum server version: 5.20
	CreateTeamMembersGracefully(teamID string, userIds []string, requestorId string) ([]*model.TeamMemberWithError, *model.AppError)

	// DeleteTeamMember deletes a team membership.
	//
	// @tag Team
	// @tag User
	// Minimum server version: 5.2
	DeleteTeamMember(teamID, userID, requestorId string) *model.AppError

	// GetTeamMembers returns the memberships of a specific team.
	//
	// @tag Team
	// @tag User
	// Minimum server version: 5.2
	GetTeamMembers(teamID string, page, perPage int) ([]*model.TeamMember, *model.AppError)

	// GetTeamMember returns a specific membership.
	//
	// @tag Team
	// @tag User
	// Minimum server version: 5.2
	GetTeamMember(teamID, userID string) (*model.TeamMember, *model.AppError)

	// GetTeamMembersForUser returns all team memberships for a user.
	//
	// @tag Team
	// @tag User
	// Minimum server version: 5.10
	GetTeamMembersForUser(userID string, page int, perPage int) ([]*model.TeamMember, *model.AppError)

	// UpdateTeamMemberRoles updates the role for a team membership.
	//
	// @tag Team
	// @tag User
	// Minimum server version: 5.2
	UpdateTeamMemberRoles(teamID, userID, newRoles string) (*model.TeamMember, *model.AppError)

	// CreateChannel creates a channel.
	//
	// @tag Channel
	// Minimum server version: 5.2
	CreateChannel(channel *model.Channel) (*model.Channel, *model.AppError)

	// DeleteChannel deletes a channel.
	//
	// @tag Channel
	// Minimum server version: 5.2
	DeleteChannel(channelId string) *model.AppError

	// GetPublicChannelsForTeam gets a list of all channels.
	//
	// @tag Channel
	// @tag Team
	// Minimum server version: 5.2
	GetPublicChannelsForTeam(teamID string, page, perPage int) ([]*model.Channel, *model.AppError)

	// GetChannel gets a channel.
	//
	// @tag Channel
	// Minimum server version: 5.2
	GetChannel(channelId string) (*model.Channel, *model.AppError)

	// GetChannelByName gets a channel by its name, given a team id.
	//
	// @tag Channel
	// Minimum server version: 5.2
	GetChannelByName(teamID, name string, includeDeleted bool) (*model.Channel, *model.AppError)

	// GetChannelByNameForTeamName gets a channel by its name, given a team name.
	//
	// @tag Channel
	// @tag Team
	// Minimum server version: 5.2
	GetChannelByNameForTeamName(teamName, channelName string, includeDeleted bool) (*model.Channel, *model.AppError)

	// GetChannelsForTeamForUser gets a list of channels for given user ID in given team ID.
	//
	// @tag Channel
	// @tag Team
	// @tag User
	// Minimum server version: 5.6
	GetChannelsForTeamForUser(teamID, userID string, includeDeleted bool) ([]*model.Channel, *model.AppError)

	// GetChannelStats gets statistics for a channel.
	//
	// @tag Channel
	// Minimum server version: 5.6
	GetChannelStats(channelId string) (*model.ChannelStats, *model.AppError)

	// GetDirectChannel gets a direct message channel.
	// If the channel does not exist it will create it.
	//
	// @tag Channel
	// @tag User
	// Minimum server version: 5.2
	GetDirectChannel(userId1, userId2 string) (*model.Channel, *model.AppError)

	// GetGroupChannel gets a group message channel.
	// If the channel does not exist it will create it.
	//
	// @tag Channel
	// @tag User
	// Minimum server version: 5.2
	GetGroupChannel(userIds []string) (*model.Channel, *model.AppError)

	// UpdateChannel updates a channel.
	//
	// @tag Channel
	// Minimum server version: 5.2
	UpdateChannel(channel *model.Channel) (*model.Channel, *model.AppError)

	// SearchChannels returns the channels on a team matching the provided search term.
	//
	// @tag Channel
	// Minimum server version: 5.6
	SearchChannels(teamID string, term string) ([]*model.Channel, *model.AppError)

	// SearchUsers returns a list of users based on some search criteria.
	//
	// @tag User
	// Minimum server version: 5.6
	SearchUsers(search *model.UserSearch) ([]*model.User, *model.AppError)

	// SearchPostsInTeam returns a list of posts in a specific team that match the given params.
	//
	// @tag Post
	// @tag Team
	// Minimum server version: 5.10
	SearchPostsInTeam(teamID string, paramsList []*model.SearchParams) ([]*model.Post, *model.AppError)

	// SearchPostsInTeamForUser returns a list of posts by team and user that match the given
	// search parameters.
	// @tag Post
	// Minimum server version: 5.26
	SearchPostsInTeamForUser(teamID string, userID string, searchParams model.SearchParameter) (*model.PostSearchResults, *model.AppError)

	// AddChannelMember joins a user to a channel (as if they joined themselves)
	// This means the user will not receive notifications for joining the channel.
	//
	// @tag Channel
	// @tag User
	// Minimum server version: 5.2
	AddChannelMember(channelId, userID string) (*model.ChannelMember, *model.AppError)

	// AddUserToChannel adds a user to a channel as if the specified user had invited them.
	// This means the user will receive the regular notifications for being added to the channel.
	//
	// @tag User
	// @tag Channel
	// Minimum server version: 5.18
	AddUserToChannel(channelId, userID, asUserId string) (*model.ChannelMember, *model.AppError)

	// GetChannelMember gets a channel membership for a user.
	//
	// @tag Channel
	// @tag User
	// Minimum server version: 5.2
	GetChannelMember(channelId, userID string) (*model.ChannelMember, *model.AppError)

	// GetChannelMembers gets a channel membership for all users.
	//
	// @tag Channel
	// @tag User
	// Minimum server version: 5.6
	GetChannelMembers(channelId string, page, perPage int) (*model.ChannelMembers, *model.AppError)

	// GetChannelMembersByIds gets a channel membership for a particular User
	//
	// @tag Channel
	// @tag User
	// Minimum server version: 5.6
	GetChannelMembersByIds(channelId string, userIds []string) (*model.ChannelMembers, *model.AppError)

	// GetChannelMembersForUser returns all channel memberships on a team for a user.
	//
	// @tag Channel
	// @tag User
	// Minimum server version: 5.10
	GetChannelMembersForUser(teamID, userID string, page, perPage int) ([]*model.ChannelMember, *model.AppError)

	// UpdateChannelMemberRoles updates a user's roles for a channel.
	//
	// @tag Channel
	// @tag User
	// Minimum server version: 5.2
	UpdateChannelMemberRoles(channelId, userID, newRoles string) (*model.ChannelMember, *model.AppError)

	// UpdateChannelMemberNotifications updates a user's notification properties for a channel.
	//
	// @tag Channel
	// @tag User
	// Minimum server version: 5.2
	UpdateChannelMemberNotifications(channelId, userID string, notifications map[string]string) (*model.ChannelMember, *model.AppError)

	// GetGroup gets a group by ID.
	//
	// @tag Group
	// Minimum server version: 5.18
	GetGroup(groupId string) (*model.Group, *model.AppError)

	// GetGroupByName gets a group by name.
	//
	// @tag Group
	// Minimum server version: 5.18
	GetGroupByName(name string) (*model.Group, *model.AppError)

	// GetGroupMemberUsers gets a page of users belonging to the given group.
	//
	// @tag Group
	// Minimum server version: 5.35
	GetGroupMemberUsers(groupID string, page, perPage int) ([]*model.User, *model.AppError)

	// GetGroupsBySource gets a list of all groups for the given source.
	//
	// @tag Group
	// Minimum server version: 5.35
	GetGroupsBySource(groupSource model.GroupSource) ([]*model.Group, *model.AppError)

	// GetGroupsForUser gets the groups a user is in.
	//
	// @tag Group
	// @tag User
	// Minimum server version: 5.18
	GetGroupsForUser(userID string) ([]*model.Group, *model.AppError)

	// DeleteChannelMember deletes a channel membership for a user.
	//
	// @tag Channel
	// @tag User
	// Minimum server version: 5.2
	DeleteChannelMember(channelId, userID string) *model.AppError

	// CreatePost creates a post.
	//
	// @tag Post
	// Minimum server version: 5.2
	CreatePost(post *model.Post) (*model.Post, *model.AppError)

	// AddReaction add a reaction to a post.
	//
	// @tag Post
	// Minimum server version: 5.3
	AddReaction(reaction *model.Reaction) (*model.Reaction, *model.AppError)

	// RemoveReaction remove a reaction from a post.
	//
	// @tag Post
	// Minimum server version: 5.3
	RemoveReaction(reaction *model.Reaction) *model.AppError

	// GetReaction get the reactions of a post.
	//
	// @tag Post
	// Minimum server version: 5.3
	GetReactions(postId string) ([]*model.Reaction, *model.AppError)

	// SendEphemeralPost creates an ephemeral post.
	//
	// @tag Post
	// Minimum server version: 5.2
	SendEphemeralPost(userID string, post *model.Post) *model.Post

	// UpdateEphemeralPost updates an ephemeral message previously sent to the user.
	// EXPERIMENTAL: This API is experimental and can be changed without advance notice.
	//
	// @tag Post
	// Minimum server version: 5.2
	UpdateEphemeralPost(userID string, post *model.Post) *model.Post

	// DeleteEphemeralPost deletes an ephemeral message previously sent to the user.
	// EXPERIMENTAL: This API is experimental and can be changed without advance notice.
	//
	// @tag Post
	// Minimum server version: 5.2
	DeleteEphemeralPost(userID, postId string)

	// DeletePost deletes a post.
	//
	// @tag Post
	// Minimum server version: 5.2
	DeletePost(postId string) *model.AppError

	// GetPostThread gets a post with all the other posts in the same thread.
	//
	// @tag Post
	// Minimum server version: 5.6
	GetPostThread(postId string) (*model.PostList, *model.AppError)

	// GetPost gets a post.
	//
	// @tag Post
	// Minimum server version: 5.2
	GetPost(postId string) (*model.Post, *model.AppError)

	// GetPostsSince gets posts created after a specified time as Unix time in milliseconds.
	//
	// @tag Post
	// @tag Channel
	// Minimum server version: 5.6
	GetPostsSince(channelId string, time int64) (*model.PostList, *model.AppError)

	// GetPostsAfter gets a page of posts that were posted after the post provided.
	//
	// @tag Post
	// @tag Channel
	// Minimum server version: 5.6
	GetPostsAfter(channelId, postId string, page, perPage int) (*model.PostList, *model.AppError)

	// GetPostsBefore gets a page of posts that were posted before the post provided.
	//
	// @tag Post
	// @tag Channel
	// Minimum server version: 5.6
	GetPostsBefore(channelId, postId string, page, perPage int) (*model.PostList, *model.AppError)

	// GetPostsForChannel gets a list of posts for a channel.
	//
	// @tag Post
	// @tag Channel
	// Minimum server version: 5.6
	GetPostsForChannel(channelId string, page, perPage int) (*model.PostList, *model.AppError)

	// GetTeamStats gets a team's statistics
	//
	// @tag Team
	// Minimum server version: 5.8
	GetTeamStats(teamID string) (*model.TeamStats, *model.AppError)

	// UpdatePost updates a post.
	//
	// @tag Post
	// Minimum server version: 5.2
	UpdatePost(post *model.Post) (*model.Post, *model.AppError)

	// GetProfileImage gets user's profile image.
	//
	// @tag User
	// Minimum server version: 5.6
	GetProfileImage(userID string) ([]byte, *model.AppError)

	// SetProfileImage sets a user's profile image.
	//
	// @tag User
	// Minimum server version: 5.6
	SetProfileImage(userID string, data []byte) *model.AppError

	// GetEmojiList returns a page of custom emoji on the system.
	//
	// The sortBy parameter can be: "name".
	//
	// @tag Emoji
	// Minimum server version: 5.6
	GetEmojiList(sortBy string, page, perPage int) ([]*model.Emoji, *model.AppError)

	// GetEmojiByName gets an emoji by it's name.
	//
	// @tag Emoji
	// Minimum server version: 5.6
	GetEmojiByName(name string) (*model.Emoji, *model.AppError)

	// GetEmoji returns a custom emoji based on the emojiId string.
	//
	// @tag Emoji
	// Minimum server version: 5.6
	GetEmoji(emojiId string) (*model.Emoji, *model.AppError)

	// CopyFileInfos duplicates the FileInfo objects referenced by the given file ids,
	// recording the given user id as the new creator and returning the new set of file ids.
	//
	// The duplicate FileInfo objects are not initially linked to a post, but may now be passed
	// to CreatePost. Use this API to duplicate a post and its file attachments without
	// actually duplicating the uploaded files.
	//
	// @tag File
	// @tag User
	// Minimum server version: 5.2
	CopyFileInfos(userID string, fileIds []string) ([]string, *model.AppError)

	// GetFileInfo gets a File Info for a specific fileId
	//
	// @tag File
	// Minimum server version: 5.3
	GetFileInfo(fileId string) (*model.FileInfo, *model.AppError)

	// GetFileInfos gets File Infos with options
	//
	// @tag File
	// Minimum server version: 5.22
	GetFileInfos(page, perPage int, opt *model.GetFileInfosOptions) ([]*model.FileInfo, *model.AppError)

	// GetFile gets content of a file by it's ID
	//
	// @tag File
	// Minimum server version: 5.8
	GetFile(fileId string) ([]byte, *model.AppError)

	// GetFileLink gets the public link to a file by fileId.
	//
	// @tag File
	// Minimum server version: 5.6
	GetFileLink(fileId string) (string, *model.AppError)

	// ReadFile reads the file from the backend for a specific path
	//
	// @tag File
	// Minimum server version: 5.3
	ReadFile(path string) ([]byte, *model.AppError)

	// GetEmojiImage returns the emoji image.
	//
	// @tag Emoji
	// Minimum server version: 5.6
	GetEmojiImage(emojiId string) ([]byte, string, *model.AppError)

	// UploadFile will upload a file to a channel using a multipart request, to be later attached to a post.
	//
	// @tag File
	// @tag Channel
	// Minimum server version: 5.6
	UploadFile(data []byte, channelId string, filename string) (*model.FileInfo, *model.AppError)

	// OpenInteractiveDialog will open an interactive dialog on a user's client that
	// generated the trigger ID. Used with interactive message buttons, menus
	// and slash commands.
	//
	// Minimum server version: 5.6
	OpenInteractiveDialog(dialog model.OpenDialogRequest) *model.AppError

	// Plugin Section

	// GetPlugins will return a list of plugin manifests for currently active plugins.
	//
	// @tag Plugin
	// Minimum server version: 5.6
	GetPlugins() ([]*model.Manifest, *model.AppError)

	// EnablePlugin will enable an plugin installed.
	//
	// @tag Plugin
	// Minimum server version: 5.6
	EnablePlugin(id string) *model.AppError

	// DisablePlugin will disable an enabled plugin.
	//
	// @tag Plugin
	// Minimum server version: 5.6
	DisablePlugin(id string) *model.AppError

	// RemovePlugin will disable and delete a plugin.
	//
	// @tag Plugin
	// Minimum server version: 5.6
	RemovePlugin(id string) *model.AppError

	// GetPluginStatus will return the status of a plugin.
	//
	// @tag Plugin
	// Minimum server version: 5.6
	GetPluginStatus(id string) (*model.PluginStatus, *model.AppError)

	// InstallPlugin will upload another plugin with tar.gz file.
	// Previous version will be replaced on replace true.
	//
	// @tag Plugin
	// Minimum server version: 5.18
	InstallPlugin(file io.Reader, replace bool) (*model.Manifest, *model.AppError)

	// KV Store Section

	// KVSet stores a key-value pair, unique per plugin.
	// Provided helper functions and internal plugin code will use the prefix `mmi_` before keys. Do not use this prefix.
	//
	// @tag KeyValueStore
	// Minimum server version: 5.2
	KVSet(key string, value []byte) *model.AppError

	// KVCompareAndSet updates a key-value pair, unique per plugin, but only if the current value matches the given oldValue.
	// Inserts a new key if oldValue == nil.
	// Returns (false, err) if DB error occurred
	// Returns (false, nil) if current value != oldValue or key already exists when inserting
	// Returns (true, nil) if current value == oldValue or new key is inserted
	//
	// @tag KeyValueStore
	// Minimum server version: 5.12
	KVCompareAndSet(key string, oldValue, newValue []byte) (bool, *model.AppError)

	// KVCompareAndDelete deletes a key-value pair, unique per plugin, but only if the current value matches the given oldValue.
	// Returns (false, err) if DB error occurred
	// Returns (false, nil) if current value != oldValue or key does not exist when deleting
	// Returns (true, nil) if current value == oldValue and the key was deleted
	//
	// @tag KeyValueStore
	// Minimum server version: 5.16
	KVCompareAndDelete(key string, oldValue []byte) (bool, *model.AppError)

	// KVSetWithOptions stores a key-value pair, unique per plugin, according to the given options.
	// Returns (false, err) if DB error occurred
	// Returns (false, nil) if the value was not set
	// Returns (true, nil) if the value was set
	//
	// Minimum server version: 5.20
	KVSetWithOptions(key string, value []byte, options model.PluginKVSetOptions) (bool, *model.AppError)

	// KVSet stores a key-value pair with an expiry time, unique per plugin.
	//
	// @tag KeyValueStore
	// Minimum server version: 5.6
	KVSetWithExpiry(key string, value []byte, expireInSeconds int64) *model.AppError

	// KVGet retrieves a value based on the key, unique per plugin. Returns nil for non-existent keys.
	//
	// @tag KeyValueStore
	// Minimum server version: 5.2
	KVGet(key string) ([]byte, *model.AppError)

	// KVDelete removes a key-value pair, unique per plugin. Returns nil for non-existent keys.
	//
	// @tag KeyValueStore
	// Minimum server version: 5.2
	KVDelete(key string) *model.AppError

	// KVDeleteAll removes all key-value pairs for a plugin.
	//
	// @tag KeyValueStore
	// Minimum server version: 5.6
	KVDeleteAll() *model.AppError

	// KVList lists all keys for a plugin.
	//
	// @tag KeyValueStore
	// Minimum server version: 5.6
	KVList(page, perPage int) ([]string, *model.AppError)

	// PublishWebSocketEvent sends an event to WebSocket connections.
	// event is the type and will be prepended with "custom_<pluginid>_".
	// payload is the data sent with the event. Interface values must be primitive Go types or matterfoss-server/model types.
	// broadcast determines to which users to send the event.
	//
	// Minimum server version: 5.2
	PublishWebSocketEvent(event string, payload map[string]interface{}, broadcast *model.WebsocketBroadcast)

	// HasPermissionTo check if the user has the permission at system scope.
	//
	// @tag User
	// Minimum server version: 5.3
	HasPermissionTo(userID string, permission *model.Permission) bool

	// HasPermissionToTeam check if the user has the permission at team scope.
	//
	// @tag User
	// @tag Team
	// Minimum server version: 5.3
	HasPermissionToTeam(userID, teamID string, permission *model.Permission) bool

	// HasPermissionToChannel check if the user has the permission at channel scope.
	//
	// @tag User
	// @tag Channel
	// Minimum server version: 5.3
	HasPermissionToChannel(userID, channelId string, permission *model.Permission) bool

	// LogDebug writes a log message to the Matterfoss server log file.
	// Appropriate context such as the plugin name will already be added as fields so plugins
	// do not need to add that info.
	//
	// @tag Logging
	// Minimum server version: 5.2
	LogDebug(msg string, keyValuePairs ...interface{})

	// LogInfo writes a log message to the Matterfoss server log file.
	// Appropriate context such as the plugin name will already be added as fields so plugins
	// do not need to add that info.
	//
	// @tag Logging
	// Minimum server version: 5.2
	LogInfo(msg string, keyValuePairs ...interface{})

	// LogError writes a log message to the Matterfoss server log file.
	// Appropriate context such as the plugin name will already be added as fields so plugins
	// do not need to add that info.
	//
	// @tag Logging
	// Minimum server version: 5.2
	LogError(msg string, keyValuePairs ...interface{})

	// LogWarn writes a log message to the Matterfoss server log file.
	// Appropriate context such as the plugin name will already be added as fields so plugins
	// do not need to add that info.
	//
	// @tag Logging
	// Minimum server version: 5.2
	LogWarn(msg string, keyValuePairs ...interface{})

	// SendMail sends an email to a specific address
	//
	// Minimum server version: 5.7
	SendMail(to, subject, htmlBody string) *model.AppError

	// CreateBot creates the given bot and corresponding user.
	//
	// @tag Bot
	// Minimum server version: 5.10
	CreateBot(bot *model.Bot) (*model.Bot, *model.AppError)

	// PatchBot applies the given patch to the bot and corresponding user.
	//
	// @tag Bot
	// Minimum server version: 5.10
	PatchBot(botUserId string, botPatch *model.BotPatch) (*model.Bot, *model.AppError)

	// GetBot returns the given bot.
	//
	// @tag Bot
	// Minimum server version: 5.10
	GetBot(botUserId string, includeDeleted bool) (*model.Bot, *model.AppError)

	// GetBots returns the requested page of bots.
	//
	// @tag Bot
	// Minimum server version: 5.10
	GetBots(options *model.BotGetOptions) ([]*model.Bot, *model.AppError)

	// UpdateBotActive marks a bot as active or inactive, along with its corresponding user.
	//
	// @tag Bot
	// Minimum server version: 5.10
	UpdateBotActive(botUserId string, active bool) (*model.Bot, *model.AppError)

	// PermanentDeleteBot permanently deletes a bot and its corresponding user.
	//
	// @tag Bot
	// Minimum server version: 5.10
	PermanentDeleteBot(botUserId string) *model.AppError

	// GetBotIconImage gets LHS bot icon image.
	//
	// @tag Bot
	// Minimum server version: 5.14
	GetBotIconImage(botUserId string) ([]byte, *model.AppError)

	// SetBotIconImage sets LHS bot icon image.
	// Icon image must be SVG format, all other formats are rejected.
	//
	// @tag Bot
	// Minimum server version: 5.14
	SetBotIconImage(botUserId string, data []byte) *model.AppError

	// DeleteBotIconImage deletes LHS bot icon image.
	//
	// @tag Bot
	// Minimum server version: 5.14
	DeleteBotIconImage(botUserId string) *model.AppError

	// PluginHTTP allows inter-plugin requests to plugin APIs.
	//
	// Minimum server version: 5.18
	PluginHTTP(request *http.Request) *http.Response

	// PublishUserTyping publishes a user is typing WebSocket event.
	// The parentId parameter may be an empty string, the other parameters are required.
	//
	// @tag User
	// Minimum server version: 5.26
	PublishUserTyping(userID, channelId, parentId string) *model.AppError

	// CreateCommand creates a server-owned slash command that is not handled by the plugin
	// itself, and which will persist past the life of the plugin. The command will have its
	// CreatorId set to "" and its PluginId set to the id of the plugin that created it.
	//
	// @tag SlashCommand
	// Minimum server version: 5.28
	CreateCommand(cmd *model.Command) (*model.Command, error)

	// ListCommands returns the list of all slash commands for teamID. E.g., custom commands
	// (those created through the integrations menu, the REST api, or the plugin api CreateCommand),
	// plugin commands (those created with plugin api RegisterCommand), and builtin commands
	// (those added internally through RegisterCommandProvider).
	//
	// @tag SlashCommand
	// Minimum server version: 5.28
	ListCommands(teamID string) ([]*model.Command, error)

	// ListCustomCommands returns the list of slash commands for teamID that where created
	// through the integrations menu, the REST api, or the plugin api CreateCommand.
	//
	// @tag SlashCommand
	// Minimum server version: 5.28
	ListCustomCommands(teamID string) ([]*model.Command, error)

	// ListPluginCommands returns the list of slash commands for teamID that were created
	// with the plugin api RegisterCommand.
	//
	// @tag SlashCommand
	// Minimum server version: 5.28
	ListPluginCommands(teamID string) ([]*model.Command, error)

	// ListBuiltInCommands returns the list of slash commands that are builtin commands
	// (those added internally through RegisterCommandProvider).
	//
	// @tag SlashCommand
	// Minimum server version: 5.28
	ListBuiltInCommands() ([]*model.Command, error)

	// GetCommand returns the command definition based on a command id string.
	//
	// @tag SlashCommand
	// Minimum server version: 5.28
	GetCommand(commandID string) (*model.Command, error)

	// UpdateCommand updates a single command (commandID) with the information provided in the
	// updatedCmd model.Command struct. The following fields in the command cannot be updated:
	// Id, Token, CreateAt, DeleteAt, and PluginId. If updatedCmd.TeamId is blank, it
	// will be set to commandID's TeamId.
	//
	// @tag SlashCommand
	// Minimum server version: 5.28
	UpdateCommand(commandID string, updatedCmd *model.Command) (*model.Command, error)

	// DeleteCommand deletes a slash command (commandID).
	//
	// @tag SlashCommand
	// Minimum server version: 5.28
	DeleteCommand(commandID string) error

	// PublishPluginClusterEvent broadcasts a plugin event to all other running instances of
	// the calling plugin that are present in the cluster.
	//
	// This method is used to allow plugin communication in a High-Availability cluster.
	// The receiving side should implement the OnPluginClusterEvent hook
	// to receive events sent through this method.
	//
	// Minimum server version: 5.36
	PublishPluginClusterEvent(ev model.PluginClusterEvent, opts model.PluginClusterEventSendOptions) error

	// RequestTrialLicense requests a trial license and installs it in the server
	//
	// Minimum server version: 5.36
	RequestTrialLicense(requesterID string, users int, termsAccepted bool, receiveEmailsAccepted bool) *model.AppError
}

var handshake = plugin.HandshakeConfig{
	ProtocolVersion:  1,
	MagicCookieKey:   "MATTERMOST_PLUGIN",
	MagicCookieValue: "Securely message teams, anywhere.",
}<|MERGE_RESOLUTION|>--- conflicted
+++ resolved
@@ -8,12 +8,8 @@
 	"net/http"
 
 	plugin "github.com/hashicorp/go-plugin"
-<<<<<<< HEAD
+
 	"github.com/cjdelisle/matterfoss-server/v5/model"
-=======
-
-	"github.com/mattermost/mattermost-server/v5/model"
->>>>>>> 5c18142f
 )
 
 // The API can be used to retrieve data or perform actions on behalf of the plugin. Most methods
@@ -89,24 +85,20 @@
 	// Minimum server version: 5.10
 	GetBundlePath() (string, error)
 
-<<<<<<< HEAD
-	// GetLicense returns the current license used by the Matterfoss server. Returns nil if the
-=======
 	// GetLicense returns the current license used by the Mattermost server. Returns nil if
->>>>>>> 5c18142f
 	// the server does not have a license.
 	//
 	// @tag Server
 	// Minimum server version: 5.10
 	GetLicense() *model.License
 
-	// GetServerVersion return the current Matterfoss server version
+	// GetServerVersion return the current Mattermost server version
 	//
 	// @tag Server
 	// Minimum server version: 5.4
 	GetServerVersion() string
 
-	// GetSystemInstallDate returns the time that Matterfoss was first installed and ran.
+	// GetSystemInstallDate returns the time that Mattermost was first installed and ran.
 	//
 	// @tag Server
 	// Minimum server version: 5.10
@@ -870,7 +862,7 @@
 
 	// PublishWebSocketEvent sends an event to WebSocket connections.
 	// event is the type and will be prepended with "custom_<pluginid>_".
-	// payload is the data sent with the event. Interface values must be primitive Go types or matterfoss-server/model types.
+	// payload is the data sent with the event. Interface values must be primitive Go types or mattermost-server/model types.
 	// broadcast determines to which users to send the event.
 	//
 	// Minimum server version: 5.2
@@ -896,7 +888,7 @@
 	// Minimum server version: 5.3
 	HasPermissionToChannel(userID, channelId string, permission *model.Permission) bool
 
-	// LogDebug writes a log message to the Matterfoss server log file.
+	// LogDebug writes a log message to the Mattermost server log file.
 	// Appropriate context such as the plugin name will already be added as fields so plugins
 	// do not need to add that info.
 	//
@@ -904,7 +896,7 @@
 	// Minimum server version: 5.2
 	LogDebug(msg string, keyValuePairs ...interface{})
 
-	// LogInfo writes a log message to the Matterfoss server log file.
+	// LogInfo writes a log message to the Mattermost server log file.
 	// Appropriate context such as the plugin name will already be added as fields so plugins
 	// do not need to add that info.
 	//
@@ -912,7 +904,7 @@
 	// Minimum server version: 5.2
 	LogInfo(msg string, keyValuePairs ...interface{})
 
-	// LogError writes a log message to the Matterfoss server log file.
+	// LogError writes a log message to the Mattermost server log file.
 	// Appropriate context such as the plugin name will already be added as fields so plugins
 	// do not need to add that info.
 	//
@@ -920,7 +912,7 @@
 	// Minimum server version: 5.2
 	LogError(msg string, keyValuePairs ...interface{})
 
-	// LogWarn writes a log message to the Matterfoss server log file.
+	// LogWarn writes a log message to the Mattermost server log file.
 	// Appropriate context such as the plugin name will already be added as fields so plugins
 	// do not need to add that info.
 	//
