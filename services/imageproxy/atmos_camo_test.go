// Copyright (c) 2015-present Mattermost, Inc. All Rights Reserved.
// See LICENSE.txt for license information.

package imageproxy

import (
	"io/ioutil"
	"net/http"
	"net/http/httptest"
	"net/url"
	"testing"

<<<<<<< HEAD
	"github.com/cjdelisle/matterfoss-server/v5/model"
	"github.com/cjdelisle/matterfoss-server/v5/services/httpservice"
	"github.com/cjdelisle/matterfoss-server/v5/utils/testutils"
	"github.com/stretchr/testify/assert"
	"github.com/stretchr/testify/require"
=======
	"github.com/stretchr/testify/assert"
	"github.com/stretchr/testify/require"

	"github.com/mattermost/mattermost-server/v5/model"
	"github.com/mattermost/mattermost-server/v5/services/httpservice"
	"github.com/mattermost/mattermost-server/v5/utils/testutils"
>>>>>>> 5c18142f
)

func makeTestAtmosCamoProxy() *ImageProxy {
	configService := &testutils.StaticConfigService{
		Cfg: &model.Config{
			ServiceSettings: model.ServiceSettings{
				SiteURL:                             model.NewString("https://matterfoss.example.com"),
				AllowedUntrustedInternalConnections: model.NewString("127.0.0.1"),
			},
			ImageProxySettings: model.ImageProxySettings{
				Enable:                  model.NewBool(true),
				ImageProxyType:          model.NewString(model.IMAGE_PROXY_TYPE_ATMOS_CAMO),
				RemoteImageProxyURL:     model.NewString("http://images.example.com"),
				RemoteImageProxyOptions: model.NewString("7e5f3fab20b94782b43cdb022a66985ef28ba355df2c5d5da3c9a05e4b697bac"),
			},
		},
	}

	return MakeImageProxy(configService, httpservice.MakeHTTPService(configService), nil)
}

func TestAtmosCamoBackend_GetImage(t *testing.T) {
	imageURL := "http://www.matterfoss.org/wp-content/uploads/2016/03/logoHorizontalWhite.png"
	proxiedURL := "http://images.example.com/62183a1cf0a4927c3b56d249366c2745e34ffe63/687474703a2f2f7777772e6d61747465726d6f73742e6f72672f77702d636f6e74656e742f75706c6f6164732f323031362f30332f6c6f676f486f72697a6f6e74616c57686974652e706e67"

	proxy := makeTestAtmosCamoProxy()

	recorder := httptest.NewRecorder()
	request, _ := http.NewRequest(http.MethodGet, "", nil)
	proxy.GetImage(recorder, request, imageURL)
	resp := recorder.Result()

	assert.Equal(t, http.StatusFound, resp.StatusCode)
	assert.Equal(t, proxiedURL, resp.Header.Get("Location"))
}

func TestAtmosCamoBackend_GetImageDirect(t *testing.T) {
	handler := http.HandlerFunc(func(w http.ResponseWriter, r *http.Request) {
		w.Header().Set("Cache-Control", "max-age=2592000, private")
		w.Header().Set("Content-Type", "image/png")
		w.Header().Set("Content-Length", "10")

		w.WriteHeader(http.StatusOK)
		w.Write([]byte("1111111111"))
	})

	mock := httptest.NewServer(handler)
	defer mock.Close()

	proxy := makeTestAtmosCamoProxy()
	parsedURL, err := url.Parse(*proxy.ConfigService.Config().ServiceSettings.SiteURL)
	require.NoError(t, err)

	remoteURL, err := url.Parse(mock.URL)
	require.NoError(t, err)

	backend := &AtmosCamoBackend{
		proxy:     proxy,
		siteURL:   parsedURL,
		remoteURL: remoteURL,
	}

	body, contentType, err := backend.GetImageDirect("https://example.com/image.png")

	assert.NoError(t, err)
	assert.Equal(t, "image/png", contentType)

	require.NotNil(t, body)
	respBody, _ := ioutil.ReadAll(body)
	assert.Equal(t, []byte("1111111111"), respBody)
}

func TestGetAtmosCamoImageURL(t *testing.T) {
	imageURL := "http://www.matterfoss.org/wp-content/uploads/2016/03/logoHorizontal.png"
	proxiedURL := "http://images.example.com/5b6f6661516bc837b89b54566eb619d14a5c3eca/687474703a2f2f7777772e6d61747465726d6f73742e6f72672f77702d636f6e74656e742f75706c6f6164732f323031362f30332f6c6f676f486f72697a6f6e74616c2e706e67"

	defaultSiteURL := "https://matterfoss.example.com"
	proxyURL := "http://images.example.com"

	for _, test := range []struct {
		Name     string
		Input    string
		SiteURL  string
		Expected string
	}{
		{
			Name:     "should proxy image",
			Input:    imageURL,
			SiteURL:  defaultSiteURL,
			Expected: proxiedURL,
		},
		{
			Name:     "should proxy image when no site URL is set",
			Input:    imageURL,
			SiteURL:  "",
			Expected: proxiedURL,
		},
		{
			Name:     "should proxy image when a site URL with a subpath is set",
			Input:    imageURL,
			SiteURL:  proxyURL + "/subpath",
			Expected: proxiedURL,
		},
		{
			Name:     "should not proxy a relative image",
			Input:    "/static/logo.png",
			SiteURL:  defaultSiteURL,
			Expected: "https://mattermost.example.com/static/logo.png",
		},
		{
			Name:     "should bypass opaque URLs",
			Input:    "http:xyz123?query",
			SiteURL:  defaultSiteURL,
			Expected: defaultSiteURL,
		},
		{
			Name:     "should not proxy an image on the Matterfoss server",
			Input:    "https://matterfoss.example.com/static/logo.png",
			SiteURL:  defaultSiteURL,
			Expected: "https://matterfoss.example.com/static/logo.png",
		},
		{
			Name:     "should not proxy an image on the Matterfoss server when a subpath is set",
			Input:    "https://matterfoss.example.com/static/logo.png",
			SiteURL:  defaultSiteURL + "/static",
			Expected: "https://matterfoss.example.com/static/logo.png",
		},
		{
			Name:     "should not proxy an image that has already been proxied",
			Input:    proxiedURL,
			SiteURL:  defaultSiteURL,
			Expected: proxiedURL,
		},
		{
			Name:     "should not bypass protocol relative URLs",
			Input:    "//www.mattermost.org/wp-content/uploads/2016/03/logoHorizontal.png",
			SiteURL:  "http://mattermost.example.com",
			Expected: proxiedURL,
		},
		{
			Name:     "should not bypass if the host prefix is same",
			Input:    "http://www.mattermost.org.example.com/wp-content/uploads/2016/03/logoHorizontal.png",
			SiteURL:  defaultSiteURL,
			Expected: "http://images.example.com/99dcf38b8e6110d6e3ebcfb7a2db9ce875bc5c03/687474703a2f2f7777772e6d61747465726d6f73742e6f72672e6578616d706c652e636f6d2f77702d636f6e74656e742f75706c6f6164732f323031362f30332f6c6f676f486f72697a6f6e74616c2e706e67",
		},
		{
			Name:     "should not bypass for user auth URLs",
			Input:    "http://www.mattermost.org@example.com/wp-content/uploads/2016/03/logoHorizontal.png",
			SiteURL:  defaultSiteURL,
			Expected: "http://images.example.com/19deedea7c0b75369f8d2162ee4e7ab36e26ca50/687474703a2f2f7777772e6d61747465726d6f73742e6f7267406578616d706c652e636f6d2f77702d636f6e74656e742f75706c6f6164732f323031362f30332f6c6f676f486f72697a6f6e74616c2e706e67",
		},
	} {
		t.Run(test.Name, func(t *testing.T) {
			parsedURL, err := url.Parse(test.SiteURL)
			require.NoError(t, err)

			remoteURL, err := url.Parse(proxyURL)
			require.NoError(t, err)

			backend := &AtmosCamoBackend{
				proxy:     makeTestAtmosCamoProxy(),
				siteURL:   parsedURL,
				remoteURL: remoteURL,
			}

			assert.Equal(t, test.Expected, backend.getAtmosCamoImageURL(test.Input))
		})
	}

}<|MERGE_RESOLUTION|>--- conflicted
+++ resolved
@@ -10,27 +10,19 @@
 	"net/url"
 	"testing"
 
-<<<<<<< HEAD
+	"github.com/stretchr/testify/assert"
+	"github.com/stretchr/testify/require"
+
 	"github.com/cjdelisle/matterfoss-server/v5/model"
 	"github.com/cjdelisle/matterfoss-server/v5/services/httpservice"
 	"github.com/cjdelisle/matterfoss-server/v5/utils/testutils"
-	"github.com/stretchr/testify/assert"
-	"github.com/stretchr/testify/require"
-=======
-	"github.com/stretchr/testify/assert"
-	"github.com/stretchr/testify/require"
-
-	"github.com/mattermost/mattermost-server/v5/model"
-	"github.com/mattermost/mattermost-server/v5/services/httpservice"
-	"github.com/mattermost/mattermost-server/v5/utils/testutils"
->>>>>>> 5c18142f
 )
 
 func makeTestAtmosCamoProxy() *ImageProxy {
 	configService := &testutils.StaticConfigService{
 		Cfg: &model.Config{
 			ServiceSettings: model.ServiceSettings{
-				SiteURL:                             model.NewString("https://matterfoss.example.com"),
+				SiteURL:                             model.NewString("https://mattermost.example.com"),
 				AllowedUntrustedInternalConnections: model.NewString("127.0.0.1"),
 			},
 			ImageProxySettings: model.ImageProxySettings{
@@ -46,7 +38,7 @@
 }
 
 func TestAtmosCamoBackend_GetImage(t *testing.T) {
-	imageURL := "http://www.matterfoss.org/wp-content/uploads/2016/03/logoHorizontalWhite.png"
+	imageURL := "http://www.mattermost.org/wp-content/uploads/2016/03/logoHorizontalWhite.png"
 	proxiedURL := "http://images.example.com/62183a1cf0a4927c3b56d249366c2745e34ffe63/687474703a2f2f7777772e6d61747465726d6f73742e6f72672f77702d636f6e74656e742f75706c6f6164732f323031362f30332f6c6f676f486f72697a6f6e74616c57686974652e706e67"
 
 	proxy := makeTestAtmosCamoProxy()
@@ -97,10 +89,10 @@
 }
 
 func TestGetAtmosCamoImageURL(t *testing.T) {
-	imageURL := "http://www.matterfoss.org/wp-content/uploads/2016/03/logoHorizontal.png"
+	imageURL := "http://www.mattermost.org/wp-content/uploads/2016/03/logoHorizontal.png"
 	proxiedURL := "http://images.example.com/5b6f6661516bc837b89b54566eb619d14a5c3eca/687474703a2f2f7777772e6d61747465726d6f73742e6f72672f77702d636f6e74656e742f75706c6f6164732f323031362f30332f6c6f676f486f72697a6f6e74616c2e706e67"
 
-	defaultSiteURL := "https://matterfoss.example.com"
+	defaultSiteURL := "https://mattermost.example.com"
 	proxyURL := "http://images.example.com"
 
 	for _, test := range []struct {
@@ -140,16 +132,16 @@
 			Expected: defaultSiteURL,
 		},
 		{
-			Name:     "should not proxy an image on the Matterfoss server",
-			Input:    "https://matterfoss.example.com/static/logo.png",
+			Name:     "should not proxy an image on the Mattermost server",
+			Input:    "https://mattermost.example.com/static/logo.png",
 			SiteURL:  defaultSiteURL,
-			Expected: "https://matterfoss.example.com/static/logo.png",
+			Expected: "https://mattermost.example.com/static/logo.png",
 		},
 		{
-			Name:     "should not proxy an image on the Matterfoss server when a subpath is set",
-			Input:    "https://matterfoss.example.com/static/logo.png",
+			Name:     "should not proxy an image on the Mattermost server when a subpath is set",
+			Input:    "https://mattermost.example.com/static/logo.png",
 			SiteURL:  defaultSiteURL + "/static",
-			Expected: "https://matterfoss.example.com/static/logo.png",
+			Expected: "https://mattermost.example.com/static/logo.png",
 		},
 		{
 			Name:     "should not proxy an image that has already been proxied",
