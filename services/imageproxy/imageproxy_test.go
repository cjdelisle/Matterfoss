--- conflicted
+++ resolved
@@ -12,16 +12,12 @@
 )
 
 func TestGetProxiedImageURL(t *testing.T) {
-<<<<<<< HEAD
-	siteURL := "https://matterfoss.example.com"
-=======
 	siteURL := "https://mattermost.example.com"
 	parsedURL, err := url.Parse(siteURL)
 	require.NoError(t, err)
->>>>>>> 5c18142f
 
-	imageURL := "http://www.matterfoss.org/wp-content/uploads/2016/03/logoHorizontal.png"
-	proxiedURL := "https://matterfoss.example.com/api/v4/image?url=http%3A%2F%2Fwww.matterfoss.org%2Fwp-content%2Fuploads%2F2016%2F03%2FlogoHorizontal.png"
+	imageURL := "http://www.mattermost.org/wp-content/uploads/2016/03/logoHorizontal.png"
+	proxiedURL := "https://mattermost.example.com/api/v4/image?url=http%3A%2F%2Fwww.mattermost.org%2Fwp-content%2Fuploads%2F2016%2F03%2FlogoHorizontal.png"
 
 	proxy := ImageProxy{siteURL: parsedURL}
 
@@ -46,9 +42,9 @@
 			Expected: siteURL,
 		},
 		{
-			Name:     "should not proxy an image on the Matterfoss server",
-			Input:    "https://matterfoss.example.com/static/logo.png",
-			Expected: "https://matterfoss.example.com/static/logo.png",
+			Name:     "should not proxy an image on the Mattermost server",
+			Input:    "https://mattermost.example.com/static/logo.png",
+			Expected: "https://mattermost.example.com/static/logo.png",
 		},
 		{
 			Name:     "should not proxy an image that has already been proxied",
@@ -78,10 +74,10 @@
 }
 
 func TestGetUnproxiedImageURL(t *testing.T) {
-	siteURL := "https://matterfoss.example.com"
+	siteURL := "https://mattermost.example.com"
 
-	imageURL := "http://www.matterfoss.org/wp-content/uploads/2016/03/logoHorizontal.png"
-	proxiedURL := "https://matterfoss.example.com/api/v4/image?url=http%3A%2F%2Fwww.matterfoss.org%2Fwp-content%2Fuploads%2F2016%2F03%2FlogoHorizontal.png"
+	imageURL := "http://www.mattermost.org/wp-content/uploads/2016/03/logoHorizontal.png"
+	proxiedURL := "https://mattermost.example.com/api/v4/image?url=http%3A%2F%2Fwww.mattermost.org%2Fwp-content%2Fuploads%2F2016%2F03%2FlogoHorizontal.png"
 
 	for _, test := range []struct {
 		Name     string
@@ -99,9 +95,9 @@
 			Expected: "/static/logo.png",
 		},
 		{
-			Name:     "should not remove proxy from an image on the Matterfoss server",
-			Input:    "https://matterfoss.example.com/static/logo.png",
-			Expected: "https://matterfoss.example.com/static/logo.png",
+			Name:     "should not remove proxy from an image on the Mattermost server",
+			Input:    "https://mattermost.example.com/static/logo.png",
+			Expected: "https://mattermost.example.com/static/logo.png",
 		},
 		{
 			Name:     "should not remove proxy from a non-proxied image",
