--- conflicted
+++ resolved
@@ -10,27 +10,19 @@
 	"testing"
 	"time"
 
-<<<<<<< HEAD
+	"github.com/stretchr/testify/assert"
+	"github.com/stretchr/testify/require"
+
 	"github.com/cjdelisle/matterfoss-server/v5/model"
 	"github.com/cjdelisle/matterfoss-server/v5/services/httpservice"
 	"github.com/cjdelisle/matterfoss-server/v5/utils/testutils"
-	"github.com/stretchr/testify/assert"
-	"github.com/stretchr/testify/require"
-=======
-	"github.com/stretchr/testify/assert"
-	"github.com/stretchr/testify/require"
-
-	"github.com/mattermost/mattermost-server/v5/model"
-	"github.com/mattermost/mattermost-server/v5/services/httpservice"
-	"github.com/mattermost/mattermost-server/v5/utils/testutils"
->>>>>>> 5c18142f
 )
 
 func makeTestLocalProxy() *ImageProxy {
 	configService := &testutils.StaticConfigService{
 		Cfg: &model.Config{
 			ServiceSettings: model.ServiceSettings{
-				SiteURL:                             model.NewString("https://matterfoss.example.com"),
+				SiteURL:                             model.NewString("https://mattermost.example.com"),
 				AllowedUntrustedInternalConnections: model.NewString("127.0.0.1"),
 			},
 			ImageProxySettings: model.ImageProxySettings{
